--- conflicted
+++ resolved
@@ -6,11 +6,6 @@
     <Platform Condition="'$(Platform)' == ''">AnyCPU</Platform>
     <PlatformTarget>AnyCPU</PlatformTarget>
     <OutputType>Exe</OutputType>
-<<<<<<< HEAD
-=======
-    <RootNamespace>BuildBoss</RootNamespace>
-    <AssemblyName>BuildBoss</AssemblyName>
->>>>>>> f1056adf
     <TargetFramework>net46</TargetFramework>
     <RuntimeIdentifiers>win7</RuntimeIdentifiers>
     <UseVSHostingProcess>false</UseVSHostingProcess>
