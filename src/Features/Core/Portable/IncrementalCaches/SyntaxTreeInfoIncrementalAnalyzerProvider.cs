--- conflicted
+++ resolved
@@ -21,19 +21,14 @@
         {
             public override Task AnalyzeSyntaxAsync(Document document, InvocationReasons reasons, CancellationToken cancellationToken)
             {
-<<<<<<< HEAD
-                if (document.Project.Solution.Workspace.Kind != "Test" &&
-                    document.Project.Solution.Workspace.Kind != WorkspaceKind.RemoteWorkspace)
-=======
                 if (!document.SupportsSyntaxTree)
                 {
                     // Not a language we can produce indices for (i.e. TypeScript).  Bail immediately.
                     return SpecializedTasks.EmptyTask;
                 }
 
-                if (document.Project.Solution.Workspace.Kind != WorkspaceKind.RemoteWorkspace &&
-                    document.Project.Solution.Workspace.Options.GetOption(SymbolFinderOptions.OutOfProcessAllowed))
->>>>>>> ddd68b6e
+                if (document.Project.Solution.Workspace.Kind != "Test" &&
+                    document.Project.Solution.Workspace.Kind != WorkspaceKind.RemoteWorkspace)
                 {
                     // if FAR feature is set to run on remote host, then we don't need to build inproc cache.
                     // remote host will build this cache in remote host.
