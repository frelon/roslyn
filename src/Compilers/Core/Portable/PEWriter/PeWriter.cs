// Copyright (c) Microsoft.  All Rights Reserved.  Licensed under the Apache License, Version 2.0.  See License.txt in the project root for license information.

using System;
using System.Collections.Generic;
using System.Diagnostics;
using System.IO;
using System.Linq;
using System.Reflection.Metadata;
using System.Reflection.PortableExecutable;
using System.Text;
using System.Threading;
using Microsoft.CodeAnalysis;
using Roslyn.Utilities;
using EmitContext = Microsoft.CodeAnalysis.Emit.EmitContext;
using Microsoft.CodeAnalysis.CodeGen;

namespace Microsoft.Cci
{
    internal sealed class PeWritingException : Exception
    {
        public PeWritingException(Exception inner)
            : base(inner.Message, inner)
        { }
    }

    internal sealed class PeWriter
    {
        private const string ResourceSectionName = ".rsrc";
        private const string RelocationSectionName = ".reloc";

        /// <summary>
        /// Minimal size of PDB path in Debug Directory. We pad the path to this minimal size to
        /// allow some tools to patch the path without the need to rewrite the entire image.
        /// This is a workaround put in place until these tools are retired.
        /// </summary>
        private readonly int _minPdbPath;

        /// <summary>
        /// True if we should attempt to generate a deterministic output (no timestamps or random data).
        /// </summary>
        private readonly bool _deterministic;
        private readonly int _timeStamp;

        private readonly string _pdbPathOpt;
        private readonly bool _is32bit;
        private readonly ModulePropertiesForSerialization _properties;

        private readonly IEnumerable<IWin32Resource> _nativeResourcesOpt;
        private readonly ResourceSection _nativeResourceSectionOpt;

        private readonly BlobBuilder _win32ResourceWriter = new BlobBuilder(1024);

        private PeWriter(
            ModulePropertiesForSerialization properties,
            IEnumerable<IWin32Resource> nativeResourcesOpt,
            ResourceSection nativeResourceSectionOpt,
            string pdbPathOpt,
            bool deterministic)
        {
            _properties = properties;
            _pdbPathOpt = pdbPathOpt;
            _deterministic = deterministic;

            // The PDB padding workaround is only needed for legacy tools that don't use deterministic build.
            _minPdbPath = deterministic ? 0 : 260;
            _nativeResourcesOpt = nativeResourcesOpt;
            _nativeResourceSectionOpt = nativeResourceSectionOpt;
            _is32bit = !_properties.Requires64bits;

            // In the PE File Header this is a "Time/Date Stamp" whose description is "Time and date
            // the file was created in seconds since January 1st 1970 00:00:00 or 0"
            // However, when we want to make it deterministic we fill it in (later) with bits from the hash of the full PE file.
            _timeStamp = _deterministic ? 0 : (int)(DateTime.UtcNow - new DateTime(1970, 1, 1)).TotalSeconds;
        }

        private bool EmitPdb => _pdbPathOpt != null;

        public static bool WritePeToStream(
            EmitContext context,
            CommonMessageProvider messageProvider,
            Func<Stream> getPeStream,
            Func<Stream> getPortablePdbStreamOpt,
            PdbWriter nativePdbWriterOpt,
            string pdbPathOpt,
            bool allowMissingMethodBodies,
            bool deterministic,
            CancellationToken cancellationToken)
        {
            // If PDB writer is given, we have to have PDB path.
            Debug.Assert(nativePdbWriterOpt == null || pdbPathOpt != null);

            try
            {
                var peWriter = new PeWriter(context.Module.Properties, context.Module.Win32Resources, context.Module.Win32ResourceSection, pdbPathOpt, deterministic);
                var mdWriter = FullMetadataWriter.Create(context, messageProvider, allowMissingMethodBodies, deterministic, getPortablePdbStreamOpt != null, cancellationToken);

                return peWriter.WritePeToStream(mdWriter, getPeStream, getPortablePdbStreamOpt, nativePdbWriterOpt);
            }
<<<<<<< HEAD
            catch (Exception ex) when (!(ex is PdbWritingException || ex is ResourceException || ex is PermissionSetFileReadException))
=======
            catch (Exception ex) when (!(ex is PdbWritingException || ex is ResourceException || ex is PermissionSetFileReadException || ex is OperationCanceledException))
>>>>>>> e4981ac8
            {
                throw new PeWritingException(ex);
            }
        }

        private bool WritePeToStream(MetadataWriter mdWriter, Func<Stream> getPeStream, Func<Stream> getPortablePdbStreamOpt, PdbWriter nativePdbWriterOpt)
        {
            // TODO: we can precalculate the exact size of IL stream
            var ilWriter = new BlobBuilder(32 * 1024);
            var metadataWriter = new BlobBuilder(16 * 1024);
            var mappedFieldDataWriter = new BlobBuilder();
            var managedResourceWriter = new BlobBuilder(1024);

            var debugMetadataWriterOpt = (getPortablePdbStreamOpt != null) ? new BlobBuilder(16 * 1024) : null;

            nativePdbWriterOpt?.SetMetadataEmitter(mdWriter);

            // Since we are producing a full assembly, we should not have a module version ID
            // imposed ahead-of time. Instead we will compute a deterministic module version ID
            // based on the contents of the generated stream.
            Debug.Assert(_properties.PersistentIdentifier == default(Guid));

            int sectionCount = 1;
            if (_properties.RequiresStartupStub) sectionCount++; //.reloc
            if (!IteratorHelper.EnumerableIsEmpty(_nativeResourcesOpt) || _nativeResourceSectionOpt != null) sectionCount++; //.rsrc;

            int sizeOfPeHeaders = ComputeSizeOfPeHeaders(sectionCount);
            int textSectionRva = BitArithmeticUtilities.Align(sizeOfPeHeaders, _properties.SectionAlignment);

            int moduleVersionIdOffsetInMetadataStream;
            int methodBodyStreamRva = textSectionRva + OffsetToILStream;
            int pdbIdOffsetInPortablePdbStream;

            int entryPointToken;
            MetadataSizes metadataSizes;
            mdWriter.SerializeMetadataAndIL(
                metadataWriter,
                debugMetadataWriterOpt,
                nativePdbWriterOpt,
                ilWriter,
                mappedFieldDataWriter,
                managedResourceWriter,
                methodBodyStreamRva,
                mdSizes => CalculateMappedFieldDataStreamRva(textSectionRva, mdSizes),
                out moduleVersionIdOffsetInMetadataStream,
                out pdbIdOffsetInPortablePdbStream,
                out entryPointToken,
                out metadataSizes);

            ContentId nativePdbContentId;
            if (nativePdbWriterOpt != null)
            {
                var assembly = mdWriter.Module.AsAssembly;
                if (assembly != null && assembly.Kind == OutputKind.WindowsRuntimeMetadata)
                {
                    // Dev12: If compiling to winmdobj, we need to add to PDB source spans of
                    //        all types and members for better error reporting by WinMDExp.
                    nativePdbWriterOpt.WriteDefinitionLocations(mdWriter.Module.GetSymbolToLocationMap());
                }
                else
                {
#if DEBUG
                    // validate that all definitions are writable
                    // if same scenario would happen in an winmdobj project
                    nativePdbWriterOpt.AssertAllDefinitionsHaveTokens(mdWriter.Module.GetSymbolToLocationMap());
#endif
                }

                nativePdbContentId = nativePdbWriterOpt.GetContentId();

                // the writer shall not be used after this point for writing:
                nativePdbWriterOpt = null;
            }
            else
            {
                nativePdbContentId = default(ContentId);
            }

            // write to Portable PDB stream:
            ContentId portablePdbContentId;
            Stream portablePdbStream = getPortablePdbStreamOpt?.Invoke();
            if (portablePdbStream != null)
            {
                debugMetadataWriterOpt.WriteContentTo(portablePdbStream);

                if (_deterministic)
                {
                    portablePdbContentId = ContentId.FromHash(CryptographicHashProvider.ComputeSha1(portablePdbStream));
                }
                else
                {
                    portablePdbContentId = new ContentId(Guid.NewGuid().ToByteArray(), BitConverter.GetBytes(_timeStamp));
                }

                // fill in the PDB id:
                long previousPosition = portablePdbStream.Position;
                CheckZeroDataInStream(portablePdbStream, pdbIdOffsetInPortablePdbStream, ContentId.Size);
                portablePdbStream.Position = pdbIdOffsetInPortablePdbStream;
                portablePdbStream.Write(portablePdbContentId.Guid, 0, portablePdbContentId.Guid.Length);
                portablePdbStream.Write(portablePdbContentId.Stamp, 0, portablePdbContentId.Stamp.Length);
                portablePdbStream.Position = previousPosition;
            }
            else
            {
                portablePdbContentId = default(ContentId);
            }

            // Only the size of the fixed part of the debug table goes here.
            DirectoryEntry debugDirectory = default(DirectoryEntry);
            DirectoryEntry importTable = default(DirectoryEntry);
            DirectoryEntry importAddressTable = default(DirectoryEntry);
            int entryPointAddress = 0;

            if (EmitPdb || _deterministic)
            {
                debugDirectory = new DirectoryEntry(textSectionRva + ComputeOffsetToDebugTable(metadataSizes), ImageDebugDirectoryBaseSize);
            }

            if (_properties.RequiresStartupStub)
            {
                importAddressTable = new DirectoryEntry(textSectionRva, SizeOfImportAddressTable);
                entryPointAddress = CalculateMappedFieldDataStreamRva(textSectionRva, metadataSizes) - (_is32bit ? 6 : 10); // TODO: constants
                importTable = new DirectoryEntry(textSectionRva + ComputeOffsetToImportTable(metadataSizes), (_is32bit ? 66 : 70) + 13); // TODO: constants
            }

            var corHeaderDirectory = new DirectoryEntry(textSectionRva + SizeOfImportAddressTable, size: CorHeaderSize);

            long ntHeaderTimestampPosition;
            long metadataPosition;

            List<SectionHeader> sectionHeaders = CreateSectionHeaders(metadataSizes, sectionCount);

            CoffHeader coffHeader;
            NtHeader ntHeader;
            FillInNtHeader(sectionHeaders, entryPointAddress, corHeaderDirectory, importTable, importAddressTable, debugDirectory, out coffHeader, out ntHeader);

            Stream peStream = getPeStream();
            if (peStream == null)
            {
                return false;
            }

            WriteHeaders(peStream, ntHeader, coffHeader, sectionHeaders, out ntHeaderTimestampPosition);

            WriteTextSection(
                peStream,
                sectionHeaders[0],
                importTable.RelativeVirtualAddress,
                importAddressTable.RelativeVirtualAddress,
                entryPointToken,
                metadataWriter,
                ilWriter,
                mappedFieldDataWriter,
                managedResourceWriter,
                metadataSizes,
                nativePdbContentId,
                portablePdbContentId,
                out metadataPosition);

            var resourceSection = sectionHeaders.FirstOrDefault(s => s.Name == ResourceSectionName);
            if (resourceSection != null)
            {
                WriteResourceSection(peStream, resourceSection);
            }

            var relocSection = sectionHeaders.FirstOrDefault(s => s.Name == RelocationSectionName);
            if (relocSection != null)
            {
                WriteRelocSection(peStream, relocSection, entryPointAddress);
            }

            if (_deterministic)
            {
                var mvidPosition = metadataPosition + moduleVersionIdOffsetInMetadataStream;
                WriteDeterministicGuidAndTimestamps(peStream, mvidPosition, ntHeaderTimestampPosition);
            }

            return true;
        }

        private List<SectionHeader> CreateSectionHeaders(MetadataSizes metadataSizes, int sectionCount)
        {
            var sectionHeaders = new List<SectionHeader>();
            SectionHeader lastSection;
            int sizeOfPeHeaders = ComputeSizeOfPeHeaders(sectionCount);
            int sizeOfTextSection = ComputeSizeOfTextSection(metadataSizes);

            sectionHeaders.Add(lastSection = new SectionHeader(
                characteristics: SectionCharacteristics.MemRead |
                                 SectionCharacteristics.MemExecute |
                                 SectionCharacteristics.ContainsCode,
                name: ".text",
                numberOfLinenumbers: 0,
                numberOfRelocations: 0,
                pointerToLinenumbers: 0,
                pointerToRawData: BitArithmeticUtilities.Align(sizeOfPeHeaders, _properties.FileAlignment),
                pointerToRelocations: 0,
                relativeVirtualAddress: BitArithmeticUtilities.Align(sizeOfPeHeaders, _properties.SectionAlignment),
                sizeOfRawData: BitArithmeticUtilities.Align(sizeOfTextSection, _properties.FileAlignment),
                virtualSize: sizeOfTextSection
            ));

            int resourcesRva = BitArithmeticUtilities.Align(lastSection.RelativeVirtualAddress + lastSection.VirtualSize, _properties.SectionAlignment);
            int sizeOfWin32Resources = this.ComputeSizeOfWin32Resources(resourcesRva);

            if (sizeOfWin32Resources > 0)
            {
                sectionHeaders.Add(lastSection = new SectionHeader(
                    characteristics: SectionCharacteristics.MemRead |
                                     SectionCharacteristics.ContainsInitializedData,
                    name: ResourceSectionName,
                    numberOfLinenumbers: 0,
                    numberOfRelocations: 0,
                    pointerToLinenumbers: 0,
                    pointerToRawData: lastSection.PointerToRawData + lastSection.SizeOfRawData,
                    pointerToRelocations: 0,
                    relativeVirtualAddress: resourcesRva,
                    sizeOfRawData: BitArithmeticUtilities.Align(sizeOfWin32Resources, _properties.FileAlignment),
                    virtualSize: sizeOfWin32Resources
                ));
            }

            if (_properties.RequiresStartupStub)
            {
                var size = (_properties.Requires64bits && !_properties.RequiresAmdInstructionSet) ? 14 : 12; // TODO: constants

                sectionHeaders.Add(lastSection = new SectionHeader(
                    characteristics: SectionCharacteristics.MemRead |
                                     SectionCharacteristics.MemDiscardable |
                                     SectionCharacteristics.ContainsInitializedData,
                    name: RelocationSectionName,
                    numberOfLinenumbers: 0,
                    numberOfRelocations: 0,
                    pointerToLinenumbers: 0,
                    pointerToRawData: lastSection.PointerToRawData + lastSection.SizeOfRawData,
                    pointerToRelocations: 0,
                    relativeVirtualAddress: BitArithmeticUtilities.Align(lastSection.RelativeVirtualAddress + lastSection.VirtualSize, _properties.SectionAlignment),
                    sizeOfRawData: BitArithmeticUtilities.Align(size, _properties.FileAlignment),
                    virtualSize: size));
            }

            Debug.Assert(sectionHeaders.Count == sectionCount);
            return sectionHeaders;
        }

        private const string CorEntryPointDll = "mscoree.dll";
        private string CorEntryPointName => (_properties.ImageCharacteristics & Characteristics.Dll) != 0 ? "_CorDllMain" : "_CorExeMain";

        private int SizeOfImportAddressTable => _properties.RequiresStartupStub ? (_is32bit ? 2 * sizeof(uint) : 2 * sizeof(ulong)) : 0;

        // (_is32bit ? 66 : 70);
        private int SizeOfImportTable =>
            sizeof(uint) + // RVA
            sizeof(uint) + // 0           
            sizeof(uint) + // 0
            sizeof(uint) + // name RVA
            sizeof(uint) + // import address table RVA
            20 +           // ?
            (_is32bit ? 3 * sizeof(uint) : 2 * sizeof(ulong)) + // import lookup table
            sizeof(ushort) + // hint
            CorEntryPointName.Length +
            1;    // NUL

        private static int SizeOfNameTable =>
            CorEntryPointDll.Length + 1 + sizeof(ushort);

        private int SizeOfRuntimeStartupStub => _is32bit ? 8 : 16;

        private int CalculateOffsetToMappedFieldDataStream(MetadataSizes metadataSizes)
        {
            int result = ComputeOffsetToImportTable(metadataSizes);

            if (_properties.RequiresStartupStub)
            {
                result += SizeOfImportTable + SizeOfNameTable;
                result = BitArithmeticUtilities.Align(result, _is32bit ? 4 : 8); //optional padding to make startup stub's target address align on word or double word boundary
                result += SizeOfRuntimeStartupStub;
            }

            return result;
        }

        private int CalculateMappedFieldDataStreamRva(int textSectionRva, MetadataSizes metadataSizes)
        {
            return textSectionRva + CalculateOffsetToMappedFieldDataStream(metadataSizes);
        }

        /// <summary>
        /// Compute a deterministic Guid and timestamp based on the contents of the stream, and replace
        /// the 16 zero bytes at the given position and one or two 4-byte values with that computed Guid and timestamp.
        /// </summary>
        /// <param name="peStream">PE stream.</param>
        /// <param name="mvidPosition">Position in the stream of 16 zero bytes to be replaced by a Guid</param>
        /// <param name="ntHeaderTimestampPosition">Position in the stream of four zero bytes to be replaced by a timestamp</param>
        private static void WriteDeterministicGuidAndTimestamps(
            Stream peStream,
            long mvidPosition,
            long ntHeaderTimestampPosition)
        {
            Debug.Assert(mvidPosition != 0);
            Debug.Assert(ntHeaderTimestampPosition != 0);

            var previousPosition = peStream.Position;

            // Compute and write deterministic guid data over the relevant portion of the stream
            peStream.Position = 0;
            var contentId = ContentId.FromHash(CryptographicHashProvider.ComputeSha1(peStream));

            // The existing Guid should be zero.
            CheckZeroDataInStream(peStream, mvidPosition, contentId.Guid.Length);
            peStream.Position = mvidPosition;
            peStream.Write(contentId.Guid, 0, contentId.Guid.Length);

            // The existing timestamp should be zero.
            CheckZeroDataInStream(peStream, ntHeaderTimestampPosition, contentId.Stamp.Length);
            peStream.Position = ntHeaderTimestampPosition;
            peStream.Write(contentId.Stamp, 0, contentId.Stamp.Length);

            peStream.Position = previousPosition;
        }

        [Conditional("DEBUG")]
        private static void CheckZeroDataInStream(Stream stream, long position, int bytes)
        {
            stream.Position = position;
            for (int i = 0; i < bytes; i++)
            {
                int value = stream.ReadByte();
                Debug.Assert(value == 0);
            }
        }

        private int ComputeOffsetToDebugTable(MetadataSizes metadataSizes)
        {
            Debug.Assert(metadataSizes.MetadataSize % 4 == 0);
            Debug.Assert(metadataSizes.ResourceDataSize % 4 == 0);

            return
                ComputeOffsetToMetadata(metadataSizes.ILStreamSize) +
                metadataSizes.MetadataSize +
                metadataSizes.ResourceDataSize +
                metadataSizes.StrongNameSignatureSize;
        }

        private int ComputeOffsetToImportTable(MetadataSizes metadataSizes)
        {
            return
                ComputeOffsetToDebugTable(metadataSizes) +
                ComputeSizeOfDebugDirectory();
        }

        private const int CorHeaderSize =
            sizeof(int) +    // header size
            sizeof(short) +  // major runtime version
            sizeof(short) +  // minor runtime version
            sizeof(long) +   // metadata directory
            sizeof(int) +    // COR flags
            sizeof(int) +    // entry point
            sizeof(long) +   // resources directory
            sizeof(long) +   // strong name signature directory
            sizeof(long) +   // code manager table directory
            sizeof(long) +   // vtable fixups directory
            sizeof(long) +   // export address table jumps directory
            sizeof(long);   // managed-native header directory

        private int OffsetToILStream => SizeOfImportAddressTable + CorHeaderSize;

        private int ComputeOffsetToMetadata(int ilStreamLength)
        {
            return OffsetToILStream + BitArithmeticUtilities.Align(ilStreamLength, 4);
        }

        /// <summary>
        /// The size of a single entry in the "Debug Directory (Image Only)"
        /// </summary>
        private const int ImageDebugDirectoryEntrySize =
                    sizeof(uint) +   // Characteristics
                    sizeof(uint) +   // TimeDataStamp
                    sizeof(uint) +   // Version
                    sizeof(uint) +   // Type
                    sizeof(uint) +   // SizeOfData
                    sizeof(uint) +   // AddressOfRawData
                    sizeof(uint);    // PointerToRawData

        /// <summary>
        /// The size of our debug directory: one entry for debug information, and an optional second one indicating
        /// that the timestamp is deterministic (i.e. not really a timestamp)
        /// </summary>
        private int ImageDebugDirectoryBaseSize =>
            (_deterministic ? ImageDebugDirectoryEntrySize : 0) +
            (EmitPdb ? ImageDebugDirectoryEntrySize : 0);

        private int ComputeSizeOfDebugDirectoryData()
        {
            // The debug directory data is only needed if this.EmitPdb.
            return (!EmitPdb) ? 0 :
                4 +              // 4B signature "RSDS"
                16 +             // GUID
                sizeof(uint) +   // Age
                Math.Max(BlobUtilities.GetUTF8ByteCount(_pdbPathOpt) + 1, _minPdbPath);
        }

        private int ComputeSizeOfDebugDirectory()
        {
            return ImageDebugDirectoryBaseSize + ComputeSizeOfDebugDirectoryData();
        }

        private int ComputeSizeOfPeHeaders(int sectionCount)
        {
            int sizeOfPeHeaders = 128 + 4 + 20 + 224 + 40 * sectionCount; // TODO: constants
            if (!_is32bit)
            {
                sizeOfPeHeaders += 16;
            }

            return sizeOfPeHeaders;
        }

        private int ComputeSizeOfTextSection(MetadataSizes metadataSizes)
        {
            Debug.Assert(metadataSizes.MappedFieldDataSize % MetadataWriter.MappedFieldDataAlignment == 0);
            return CalculateOffsetToMappedFieldDataStream(metadataSizes) + metadataSizes.MappedFieldDataSize;
        }

        private int ComputeSizeOfWin32Resources(int resourcesRva)
        {
            this.SerializeWin32Resources(resourcesRva);
            int result = 0;
            if (_win32ResourceWriter.Count > 0)
            {
                result += BitArithmeticUtilities.Align(_win32ResourceWriter.Count, 4);
            }            // result += Align(this.win32ResourceWriter.Length+1, 8);

            return result;
        }

        private CorHeader CreateCorHeader(MetadataSizes metadataSizes, int textSectionRva, int entryPointToken)
        {
            int metadataRva = textSectionRva + ComputeOffsetToMetadata(metadataSizes.ILStreamSize);
            int resourcesRva = metadataRva + metadataSizes.MetadataSize;
            int signatureRva = resourcesRva + metadataSizes.ResourceDataSize;

            return new CorHeader(
                entryPointTokenOrRelativeVirtualAddress: entryPointToken,
                flags: _properties.GetCorHeaderFlags(),
                metadataDirectory: new DirectoryEntry(metadataRva, metadataSizes.MetadataSize),
                resourcesDirectory: new DirectoryEntry(resourcesRva, metadataSizes.ResourceDataSize),
                strongNameSignatureDirectory: new DirectoryEntry(signatureRva, metadataSizes.StrongNameSignatureSize));
        }

        private void FillInNtHeader(
            List<SectionHeader> sectionHeaders,
            int entryPointAddress,
            DirectoryEntry corHeader,
            DirectoryEntry importTable,
            DirectoryEntry importAddressTable,
            DirectoryEntry debugTable,
            out CoffHeader coffHeader,
            out NtHeader ntHeader)
        {
            short sectionCount = (short)sectionHeaders.Count;

            coffHeader = new CoffHeader(
                machine: (_properties.Machine == 0) ? Machine.I386 : _properties.Machine,
                numberOfSections: sectionCount,
                timeDateStamp: _timeStamp,
                pointerToSymbolTable: 0,
                numberOfSymbols: 0,
                sizeOfOptionalHeader: (short)(_is32bit ? 224 : 240), // TODO: constants
                characteristics: _properties.ImageCharacteristics);

            SectionHeader codeSection = sectionHeaders.FirstOrDefault(sh => (sh.Characteristics & SectionCharacteristics.ContainsCode) != 0);
            SectionHeader dataSection = sectionHeaders.FirstOrDefault(sh => (sh.Characteristics & SectionCharacteristics.ContainsInitializedData) != 0);

            ntHeader = new NtHeader();
            ntHeader.Magic = _is32bit ? PEMagic.PE32 : PEMagic.PE32Plus;
            ntHeader.MajorLinkerVersion = _properties.LinkerMajorVersion;
            ntHeader.MinorLinkerVersion = _properties.LinkerMinorVersion;
            ntHeader.AddressOfEntryPoint = entryPointAddress;
            ntHeader.BaseOfCode = codeSection?.RelativeVirtualAddress ?? 0;
            ntHeader.BaseOfData = dataSection?.RelativeVirtualAddress ?? 0;
            ntHeader.ImageBase = _properties.BaseAddress;
            ntHeader.FileAlignment = _properties.FileAlignment;
            ntHeader.MajorSubsystemVersion = _properties.MajorSubsystemVersion;
            ntHeader.MinorSubsystemVersion = _properties.MinorSubsystemVersion;

            ntHeader.Subsystem = _properties.Subsystem;
            ntHeader.DllCharacteristics = _properties.DllCharacteristics;

            ntHeader.SizeOfStackReserve = _properties.SizeOfStackReserve;
            ntHeader.SizeOfStackCommit = _properties.SizeOfStackCommit;
            ntHeader.SizeOfHeapReserve = _properties.SizeOfHeapReserve;
            ntHeader.SizeOfHeapCommit = _properties.SizeOfHeapCommit;

            ntHeader.SizeOfCode = codeSection?.SizeOfRawData ?? 0;

            ntHeader.SizeOfInitializedData = sectionHeaders.Sum(
                sectionHeader => (sectionHeader.Characteristics & SectionCharacteristics.ContainsInitializedData) != 0 ? sectionHeader.SizeOfRawData : 0);

            ntHeader.SizeOfHeaders = BitArithmeticUtilities.Align(ComputeSizeOfPeHeaders(sectionCount), _properties.FileAlignment);

            var lastSection = sectionHeaders.Last();
            ntHeader.SizeOfImage = BitArithmeticUtilities.Align(lastSection.RelativeVirtualAddress + lastSection.VirtualSize, _properties.SectionAlignment);
            ntHeader.SizeOfUninitializedData = 0;

            ntHeader.ImportAddressTable = importAddressTable;
            ntHeader.CliHeaderTable = corHeader;
            ntHeader.ImportTable = importTable;

            var relocSection = sectionHeaders.FirstOrDefault(sectionHeader => sectionHeader.Name == RelocationSectionName);
            if (relocSection != null)
            {
                ntHeader.BaseRelocationTable = new DirectoryEntry(relocSection.RelativeVirtualAddress, relocSection.VirtualSize);
            }

            ntHeader.DebugTable = debugTable;

            var resourceSection = sectionHeaders.FirstOrDefault(sectionHeader => sectionHeader.Name == ResourceSectionName);
            if (resourceSection != null)
            {
                ntHeader.ResourceTable = new DirectoryEntry(resourceSection.RelativeVirtualAddress, resourceSection.VirtualSize);
            }
        }

        ////
        //// Resource Format.
        ////

        ////
        //// Resource directory consists of two counts, following by a variable length
        //// array of directory entries.  The first count is the number of entries at
        //// beginning of the array that have actual names associated with each entry.
        //// The entries are in ascending order, case insensitive strings.  The second
        //// count is the number of entries that immediately follow the named entries.
        //// This second count identifies the number of entries that have 16-bit integer
        //// Ids as their name.  These entries are also sorted in ascending order.
        ////
        //// This structure allows fast lookup by either name or number, but for any
        //// given resource entry only one form of lookup is supported, not both.
        //// This is consistent with the syntax of the .RC file and the .RES file.
        ////

        //typedef struct _IMAGE_RESOURCE_DIRECTORY {
        //    DWORD   Characteristics;
        //    DWORD   TimeDateStamp;
        //    WORD    MajorVersion;
        //    WORD    MinorVersion;
        //    WORD    NumberOfNamedEntries;
        //    WORD    NumberOfIdEntries;
        ////  IMAGE_RESOURCE_DIRECTORY_ENTRY DirectoryEntries[];
        //} IMAGE_RESOURCE_DIRECTORY, *PIMAGE_RESOURCE_DIRECTORY;

        //#define IMAGE_RESOURCE_NAME_IS_STRING        0x80000000
        //#define IMAGE_RESOURCE_DATA_IS_DIRECTORY     0x80000000
        ////
        //// Each directory contains the 32-bit Name of the entry and an offset,
        //// relative to the beginning of the resource directory of the data associated
        //// with this directory entry.  If the name of the entry is an actual text
        //// string instead of an integer Id, then the high order bit of the name field
        //// is set to one and the low order 31-bits are an offset, relative to the
        //// beginning of the resource directory of the string, which is of type
        //// IMAGE_RESOURCE_DIRECTORY_STRING.  Otherwise the high bit is clear and the
        //// low-order 16-bits are the integer Id that identify this resource directory
        //// entry. If the directory entry is yet another resource directory (i.e. a
        //// subdirectory), then the high order bit of the offset field will be
        //// set to indicate this.  Otherwise the high bit is clear and the offset
        //// field points to a resource data entry.
        ////

        //typedef struct _IMAGE_RESOURCE_DIRECTORY_ENTRY {
        //    union {
        //        struct {
        //            DWORD NameOffset:31;
        //            DWORD NameIsString:1;
        //        } DUMMYSTRUCTNAME;
        //        DWORD   Name;
        //        WORD    Id;
        //    } DUMMYUNIONNAME;
        //    union {
        //        DWORD   OffsetToData;
        //        struct {
        //            DWORD   OffsetToDirectory:31;
        //            DWORD   DataIsDirectory:1;
        //        } DUMMYSTRUCTNAME2;
        //    } DUMMYUNIONNAME2;
        //} IMAGE_RESOURCE_DIRECTORY_ENTRY, *PIMAGE_RESOURCE_DIRECTORY_ENTRY;

        ////
        //// For resource directory entries that have actual string names, the Name
        //// field of the directory entry points to an object of the following type.
        //// All of these string objects are stored together after the last resource
        //// directory entry and before the first resource data object.  This minimizes
        //// the impact of these variable length objects on the alignment of the fixed
        //// size directory entry objects.
        ////

        //typedef struct _IMAGE_RESOURCE_DIRECTORY_STRING {
        //    WORD    Length;
        //    CHAR    NameString[ 1 ];
        //} IMAGE_RESOURCE_DIRECTORY_STRING, *PIMAGE_RESOURCE_DIRECTORY_STRING;


        //typedef struct _IMAGE_RESOURCE_DIR_STRING_U {
        //    WORD    Length;
        //    WCHAR   NameString[ 1 ];
        //} IMAGE_RESOURCE_DIR_STRING_U, *PIMAGE_RESOURCE_DIR_STRING_U;


        ////
        //// Each resource data entry describes a leaf node in the resource directory
        //// tree.  It contains an offset, relative to the beginning of the resource
        //// directory of the data for the resource, a size field that gives the number
        //// of bytes of data at that offset, a CodePage that should be used when
        //// decoding code point values within the resource data.  Typically for new
        //// applications the code page would be the unicode code page.
        ////

        //typedef struct _IMAGE_RESOURCE_DATA_ENTRY {
        //    DWORD   OffsetToData;
        //    DWORD   Size;
        //    DWORD   CodePage;
        //    DWORD   Reserved;
        //} IMAGE_RESOURCE_DATA_ENTRY, *PIMAGE_RESOURCE_DATA_ENTRY;

        private class Directory
        {
            internal readonly string Name;
            internal readonly int ID;
            internal ushort NumberOfNamedEntries;
            internal ushort NumberOfIdEntries;
            internal readonly List<object> Entries;

            internal Directory(string name, int id)
            {
                this.Name = name;
                this.ID = id;
                this.Entries = new List<object>();
            }
        }

        private static int CompareResources(IWin32Resource left, IWin32Resource right)
        {
            int result = CompareResourceIdentifiers(left.TypeId, left.TypeName, right.TypeId, right.TypeName);

            return (result == 0) ? CompareResourceIdentifiers(left.Id, left.Name, right.Id, right.Name) : result;
        }

        //when comparing a string vs ordinal, the string should always be less than the ordinal. Per the spec,
        //entries identified by string must precede those identified by ordinal.
        private static int CompareResourceIdentifiers(int xOrdinal, string xString, int yOrdinal, string yString)
        {
            if (xString == null)
            {
                if (yString == null)
                {
                    return xOrdinal - yOrdinal;
                }
                else
                {
                    return 1;
                }
            }
            else if (yString == null)
            {
                return -1;
            }
            else
            {
                return String.Compare(xString, yString, StringComparison.OrdinalIgnoreCase);
            }
        }

        //sort the resources by ID least to greatest then by NAME.
        //Where strings and ordinals are compared, strings are less than ordinals.
        internal static IEnumerable<IWin32Resource> SortResources(IEnumerable<IWin32Resource> resources)
        {
            return resources.OrderBy(CompareResources);
        }

        //Win32 resources are supplied to the compiler in one of two forms, .RES (the output of the resource compiler),
        //or .OBJ (the output of running cvtres.exe on a .RES file). A .RES file is parsed and processed into
        //a set of objects implementing IWin32Resources. These are then ordered and the final image form is constructed
        //and written to the resource section. Resources in .OBJ form are already very close to their final output
        //form. Rather than reading them and parsing them into a set of objects similar to those produced by 
        //processing a .RES file, we process them like the native linker would, copy the relevant sections from 
        //the .OBJ into our output and apply some fixups.
        private void SerializeWin32Resources(int resourcesRva)
        {
            if (_nativeResourceSectionOpt != null)
            {
                SerializeWin32Resources(_nativeResourceSectionOpt, resourcesRva);
                return;
            }

            if (IteratorHelper.EnumerableIsEmpty(_nativeResourcesOpt))
            {
                return;
            }

            SerializeWin32Resources(_nativeResourcesOpt, resourcesRva);
        }

        private void SerializeWin32Resources(IEnumerable<IWin32Resource> theResources, int resourcesRva)
        {
            theResources = SortResources(theResources);

            Directory typeDirectory = new Directory(string.Empty, 0);
            Directory nameDirectory = null;
            Directory languageDirectory = null;
            int lastTypeID = int.MinValue;
            string lastTypeName = null;
            int lastID = int.MinValue;
            string lastName = null;
            uint sizeOfDirectoryTree = 16;

            //EDMAURER note that this list is assumed to be sorted lowest to highest 
            //first by typeId, then by Id.
            foreach (IWin32Resource r in theResources)
            {
                bool typeDifferent = (r.TypeId < 0 && r.TypeName != lastTypeName) || r.TypeId > lastTypeID;
                if (typeDifferent)
                {
                    lastTypeID = r.TypeId;
                    lastTypeName = r.TypeName;
                    if (lastTypeID < 0)
                    {
                        Debug.Assert(typeDirectory.NumberOfIdEntries == 0, "Not all Win32 resources with types encoded as strings precede those encoded as ints");
                        typeDirectory.NumberOfNamedEntries++;
                    }
                    else
                    {
                        typeDirectory.NumberOfIdEntries++;
                    }

                    sizeOfDirectoryTree += 24;
                    typeDirectory.Entries.Add(nameDirectory = new Directory(lastTypeName, lastTypeID));
                }

                if (typeDifferent || (r.Id < 0 && r.Name != lastName) || r.Id > lastID)
                {
                    lastID = r.Id;
                    lastName = r.Name;
                    if (lastID < 0)
                    {
                        Debug.Assert(nameDirectory.NumberOfIdEntries == 0, "Not all Win32 resources with names encoded as strings precede those encoded as ints");
                        nameDirectory.NumberOfNamedEntries++;
                    }
                    else
                    {
                        nameDirectory.NumberOfIdEntries++;
                    }

                    sizeOfDirectoryTree += 24;
                    nameDirectory.Entries.Add(languageDirectory = new Directory(lastName, lastID));
                }

                languageDirectory.NumberOfIdEntries++;
                sizeOfDirectoryTree += 8;
                languageDirectory.Entries.Add(r);
            }

            var dataWriter = new BlobBuilder();

            //'dataWriter' is where opaque resource data goes as well as strings that are used as type or name identifiers
            this.WriteDirectory(typeDirectory, _win32ResourceWriter, 0, 0, sizeOfDirectoryTree, resourcesRva, dataWriter);
            _win32ResourceWriter.LinkSuffix(dataWriter);
            _win32ResourceWriter.WriteByte(0);
            while ((_win32ResourceWriter.Count % 4) != 0)
            {
                _win32ResourceWriter.WriteByte(0);
            }
        }

        private void WriteDirectory(Directory directory, BlobBuilder writer, uint offset, uint level, uint sizeOfDirectoryTree, int virtualAddressBase, BlobBuilder dataWriter)
        {
            writer.WriteUInt32(0); // Characteristics
            writer.WriteUInt32(0); // Timestamp
            writer.WriteUInt32(0); // Version
            writer.WriteUInt16(directory.NumberOfNamedEntries);
            writer.WriteUInt16(directory.NumberOfIdEntries);
            uint n = (uint)directory.Entries.Count;
            uint k = offset + 16 + n * 8;
            for (int i = 0; i < n; i++)
            {
                int id;
                string name;
                uint nameOffset = (uint)dataWriter.Position + sizeOfDirectoryTree;
                uint directoryOffset = k;
                Directory subDir = directory.Entries[i] as Directory;
                if (subDir != null)
                {
                    id = subDir.ID;
                    name = subDir.Name;
                    if (level == 0)
                    {
                        k += SizeOfDirectory(subDir);
                    }
                    else
                    {
                        k += 16 + 8 * (uint)subDir.Entries.Count;
                    }
                }
                else
                {
                    //EDMAURER write out an IMAGE_RESOURCE_DATA_ENTRY followed
                    //immediately by the data that it refers to. This results
                    //in a layout different than that produced by pulling the resources
                    //from an OBJ. In that case all of the data bits of a resource are
                    //contiguous in .rsrc$02. After processing these will end up at
                    //the end of .rsrc following all of the directory
                    //info and IMAGE_RESOURCE_DATA_ENTRYs
                    IWin32Resource r = (IWin32Resource)directory.Entries[i];
                    id = level == 0 ? r.TypeId : level == 1 ? r.Id : (int)r.LanguageId;
                    name = level == 0 ? r.TypeName : level == 1 ? r.Name : null;
                    dataWriter.WriteUInt32((uint)(virtualAddressBase + sizeOfDirectoryTree + 16 + dataWriter.Position));
                    byte[] data = new List<byte>(r.Data).ToArray();
                    dataWriter.WriteUInt32((uint)data.Length);
                    dataWriter.WriteUInt32(r.CodePage);
                    dataWriter.WriteUInt32(0);
                    dataWriter.WriteBytes(data);
                    while ((dataWriter.Count % 4) != 0)
                    {
                        dataWriter.WriteByte(0);
                    }
                }

                if (id >= 0)
                {
                    writer.WriteInt32(id);
                }
                else
                {
                    if (name == null)
                    {
                        name = string.Empty;
                    }

                    writer.WriteUInt32(nameOffset | 0x80000000);
                    dataWriter.WriteUInt16((ushort)name.Length);
                    dataWriter.WriteUTF16(name);
                }

                if (subDir != null)
                {
                    writer.WriteUInt32(directoryOffset | 0x80000000);
                }
                else
                {
                    writer.WriteUInt32(nameOffset);
                }
            }

            k = offset + 16 + n * 8;
            for (int i = 0; i < n; i++)
            {
                Directory subDir = directory.Entries[i] as Directory;
                if (subDir != null)
                {
                    this.WriteDirectory(subDir, writer, k, level + 1, sizeOfDirectoryTree, virtualAddressBase, dataWriter);
                    if (level == 0)
                    {
                        k += SizeOfDirectory(subDir);
                    }
                    else
                    {
                        k += 16 + 8 * (uint)subDir.Entries.Count;
                    }
                }
            }
        }

        private static uint SizeOfDirectory(Directory/*!*/ directory)
        {
            uint n = (uint)directory.Entries.Count;
            uint size = 16 + 8 * n;
            for (int i = 0; i < n; i++)
            {
                Directory subDir = directory.Entries[i] as Directory;
                if (subDir != null)
                {
                    size += 16 + 8 * (uint)subDir.Entries.Count;
                }
            }

            return size;
        }

        private void SerializeWin32Resources(ResourceSection resourceSections, int resourcesRva)
        {
            var sectionWriter = _win32ResourceWriter.ReserveBytes(resourceSections.SectionBytes.Length);
            sectionWriter.WriteBytes(resourceSections.SectionBytes);

            var readStream = new MemoryStream(resourceSections.SectionBytes);
            var reader = new BinaryReader(readStream);

            foreach (int addressToFixup in resourceSections.Relocations)
            {
                sectionWriter.Offset = addressToFixup;
                reader.BaseStream.Position = addressToFixup;
                sectionWriter.WriteUInt32(reader.ReadUInt32() + (uint)resourcesRva);
            }
        }

        //#define IMAGE_FILE_RELOCS_STRIPPED           0x0001  // Relocation info stripped from file.
        //#define IMAGE_FILE_EXECUTABLE_IMAGE          0x0002  // File is executable  (i.e. no unresolved external references).
        //#define IMAGE_FILE_LINE_NUMS_STRIPPED        0x0004  // Line numbers stripped from file.
        //#define IMAGE_FILE_LOCAL_SYMS_STRIPPED       0x0008  // Local symbols stripped from file.
        //#define IMAGE_FILE_AGGRESIVE_WS_TRIM         0x0010  // Aggressively trim working set
        //#define IMAGE_FILE_LARGE_ADDRESS_AWARE       0x0020  // App can handle >2gb addresses
        //#define IMAGE_FILE_BYTES_REVERSED_LO         0x0080  // Bytes of machine word are reversed.
        //#define IMAGE_FILE_32BIT_MACHINE             0x0100  // 32 bit word machine.
        //#define IMAGE_FILE_DEBUG_STRIPPED            0x0200  // Debugging info stripped from file in .DBG file
        //#define IMAGE_FILE_REMOVABLE_RUN_FROM_SWAP   0x0400  // If Image is on removable media, copy and run from the swap file.
        //#define IMAGE_FILE_NET_RUN_FROM_SWAP         0x0800  // If Image is on Net, copy and run from the swap file.
        //#define IMAGE_FILE_SYSTEM                    0x1000  // System File.
        //#define IMAGE_FILE_DLL                       0x2000  // File is a DLL.
        //#define IMAGE_FILE_UP_SYSTEM_ONLY            0x4000  // File should only be run on a UP machine
        //#define IMAGE_FILE_BYTES_REVERSED_HI         0x8000  // Bytes of machine word are reversed.

        private static readonly byte[] s_dosHeader = new byte[]
        {
            0x4d, 0x5a, 0x90, 0x00, 0x03, 0x00, 0x00, 0x00,
            0x04, 0x00, 0x00, 0x00, 0xff, 0xff, 0x00, 0x00,
            0xb8, 0x00, 0x00, 0x00, 0x00, 0x00, 0x00, 0x00,
            0x40, 0x00, 0x00, 0x00, 0x00, 0x00, 0x00, 0x00,
            0x00, 0x00, 0x00, 0x00, 0x00, 0x00, 0x00, 0x00,
            0x00, 0x00, 0x00, 0x00, 0x00, 0x00, 0x00, 0x00,
            0x00, 0x00, 0x00, 0x00, 0x00, 0x00, 0x00, 0x00,
            0x00, 0x00, 0x00, 0x00, 0x80, 0x00, 0x00, 0x00,
            0x0e, 0x1f, 0xba, 0x0e, 0x00, 0xb4, 0x09, 0xcd,
            0x21, 0xb8, 0x01, 0x4c, 0xcd, 0x21, 0x54, 0x68,
            0x69, 0x73, 0x20, 0x70, 0x72, 0x6f, 0x67, 0x72,
            0x61, 0x6d, 0x20, 0x63, 0x61, 0x6e, 0x6e, 0x6f,
            0x74, 0x20, 0x62, 0x65, 0x20, 0x72, 0x75, 0x6e,
            0x20, 0x69, 0x6e, 0x20, 0x44, 0x4f, 0x53, 0x20,
            0x6d, 0x6f, 0x64, 0x65, 0x2e, 0x0d, 0x0d, 0x0a,
            0x24, 0x00, 0x00, 0x00, 0x00, 0x00, 0x00, 0x00
        };

        private void WriteHeaders(Stream peStream, NtHeader ntHeader, CoffHeader coffHeader, List<SectionHeader> sectionHeaders, out long ntHeaderTimestampPosition)
        {
            var writer = PooledBlobBuilder.GetInstance();

            // MS-DOS stub (128 bytes)
            writer.WriteBytes(s_dosHeader);

            // PE Signature "PE\0\0" 
            writer.WriteUInt32(0x00004550);

            // COFF Header (20 bytes)
            writer.WriteUInt16((ushort)coffHeader.Machine);
            writer.WriteUInt16((ushort)coffHeader.NumberOfSections);
            ntHeaderTimestampPosition = writer.Position + peStream.Position;
            writer.WriteUInt32((uint)coffHeader.TimeDateStamp);
            writer.WriteUInt32((uint)coffHeader.PointerToSymbolTable);
            writer.WriteUInt32((uint)coffHeader.NumberOfSymbols);
            writer.WriteUInt16((ushort)(_is32bit ? 224 : 240)); // SizeOfOptionalHeader
            writer.WriteUInt16((ushort)coffHeader.Characteristics);

            // PE Headers:
            writer.WriteUInt16((ushort)(_is32bit ? PEMagic.PE32 : PEMagic.PE32Plus)); // 2
            writer.WriteByte(ntHeader.MajorLinkerVersion); // 3
            writer.WriteByte(ntHeader.MinorLinkerVersion); // 4
            writer.WriteUInt32((uint)ntHeader.SizeOfCode); // 8
            writer.WriteUInt32((uint)ntHeader.SizeOfInitializedData); // 12
            writer.WriteUInt32((uint)ntHeader.SizeOfUninitializedData); // 16
            writer.WriteUInt32((uint)ntHeader.AddressOfEntryPoint); // 20
            writer.WriteUInt32((uint)ntHeader.BaseOfCode); // 24

            if (_is32bit)
            {
                writer.WriteUInt32((uint)ntHeader.BaseOfData); // 28
                writer.WriteUInt32((uint)ntHeader.ImageBase); // 32
            }
            else
            {
                writer.WriteUInt64(ntHeader.ImageBase); // 32
            }

            // NT additional fields:
            writer.WriteUInt32((uint)ntHeader.SectionAlignment); // 36
            writer.WriteUInt32((uint)ntHeader.FileAlignment); // 40
            writer.WriteUInt16(ntHeader.MajorOperatingSystemVersion); // 42
            writer.WriteUInt16(ntHeader.MinorOperatingSystemVersion); // 44
            writer.WriteUInt16(ntHeader.MajorImageVersion); // 46
            writer.WriteUInt16(ntHeader.MinorImageVersion); // 48
            writer.WriteUInt16(ntHeader.MajorSubsystemVersion); // MajorSubsystemVersion 50
            writer.WriteUInt16(ntHeader.MinorSubsystemVersion); // MinorSubsystemVersion 52

            // Win32VersionValue (reserved, should be 0)
            writer.WriteUInt32(0); // 56

            writer.WriteUInt32((uint)ntHeader.SizeOfImage); // 60
            writer.WriteUInt32((uint)ntHeader.SizeOfHeaders); // 64
            writer.WriteUInt32(ntHeader.Checksum); // 68            
            writer.WriteUInt16((ushort)ntHeader.Subsystem); // 70
            writer.WriteUInt16((ushort)ntHeader.DllCharacteristics);

            if (_is32bit)
            {
                writer.WriteUInt32((uint)ntHeader.SizeOfStackReserve); // 76
                writer.WriteUInt32((uint)ntHeader.SizeOfStackCommit); // 80
                writer.WriteUInt32((uint)ntHeader.SizeOfHeapReserve); // 84
                writer.WriteUInt32((uint)ntHeader.SizeOfHeapCommit); // 88
            }
            else
            {
                writer.WriteUInt64(ntHeader.SizeOfStackReserve); // 80
                writer.WriteUInt64(ntHeader.SizeOfStackCommit); // 88
                writer.WriteUInt64(ntHeader.SizeOfHeapReserve); // 96
                writer.WriteUInt64(ntHeader.SizeOfHeapCommit); // 104
            }

            // LoaderFlags
            writer.WriteUInt32(0); // 92|108

            // The number of data-directory entries in the remainder of the header.
            writer.WriteUInt32(16); //  96|112

            // directory entries:
            writer.WriteUInt32((uint)ntHeader.ExportTable.RelativeVirtualAddress); // 100|116
            writer.WriteUInt32((uint)ntHeader.ExportTable.Size); // 104|120
            writer.WriteUInt32((uint)ntHeader.ImportTable.RelativeVirtualAddress); // 108|124
            writer.WriteUInt32((uint)ntHeader.ImportTable.Size); // 112|128
            writer.WriteUInt32((uint)ntHeader.ResourceTable.RelativeVirtualAddress); // 116|132
            writer.WriteUInt32((uint)ntHeader.ResourceTable.Size); // 120|136
            writer.WriteUInt32((uint)ntHeader.ExceptionTable.RelativeVirtualAddress); // 124|140
            writer.WriteUInt32((uint)ntHeader.ExceptionTable.Size); // 128|144
            writer.WriteUInt32((uint)ntHeader.CertificateTable.RelativeVirtualAddress); // 132|148
            writer.WriteUInt32((uint)ntHeader.CertificateTable.Size); // 136|152
            writer.WriteUInt32((uint)ntHeader.BaseRelocationTable.RelativeVirtualAddress); // 140|156
            writer.WriteUInt32((uint)ntHeader.BaseRelocationTable.Size); // 144|160
            writer.WriteUInt32((uint)ntHeader.DebugTable.RelativeVirtualAddress); // 148|164
            writer.WriteUInt32((uint)ntHeader.DebugTable.Size); // 152|168
            writer.WriteUInt32((uint)ntHeader.CopyrightTable.RelativeVirtualAddress); // 156|172
            writer.WriteUInt32((uint)ntHeader.CopyrightTable.Size); // 160|176
            writer.WriteUInt32((uint)ntHeader.GlobalPointerTable.RelativeVirtualAddress); // 164|180
            writer.WriteUInt32((uint)ntHeader.GlobalPointerTable.Size); // 168|184
            writer.WriteUInt32((uint)ntHeader.ThreadLocalStorageTable.RelativeVirtualAddress); // 172|188
            writer.WriteUInt32((uint)ntHeader.ThreadLocalStorageTable.Size); // 176|192
            writer.WriteUInt32((uint)ntHeader.LoadConfigTable.RelativeVirtualAddress); // 180|196
            writer.WriteUInt32((uint)ntHeader.LoadConfigTable.Size); // 184|200
            writer.WriteUInt32((uint)ntHeader.BoundImportTable.RelativeVirtualAddress); // 188|204
            writer.WriteUInt32((uint)ntHeader.BoundImportTable.Size); // 192|208
            writer.WriteUInt32((uint)ntHeader.ImportAddressTable.RelativeVirtualAddress); // 196|212
            writer.WriteUInt32((uint)ntHeader.ImportAddressTable.Size); // 200|216
            writer.WriteUInt32((uint)ntHeader.DelayImportTable.RelativeVirtualAddress); // 204|220
            writer.WriteUInt32((uint)ntHeader.DelayImportTable.Size); // 208|224
            writer.WriteUInt32((uint)ntHeader.CliHeaderTable.RelativeVirtualAddress); // 212|228
            writer.WriteUInt32((uint)ntHeader.CliHeaderTable.Size); // 216|232
            writer.WriteUInt64(0); // 224|240

            // Section Headers
            foreach (var sectionHeader in sectionHeaders)
            {
                WriteSectionHeader(sectionHeader, writer);
            }

            writer.WriteContentTo(peStream);
            writer.Free();
        }

        private static void WriteSectionHeader(SectionHeader sectionHeader, BlobBuilder writer)
        {
            if (sectionHeader.VirtualSize == 0)
            {
                return;
            }

            for (int j = 0, m = sectionHeader.Name.Length; j < 8; j++)
            {
                if (j < m)
                {
                    writer.WriteByte((byte)sectionHeader.Name[j]);
                }
                else
                {
                    writer.WriteByte(0);
                }
            }

            writer.WriteUInt32((uint)sectionHeader.VirtualSize);
            writer.WriteUInt32((uint)sectionHeader.RelativeVirtualAddress);
            writer.WriteUInt32((uint)sectionHeader.SizeOfRawData);
            writer.WriteUInt32((uint)sectionHeader.PointerToRawData);
            writer.WriteUInt32((uint)sectionHeader.PointerToRelocations);
            writer.WriteUInt32((uint)sectionHeader.PointerToLinenumbers);
            writer.WriteUInt16(sectionHeader.NumberOfRelocations);
            writer.WriteUInt16(sectionHeader.NumberOfLinenumbers);
            writer.WriteUInt32((uint)sectionHeader.Characteristics);
        }

        private void WriteTextSection(
            Stream peStream,
            SectionHeader textSection,
            int importTableRva,
            int importAddressTableRva,
            int entryPointToken,
            BlobBuilder metadataWriter,
            BlobBuilder ilWriter,
            BlobBuilder mappedFieldDataWriter,
            BlobBuilder managedResourceWriter,
            MetadataSizes metadataSizes,
            ContentId nativePdbContentId,
            ContentId portablePdbContentId,
            out long metadataPosition)
        {
            // TODO: zero out all bytes:
            peStream.Position = textSection.PointerToRawData;

            if (_properties.RequiresStartupStub)
            {
                WriteImportAddressTable(peStream, importTableRva);
            }

            var corHeader = CreateCorHeader(metadataSizes, textSection.RelativeVirtualAddress, entryPointToken);
            WriteCorHeader(peStream, corHeader);

            // IL:
            ilWriter.Align(4);
            ilWriter.WriteContentTo(peStream);

            // metadata:
            metadataPosition = peStream.Position;
            Debug.Assert(metadataWriter.Count % 4 == 0);
            metadataWriter.WriteContentTo(peStream);

            // managed resources:
            Debug.Assert(managedResourceWriter.Count % 4 == 0);
            managedResourceWriter.WriteContentTo(peStream);

            // strong name signature:
            WriteSpaceForHash(peStream, metadataSizes.StrongNameSignatureSize);

            if (EmitPdb || _deterministic)
            {
                WriteDebugTable(peStream, textSection, nativePdbContentId, portablePdbContentId, metadataSizes);
            }

            if (_properties.RequiresStartupStub)
            {
                WriteImportTable(peStream, importTableRva, importAddressTableRva);
                WriteNameTable(peStream);
                WriteRuntimeStartupStub(peStream, importAddressTableRva);
            }

            // mapped field data:            
            mappedFieldDataWriter.WriteContentTo(peStream);

            // TODO: zero out all bytes:
            int alignedPosition = textSection.PointerToRawData + textSection.SizeOfRawData;
            if (peStream.Position != alignedPosition)
            {
                peStream.Position = alignedPosition - 1;
                peStream.WriteByte(0);
            }
        }

        private void WriteImportAddressTable(Stream peStream, int importTableRva)
        {
            var writer = new BlobBuilder(SizeOfImportAddressTable);
            int ilRVA = importTableRva + 40;
            int hintRva = ilRVA + (_is32bit ? 12 : 16);

            // Import Address Table
            if (_is32bit)
            {
                writer.WriteUInt32((uint)hintRva); // 4
                writer.WriteUInt32(0); // 8
            }
            else
            {
                writer.WriteUInt64((uint)hintRva); // 8
                writer.WriteUInt64(0); // 16
            }

            Debug.Assert(writer.Count == SizeOfImportAddressTable);
            writer.WriteContentTo(peStream);
        }

        private void WriteImportTable(Stream peStream, int importTableRva, int importAddressTableRva)
        {
            var writer = new BlobBuilder(SizeOfImportTable);
            int ilRVA = importTableRva + 40;
            int hintRva = ilRVA + (_is32bit ? 12 : 16);
            int nameRva = hintRva + 12 + 2;

            // Import table
            writer.WriteUInt32((uint)ilRVA); // 4
            writer.WriteUInt32(0); // 8
            writer.WriteUInt32(0); // 12
            writer.WriteUInt32((uint)nameRva); // 16
            writer.WriteUInt32((uint)importAddressTableRva); // 20
            writer.WriteBytes(0, 20); // 40

            // Import Lookup table
            if (_is32bit)
            {
                writer.WriteUInt32((uint)hintRva); // 44
                writer.WriteUInt32(0); // 48
                writer.WriteUInt32(0); // 52
            }
            else
            {
                writer.WriteUInt64((uint)hintRva); // 48
                writer.WriteUInt64(0); // 56
            }

            // Hint table
            writer.WriteUInt16(0); // Hint 54|58

            foreach (char ch in CorEntryPointName)
            {
                writer.WriteByte((byte)ch); // 65|69
            }

            writer.WriteByte(0); // 66|70
            Debug.Assert(writer.Count == SizeOfImportTable);

            writer.WriteContentTo(peStream);
        }

        private static void WriteNameTable(Stream peStream)
        {
            var writer = new BlobBuilder(SizeOfNameTable);
            foreach (char ch in CorEntryPointDll)
            {
                writer.WriteByte((byte)ch);
            }

            writer.WriteByte(0);
            writer.WriteUInt16(0);
            Debug.Assert(writer.Count == SizeOfNameTable);

            writer.WriteContentTo(peStream);
        }

        private static void WriteCorHeader(Stream peStream, CorHeader corHeader)
        {
            var writer = new BlobBuilder(CorHeaderSize);
            writer.WriteUInt32(CorHeaderSize);
            writer.WriteUInt16(corHeader.MajorRuntimeVersion);
            writer.WriteUInt16(corHeader.MinorRuntimeVersion);
            writer.WriteUInt32((uint)corHeader.MetadataDirectory.RelativeVirtualAddress);
            writer.WriteUInt32((uint)corHeader.MetadataDirectory.Size);
            writer.WriteUInt32((uint)corHeader.Flags);
            writer.WriteUInt32((uint)corHeader.EntryPointTokenOrRelativeVirtualAddress);
            writer.WriteUInt32((uint)(corHeader.ResourcesDirectory.Size == 0 ? 0 : corHeader.ResourcesDirectory.RelativeVirtualAddress)); // 28
            writer.WriteUInt32((uint)corHeader.ResourcesDirectory.Size);
            writer.WriteUInt32((uint)(corHeader.StrongNameSignatureDirectory.Size == 0 ? 0 : corHeader.StrongNameSignatureDirectory.RelativeVirtualAddress)); // 36
            writer.WriteUInt32((uint)corHeader.StrongNameSignatureDirectory.Size);
            writer.WriteUInt32((uint)corHeader.CodeManagerTableDirectory.RelativeVirtualAddress);
            writer.WriteUInt32((uint)corHeader.CodeManagerTableDirectory.Size);
            writer.WriteUInt32((uint)corHeader.VtableFixupsDirectory.RelativeVirtualAddress);
            writer.WriteUInt32((uint)corHeader.VtableFixupsDirectory.Size);
            writer.WriteUInt32((uint)corHeader.ExportAddressTableJumpsDirectory.RelativeVirtualAddress);
            writer.WriteUInt32((uint)corHeader.ExportAddressTableJumpsDirectory.Size);
            writer.WriteUInt64(0);
            Debug.Assert(writer.Count == CorHeaderSize);
            Debug.Assert(writer.Count % 4 == 0);

            writer.WriteContentTo(peStream);
        }

        private static void WriteSpaceForHash(Stream peStream, int strongNameSignatureSize)
        {
            while (strongNameSignatureSize > 0)
            {
                peStream.WriteByte(0);
                strongNameSignatureSize--;
            }
        }

        /// <summary>
        /// Write one entry in the "Debug Directory (Image Only)"
        /// See https://msdn.microsoft.com/en-us/windows/hardware/gg463119.aspx
        /// section 5.1.1 (pages 71-72).
        /// </summary>
        private static void WriteDebugTableEntry(
            PooledBlobBuilder writer,
            byte[] stamp,
            uint version, // major and minor version, combined
            uint debugType,
            uint sizeOfData,
            uint addressOfRawData,
            uint pointerToRawData
            )
        {
            writer.WriteUInt32(0); // characteristics
            Debug.Assert(stamp.Length == 4);
            writer.WriteBytes(stamp);
            writer.WriteUInt32(version);
            writer.WriteUInt32(debugType);
            writer.WriteUInt32(sizeOfData);
            writer.WriteUInt32(addressOfRawData);
            writer.WriteUInt32(pointerToRawData);
        }

        private readonly static byte[] s_zeroStamp = new byte[4]; // four bytes of zero

        /// <summary>
        /// Write the entire "Debug Directory (Image Only)" along with data that it points to.
        /// </summary>
        private void WriteDebugTable(Stream peStream, SectionHeader textSection, ContentId nativePdbContentId, ContentId portablePdbContentId, MetadataSizes metadataSizes)
        {
            int tableSize = ImageDebugDirectoryBaseSize;
            Debug.Assert(tableSize != 0);
            Debug.Assert(nativePdbContentId.IsDefault || portablePdbContentId.IsDefault);
            Debug.Assert(!EmitPdb || (nativePdbContentId.IsDefault ^ portablePdbContentId.IsDefault));

            var writer = PooledBlobBuilder.GetInstance();

            int dataSize = ComputeSizeOfDebugDirectoryData();
            if (this.EmitPdb)
            {
                const int IMAGE_DEBUG_TYPE_CODEVIEW = 2; // from PE spec
                uint dataOffset = (uint)(ComputeOffsetToDebugTable(metadataSizes) + tableSize);
                WriteDebugTableEntry(writer,
                    stamp: nativePdbContentId.Stamp ?? portablePdbContentId.Stamp,
                    version: portablePdbContentId.IsDefault ? (uint)0 : ('P' << 24 | 'M' << 16 | 0x01 << 8 | 0x00),
                    debugType: IMAGE_DEBUG_TYPE_CODEVIEW,
                    sizeOfData: (uint)dataSize,
                    addressOfRawData: (uint)textSection.RelativeVirtualAddress + dataOffset, // RVA of the data
                    pointerToRawData: (uint)textSection.PointerToRawData + dataOffset); // position of the data in the PE stream
            }

            if (_deterministic)
            {
                const int IMAGE_DEBUG_TYPE_NO_TIMESTAMP = 16; // from PE spec
                WriteDebugTableEntry(writer,
                    stamp: s_zeroStamp,
                    version: 0,
                    debugType: IMAGE_DEBUG_TYPE_NO_TIMESTAMP,
                    sizeOfData: 0,
                    addressOfRawData: 0,
                    pointerToRawData: 0);
            }

            // We should now have written all and precisely the data we said we'd write for the table entries.
            Debug.Assert(writer.Count == tableSize);

            // ====================
            // The following is additional data beyond the debug directory at the offset `dataOffset`
            // pointed to by the ImageDebugTypeCodeView entry.

            if (EmitPdb)
            {
                writer.WriteByte((byte)'R');
                writer.WriteByte((byte)'S');
                writer.WriteByte((byte)'D');
                writer.WriteByte((byte)'S');

                // PDB id:
                writer.WriteBytes(nativePdbContentId.Guid ?? portablePdbContentId.Guid);

                // age
                writer.WriteUInt32(PdbWriter.Age);

                // UTF-8 encoded zero-terminated path to PDB
                int pathStart = writer.Position;
                writer.WriteUTF8(_pdbPathOpt, allowUnpairedSurrogates: true);
                writer.WriteByte(0);

                // padding:
                writer.WriteBytes(0, Math.Max(0, _minPdbPath - (writer.Position - pathStart)));
            }

            // We should now have written all and precisely the data we said we'd write for the table and its data.
            Debug.Assert(writer.Count == tableSize + dataSize);

            writer.WriteContentTo(peStream);
            writer.Free();
        }

        private void WriteRuntimeStartupStub(Stream peStream, int importAddressTableRva)
        {
            var writer = new BlobBuilder(16);
            // entry point code, consisting of a jump indirect to _CorXXXMain
            if (_is32bit)
            {
                //emit 0's (nops) to pad the entry point code so that the target address is aligned on a 4 byte boundary.
                for (uint i = 0, n = (uint)(BitArithmeticUtilities.Align((uint)peStream.Position, 4) - peStream.Position); i < n; i++)
                {
                    writer.WriteByte(0);
                }

                writer.WriteUInt16(0);
                writer.WriteByte(0xff);
                writer.WriteByte(0x25); //4
                writer.WriteUInt32((uint)importAddressTableRva + (uint)_properties.BaseAddress); //8
            }
            else
            {
                //emit 0's (nops) to pad the entry point code so that the target address is aligned on a 8 byte boundary.
                for (uint i = 0, n = (uint)(BitArithmeticUtilities.Align((uint)peStream.Position, 8) - peStream.Position); i < n; i++)
                {
                    writer.WriteByte(0);
                }

                writer.WriteUInt32(0);
                writer.WriteUInt16(0);
                writer.WriteByte(0xff);
                writer.WriteByte(0x25); //8
                writer.WriteUInt64((ulong)importAddressTableRva + _properties.BaseAddress); //16
            }

            writer.WriteContentTo(peStream);
        }

        private void WriteRelocSection(Stream peStream, SectionHeader relocSection, int entryPointAddress)
        {
            peStream.Position = relocSection.PointerToRawData;
            var writer = new BlobBuilder(relocSection.SizeOfRawData);
            writer.WriteUInt32((((uint)entryPointAddress + 2) / 0x1000) * 0x1000);
            writer.WriteUInt32(_properties.Requires64bits && !_properties.RequiresAmdInstructionSet ? 14u : 12u);
            uint offsetWithinPage = ((uint)entryPointAddress + 2) % 0x1000;
            uint relocType = _properties.Requires64bits ? 10u : 3u;
            ushort s = (ushort)((relocType << 12) | offsetWithinPage);
            writer.WriteUInt16(s);
            if (_properties.Requires64bits && !_properties.RequiresAmdInstructionSet)
            {
                writer.WriteUInt32(relocType << 12);
            }

            writer.WriteUInt16(0); // next chunk's RVA
            writer.PadTo(relocSection.SizeOfRawData);
            writer.WriteContentTo(peStream);
        }

        private void WriteResourceSection(Stream peStream, SectionHeader resourceSection)
        {
            peStream.Position = resourceSection.PointerToRawData;
            _win32ResourceWriter.PadTo(resourceSection.SizeOfRawData);
            _win32ResourceWriter.WriteContentTo(peStream);
        }
    }
}<|MERGE_RESOLUTION|>--- conflicted
+++ resolved
@@ -96,11 +96,7 @@
 
                 return peWriter.WritePeToStream(mdWriter, getPeStream, getPortablePdbStreamOpt, nativePdbWriterOpt);
             }
-<<<<<<< HEAD
-            catch (Exception ex) when (!(ex is PdbWritingException || ex is ResourceException || ex is PermissionSetFileReadException))
-=======
             catch (Exception ex) when (!(ex is PdbWritingException || ex is ResourceException || ex is PermissionSetFileReadException || ex is OperationCanceledException))
->>>>>>> e4981ac8
             {
                 throw new PeWritingException(ex);
             }
