--- conflicted
+++ resolved
@@ -181,14 +181,9 @@
 
         /// <summary>Indicates an <see cref="IOmittedArgumentExpression"/>.</summary>
         OmittedArgumentExpression = 0x300,
-<<<<<<< HEAD
         /// <summary>Indicates an <see cref="IRaiseEventExpression"/>.</summary>
         RaiseEventExpression = 0x301,
-=======
-
-        // 0x301 was removed, and is available for use.
-
->>>>>>> 3c041e65
+        
         // https://github.com/dotnet/roslyn/issues/21294
         // /// <summary>Indicates an <see cref="IPlaceholderExpression"/>.</summary>
         // PlaceholderExpression = 0x302,
