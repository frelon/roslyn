--- conflicted
+++ resolved
@@ -26,149 +26,6 @@
       <CopyToOutputDirectory>PreserveNewest</CopyToOutputDirectory>
       <Visible>false</Visible>
     </Content>
-<<<<<<< HEAD
-    <Compile Include="CommitHashAttribute.cs" />
-    <Compile Include="DiagnosticAnalyzer\AnalyzerManager.AnalyzerExecutionContext.cs" />
-    <Compile Include="Generated\Operations.xml.Generated.cs" />
-    <Compile Include="InternalUtilities\CommandLineUtilities.cs" />
-    <Compile Include="InternalUtilities\GeneratedCodeUtilities.cs" />
-    <Compile Include="InternalUtilities\NoThrowStreamDisposer.cs" />
-    <Compile Include="InternalUtilities\OrderedMultiDictionary.cs" />
-    <Compile Include="InternalUtilities\PlatformInformation.cs" />
-    <Compile Include="Operations\ArgumentKind.cs" />
-    <Compile Include="Operations\BinaryOperandsKind.cs" />
-    <Compile Include="Operations\BinaryOperationKind.cs" />
-    <Compile Include="Operations\BranchKind.cs" />
-    <Compile Include="Operations\CaseKind.cs" />
-    <Compile Include="Operations\ConversionKind.cs" />
-    <Compile Include="Operations\Expressions.cs" />
-    <Compile Include="Operations\IAddressOfExpression.cs" />
-    <Compile Include="Operations\IArgument.cs" />
-    <Compile Include="Operations\IArrayCreationExpression.cs" />
-    <Compile Include="Operations\IArrayElementReferenceExpression.cs" />
-    <Compile Include="Operations\IArrayInitializer.cs" />
-    <Compile Include="Operations\IAssignmentExpression.cs" />
-    <Compile Include="Operations\IAwaitExpression.cs" />
-    <Compile Include="Operations\IBinaryOperatorExpression.cs" />
-    <Compile Include="Operations\IBlockStatement.cs" />
-    <Compile Include="Operations\IBranchStatement.cs" />
-    <Compile Include="Operations\ICaseClause.cs" />
-    <Compile Include="Operations\ICatchClause.cs" />
-    <Compile Include="Operations\ICompoundAssignmentExpression.cs" />
-    <Compile Include="Operations\IConditionalAccessExpression.cs" />
-    <Compile Include="Operations\IConditionalAccessInstanceExpression.cs" />
-    <Compile Include="Operations\IConditionalChoiceExpression.cs" />
-    <Compile Include="Operations\IConversionExpression.cs" />
-    <Compile Include="Operations\IDefaultValueExpression.cs" />
-    <Compile Include="Operations\IEmptyStatement.cs" />
-    <Compile Include="Operations\IEndStatement.cs" />
-    <Compile Include="Operations\IEventAssignmentExpression.cs" />
-    <Compile Include="Operations\IEventReferenceExpression.cs" />
-    <Compile Include="Operations\IExpressionStatement.cs" />
-    <Compile Include="Operations\IFieldInitializer.cs" />
-    <Compile Include="Operations\IFieldReferenceExpression.cs" />
-    <Compile Include="Operations\IFixedStatement.cs" />
-    <Compile Include="Operations\IForEachLoopStatement.cs" />
-    <Compile Include="Operations\IForLoopStatement.cs" />
-    <Compile Include="Operations\IForWhileUntilLoopStatement.cs" />
-    <Compile Include="Operations\IHasArgumentsExpression.cs" />
-    <Compile Include="Operations\IHasOperatorMethodExpression.cs" />
-    <Compile Include="Operations\IIfStatement.cs" />
-    <Compile Include="Operations\IIncrementExpression.cs" />
-    <Compile Include="Operations\IIndexedPropertyReferenceExpression.cs" />
-    <Compile Include="Operations\IInstanceReferenceExpression.cs" />
-    <Compile Include="Operations\IInvalidExpression.cs" />
-    <Compile Include="Operations\IInvalidStatement.cs" />
-    <Compile Include="Operations\IInvocationExpression.cs" />
-    <Compile Include="Operations\IIsTypeExpression.cs" />
-    <Compile Include="Operations\ILabelStatement.cs" />
-    <Compile Include="Operations\ILambdaExpression.cs" />
-    <Compile Include="Operations\ILateBoundMemberReferenceExpression.cs" />
-    <Compile Include="Operations\ILiteralExpression.cs" />
-    <Compile Include="Operations\ILocalReferenceExpression.cs" />
-    <Compile Include="Operations\ILockStatement.cs" />
-    <Compile Include="Operations\ILoopStatement.cs" />
-    <Compile Include="Operations\IMemberReferenceExpression.cs" />
-    <Compile Include="Operations\IMethodBindingExpression.cs" />
-    <Compile Include="Operations\IndexedPropertyReferenceExpression_IHasArgumentsExpression.cs" />
-    <Compile Include="Operations\InstanceReferenceKind.cs" />
-    <Compile Include="Operations\INullCoalescingExpression.cs" />
-    <Compile Include="Operations\InvocationExpression_IHasArgumentsExpression.cs" />
-    <Compile Include="Operations\IObjectCreationExpression.cs" />
-    <Compile Include="Operations\IOmittedArgumentExpression.cs" />
-    <Compile Include="Operations\IOperationWithChildren.cs" />
-    <Compile Include="Operations\ObjectCreationExpression_IHasArgumentsExpression.cs" />
-    <Compile Include="Operations\Operation.cs" />
-    <Compile Include="Operations\IOperationKind.cs" />
-    <Compile Include="Operations\IParameterInitializer.cs" />
-    <Compile Include="Operations\IParameterReferenceExpression.cs" />
-    <Compile Include="Operations\IParenthesizedExpression.cs" />
-    <Compile Include="Operations\IPlaceholderExpression.cs" />
-    <Compile Include="Operations\IPointerIndirectionReferenceExpression.cs" />
-    <Compile Include="Operations\IPropertyInitializer.cs" />
-    <Compile Include="Operations\IPropertyReferenceExpression.cs" />
-    <Compile Include="Operations\IRangeCaseClause.cs" />
-    <Compile Include="Operations\IRelationalCaseClause.cs" />
-    <Compile Include="Operations\IReturnStatement.cs" />
-    <Compile Include="Operations\ISingleValueCaseClause.cs" />
-    <Compile Include="Operations\ISizeOfExpression.cs" />
-    <Compile Include="Operations\IStopStatement.cs" />
-    <Compile Include="Operations\ISwitchCase.cs" />
-    <Compile Include="Operations\ISwitchStatement.cs" />
-    <Compile Include="Operations\ISymbolInitializer.cs" />
-    <Compile Include="Operations\ISyntheticLocalReferenceExpression.cs" />
-    <Compile Include="Operations\IThrowStatement.cs" />
-    <Compile Include="Operations\ITryStatement.cs" />
-    <Compile Include="Operations\ITypeOfExpression.cs" />
-    <Compile Include="Operations\ITypeOperationExpression.cs" />
-    <Compile Include="Operations\ITypeParameterObjectCreationExpression.cs" />
-    <Compile Include="Operations\IUnaryOperatorExpression.cs" />
-    <Compile Include="Operations\IUnboundLambdaExpression.cs" />
-    <Compile Include="Operations\IUsingStatement.cs" />
-    <Compile Include="Operations\IVariableDeclaration.cs" />
-    <Compile Include="Operations\IVariableDeclarationStatement.cs" />
-    <Compile Include="Operations\IWhileUntilLoopStatement.cs" />
-    <Compile Include="Operations\IWithStatement.cs" />
-    <Compile Include="Operations\LoopKind.cs" />
-    <Compile Include="Operations\SimpleBinaryOperationKind.cs" />
-    <Compile Include="Operations\SimpleUnaryOperationKind.cs" />
-    <Compile Include="Operations\SyntheticLocalKind.cs" />
-    <Compile Include="Operations\UnaryAndBinaryOperationExtensions.cs" />
-    <Compile Include="Operations\UnaryOperandKind.cs" />
-    <Compile Include="Operations\UnaryOperationKind.cs" />
-    <Compile Include="Options\IOption.cs" />
-    <Compile Include="Options\OptionKey.cs" />
-    <Compile Include="Options\OptionSet.cs" />
-    <Compile Include="Options\OptionStorageLocation.cs" />
-    <Compile Include="Options\Option`1.cs" />
-    <Compile Include="Options\PerLanguageOption.cs" />
-    <Compile Include="Emit\AsyncMoveNextBodyDebugInfo.cs" />
-    <Compile Include="Emit\IteratorMoveNextBodyDebugInfo.cs" />
-    <Compile Include="Emit\StateMachineMoveNextDebugInfo.cs" />
-    <Compile Include="PEWriter\ExtendedPEBuilder.cs" />
-    <Compile Include="Serialization\IObjectWritable.cs" />
-    <Compile Include="Serialization\ObjectBinder.cs" />
-    <Compile Include="Serialization\ObjectBinderSnapshot.cs" />
-    <Compile Include="Serialization\ObjectReader.cs" />
-    <Compile Include="Serialization\ObjectWriter.cs" />
-    <Compile Include="Symbols\IDiscardSymbol.cs" />
-    <Compile Include="Syntax\InternalSyntax\GreenNodeExtensions.cs" />
-    <Compile Include="Syntax\InternalSyntax\SyntaxListPool.cs" />
-    <Compile Include="Syntax\SyntaxList.SeparatedWithManyWeakChildren.cs" />
-  </ItemGroup>
-  <ItemGroup>
-    <Compile Include="CodeGen\ItemTokenMap.cs" />
-    <Compile Include="Emit\DebugDocumentsBuilder.cs" />
-    <Compile Include="Emit\InstrumentationKind.cs" />
-    <Compile Include="EmbeddedText.cs" />
-    <Compile Include="Emit\EditAndContinue\LambdaSyntaxFacts.cs" />
-    <Compile Include="InternalUtilities\EncodingExtensions.cs" />
-    <Compile Include="InternalUtilities\BlobBuildingStream.cs" />
-    <Compile Include="GlobalSuppressions.cs" />
-    <Compile Include="PEWriter\DebugSourceInfo.cs" />
-    <Compile Include="PEWriter\ExportedType.cs" />
-=======
->>>>>>> f9ebce0a
   </ItemGroup>
   <ItemGroup>
     <Compile Include="..\..\Shared\DesktopShim.cs">
@@ -179,577 +36,6 @@
       <DesignTime>True</DesignTime>
       <DependentUpon>CodeAnalysisResources.resx</DependentUpon>
     </Compile>
-<<<<<<< HEAD
-    <Compile Include="CodeAnalysisResourcesLocalizableErrorArgument.cs" />
-    <Compile Include="CodeGen\ArrayMembers.cs" />
-    <Compile Include="CodeGen\BasicBlock.cs" />
-    <Compile Include="CodeGen\ClosureDebugInfo.cs" />
-    <Compile Include="CodeGen\CompilationTestData.cs" />
-    <Compile Include="CodeGen\DebugDocumentProvider.cs" />
-    <Compile Include="CodeGen\EmitState.cs" />
-    <Compile Include="CodeGen\ILBuilder.cs" />
-    <Compile Include="CodeGen\ILBuilderConversions.cs" />
-    <Compile Include="CodeGen\ILBuilderEmit.cs" />
-    <Compile Include="CodeGen\ILOpCodeExtensions.cs" />
-    <Compile Include="CodeGen\ITokenDeferral.cs" />
-    <Compile Include="CodeGen\LabelInfo.cs" />
-    <Compile Include="CodeGen\LambdaDebugInfo.cs" />
-    <Compile Include="CodeGen\LocalConstantDefinition.cs" />
-    <Compile Include="CodeGen\LocalDefinition.cs" />
-    <Compile Include="CodeGen\LocalOrParameter.cs" />
-    <Compile Include="CodeGen\LocalScopeManager.cs" />
-    <Compile Include="CodeGen\LocalSlotDebugInfo.cs" />
-    <Compile Include="CodeGen\LocalSlotManager.cs" />
-    <Compile Include="CodeGen\MetadataConstant.cs" />
-    <Compile Include="CodeGen\MetadataCreateArray.cs" />
-    <Compile Include="CodeGen\MetadataNamedArgument.cs" />
-    <Compile Include="CodeGen\MetadataTypeOf.cs" />
-    <Compile Include="CodeGen\MethodBody.cs" />
-    <Compile Include="CodeGen\DebugId.cs" />
-    <Compile Include="CodeGen\PermissionSetAttribute.cs" />
-    <Compile Include="CodeGen\PrivateImplementationDetails.cs" />
-    <Compile Include="CodeGen\RawSequencePoint.cs" />
-    <Compile Include="CodeGen\ReferenceDependencyWalker.cs" />
-    <Compile Include="CodeGen\ScopeType.cs" />
-    <Compile Include="CodeGen\SequencePointList.cs" />
-    <Compile Include="CodeGen\SwitchIntegralJumpTableEmitter.cs" />
-    <Compile Include="CodeGen\SwitchIntegralJumpTableEmitter.SwitchBucket.cs" />
-    <Compile Include="CodeGen\SwitchStringJumpTableEmitter.cs" />
-    <Compile Include="CodeGen\SynthesizedLocalOrdinalsDispenser.cs" />
-    <Compile Include="CodeGen\TokenMap.cs" />
-    <Compile Include="CodeGen\VariableSlotAllocator.cs" />
-    <Compile Include="CodeGen\Win32Res.cs" />
-    <Compile Include="Collections\ArrayBuilderExtensions.cs" />
-    <Compile Include="Collections\ArrayElement.cs" />
-    <Compile Include="Collections\BitVector.cs" />
-    <Compile Include="Collections\Boxes.cs" />
-    <Compile Include="Collections\ByteSequenceComparer.cs" />
-    <Compile Include="Collections\CachingDictionary.cs" />
-    <Compile Include="Collections\CachingFactory.cs" />
-    <Compile Include="Collections\ConcurrentCache.cs" />
-    <Compile Include="Collections\ConsListExtensions.cs" />
-    <Compile Include="Collections\EnumerableExtensions.cs" />
-    <Compile Include="Collections\Grouping.cs" />
-    <Compile Include="Collections\HashSetExtensions.cs" />
-    <Compile Include="Collections\IdentifierCollection.Collection.cs" />
-    <Compile Include="Collections\IdentifierCollection.cs" />
-    <Compile Include="Collections\ImmutableArrayExtensions.cs" />
-    <Compile Include="Collections\ImmutableMemoryStream.cs" />
-    <Compile Include="Collections\OrderedSet.cs" />
-    <Compile Include="Collections\StaticCast.cs" />
-    <Compile Include="CommandLine\CommandLineAnalyzerReference.cs" />
-    <Compile Include="CommandLine\CommandLineReference.cs" />
-    <Compile Include="CommandLine\CommandLineSourceFile.cs" />
-    <Compile Include="CommandLine\CommandLineArguments.cs" />
-    <Compile Include="CommandLine\CommandLineParser.cs" />
-    <Compile Include="CommandLine\CommonCompiler.CompilerEmitStreamProvider.cs" />
-    <Compile Include="CommandLine\CommonCompiler.cs" />
-    <Compile Include="CommandLine\CommonCompiler.ExistingReferencesResolver.cs" />
-    <Compile Include="CommandLine\CommonCompiler.LoggingMetadataFileReferenceResolver.cs" />
-    <Compile Include="CommandLine\CommonCompiler.LoggingSourceFileResolver.cs" />
-    <Compile Include="CommandLine\CommonCompiler.LoggingStrongNameProvider.cs" />
-    <Compile Include="CommandLine\CommonCompiler.LoggingXmlFileResolver.cs" />
-    <Compile Include="CommandLine\ErrorLogger.cs" />
-    <Compile Include="CommandLine\TouchedFileLogger.cs" />
-    <Compile Include="Compilation.EmitStreamProvider.cs" />
-    <Compile Include="Compilation\LoadDirective.cs" />
-    <Compile Include="Compilation\CommonSyntaxAndDeclarationManager.cs" />
-    <Compile Include="Compilation\SymbolFilter.cs" />
-    <Compile Include="DiagnosticAnalyzer\AnalysisResultBuilder.cs" />
-    <Compile Include="DiagnosticAnalyzer\AnalysisScope.cs" />
-    <Compile Include="DiagnosticAnalyzer\AnalysisState.AnalyzerStateData.cs" />
-    <Compile Include="DiagnosticAnalyzer\AnalysisState.cs" />
-    <Compile Include="DiagnosticAnalyzer\AnalysisState.PerAnalyzerState.cs" />
-    <Compile Include="DiagnosticAnalyzer\AnalysisState.StateKind.cs" />
-    <Compile Include="DiagnosticAnalyzer\AnalysisState.SyntaxReferenceAnalyzerStateData.cs" />
-    <Compile Include="DiagnosticAnalyzer\AnalyzerTelemetry.cs" />
-    <Compile Include="DiagnosticAnalyzer\AnalyzerActionCounts.cs" />
-    <Compile Include="DiagnosticAnalyzer\AnalyzerExecutor.cs" />
-    <Compile Include="DiagnosticAnalyzer\AnalyzerManager.cs" />
-    <Compile Include="DiagnosticAnalyzer\CompilationCompletedEvent.cs" />
-    <Compile Include="DiagnosticAnalyzer\CompilationEvent.cs" />
-    <Compile Include="DiagnosticAnalyzer\CompilationStartedEvent.cs" />
-    <Compile Include="DiagnosticAnalyzer\CompilationUnitCompletedEvent.cs" />
-    <Compile Include="DiagnosticAnalyzer\CompilationWithAnalyzersOptions.cs" />
-    <Compile Include="DiagnosticAnalyzer\DiagnosticAnalysisContextHelpers.cs" />
-    <Compile Include="DiagnosticAnalyzer\DiagnosticAnalyzerAction.cs" />
-    <Compile Include="DiagnosticAnalyzer\DiagnosticQueue.cs" />
-    <Compile Include="DiagnosticAnalyzer\DiagnosticStartAnalysisScope.cs" />
-    <Compile Include="DiagnosticAnalyzer\SymbolDeclaredCompilationEvent.cs" />
-    <Compile Include="InternalUtilities\CompilerOptionParseUtilities.cs" />
-    <Compile Include="InternalUtilities\ImmutableArrayInterop.cs" />
-    <Compile Include="InternalUtilities\ReflectionUtilities.cs" />
-    <Compile Include="InternalUtilities\SemaphoreSlimExtensions.cs" />
-    <Compile Include="CorLightup.cs" />
-    <Compile Include="Desktop\AssemblyPortabilityPolicy.cs" />
-    <Compile Include="Desktop\AssemblyVersion.cs" />
-    <Compile Include="Desktop\DesktopAssemblyIdentityComparer.cs" />
-    <Compile Include="Desktop\DesktopAssemblyIdentityComparer.Fx.cs" />
-    <Compile Include="DiagnosticAnalyzer\AnalyzerFileReference.cs" />
-    <Compile Include="DiagnosticAnalyzer\AnalyzerLoadFailureEventArgs.cs" />
-    <Compile Include="StrongName\DesktopStrongNameProvider.cs" />
-    <Compile Include="DiagnosticAnalyzer\CompilerDiagnosticAnalyzer.CompilationAnalyzer.cs" />
-    <Compile Include="DiagnosticAnalyzer\CompilerDiagnosticAnalyzer.cs" />
-    <Compile Include="DiagnosticAnalyzer\IAnalyzerAssemblyLoader.cs" />
-    <Compile Include="Diagnostic\LocalizableResourceString.cs" />
-    <Compile Include="Diagnostic\LocalizableResourceString.FixedLocalizableString.cs" />
-    <Compile Include="Diagnostic\LocalizableString.cs" />
-    <Compile Include="Emit\DebugInformationFormat.cs" />
-    <Compile Include="Emit\EditAndContinue\AddedOrChangedMethodInfo.cs" />
-    <Compile Include="Emit\EditAndContinue\EncHoistedLocalInfo.cs" />
-    <Compile Include="Emit\EditAndContinue\EncHoistedLocalMetadata.cs" />
-    <Compile Include="Emit\EmitOptions.cs" />
-    <Compile Include="Emit\EditAndContinue\EncVariableSlotAllocator.cs" />
-    <Compile Include="Emit\SemanticEditKind.cs" />
-    <Compile Include="EncodedStringText.cs" />
-    <Compile Include="FileKey.cs" />
-    <Compile Include="FileSystemExtensions.cs" />
-    <Compile Include="Interop\IClrMetaHost.cs" />
-    <Compile Include="Interop\IClrRuntimeInfo.cs" />
-    <Compile Include="Interop\IClrStrongName.cs" />
-    <Compile Include="InternalImplementationOnlyAttribute.cs" />
-    <Compile Include="Emit\EditAndContinueMethodDebugInformation.cs" />
-    <Compile Include="DocumentationCommentId.cs" />
-    <Compile Include="Emit\EditAndContinue\SymbolMatcher.cs" />
-    <Compile Include="InternalUtilities\FailFast.cs" />
-    <Compile Include="InternalUtilities\InterlockedOperations.cs" />
-    <Compile Include="InternalUtilities\IReadOnlySet.cs" />
-    <Compile Include="Collections\KeyedStack.cs" />
-    <Compile Include="Collections\OrderPreservingMultiDictionary.cs" />
-    <Compile Include="Collections\SmallConcurrentSetOfInts.cs" />
-    <Compile Include="Collections\SmallDictionary.cs" />
-    <Compile Include="Collections\UnionCollection.cs" />
-    <Compile Include="Compilation\CandidateReason.cs" />
-    <Compile Include="Compilation\Compilation.cs" />
-    <Compile Include="Compilation\CompilationOptions.cs" />
-    <Compile Include="Compilation\CompilationStage.cs" />
-    <Compile Include="Compilation\ControlFlowAnalysis.cs" />
-    <Compile Include="Compilation\DataFlowAnalysis.cs" />
-    <Compile Include="Compilation\EmitResult.cs" />
-    <Compile Include="Compilation\Expression.cs" />
-    <Compile Include="Compilation\Extensions.cs" />
-    <Compile Include="Operations\IOperation.cs" />
-    <Compile Include="Operations\OperationExtensions.cs" />
-    <Compile Include="Compilation\OptimizationLevel.cs" />
-    <Compile Include="Compilation\ParseOptions.cs" />
-    <Compile Include="Compilation\Platform.cs" />
-    <Compile Include="Compilation\PreprocessingSymbolInfo.cs" />
-    <Compile Include="Compilation\SemanticModel.cs" />
-    <Compile Include="Compilation\SourceReferenceResolver.cs" />
-    <Compile Include="Compilation\SpeculativeBindingOption.cs" />
-    <Compile Include="Operations\Statement.cs" />
-    <Compile Include="Compilation\SubsystemVersion.cs" />
-    <Compile Include="Compilation\SymbolInfo.cs" />
-    <Compile Include="Compilation\TypeInfo.cs" />
-    <Compile Include="Compilation\XmlReferenceResolver.cs" />
-    <Compile Include="ConstantValue.cs" />
-    <Compile Include="ConstantValueSpecialized.cs" />
-    <Compile Include="CryptographicHashProvider.cs" />
-    <Compile Include="CvtRes.cs" />
-    <Compile Include="DiagnosticAnalyzer\AdditionalText.cs" />
-    <Compile Include="DiagnosticAnalyzer\AnalyzerDriver.cs" />
-    <Compile Include="DiagnosticAnalyzer\AnalyzerImageReference.cs" />
-    <Compile Include="DiagnosticAnalyzer\AnalyzerOptions.cs" />
-    <Compile Include="DiagnosticAnalyzer\AnalyzerReference.cs" />
-    <Compile Include="DiagnosticAnalyzer\CompilationWithAnalyzers.cs" />
-    <Compile Include="DiagnosticAnalyzer\DiagnosticAnalyzerExtensions.cs" />
-    <Compile Include="DiagnosticAnalyzer\UnresolvedAnalyzerReference.cs" />
-    <Compile Include="Diagnostic\CommonDiagnosticComparer.cs" />
-    <Compile Include="Diagnostic\CommonMessageProvider.cs" />
-    <Compile Include="Diagnostic\Diagnostic.cs" />
-    <Compile Include="Diagnostic\WellKnownDiagnosticTags.cs" />
-    <Compile Include="Diagnostic\Diagnostic_SimpleDiagnostic.cs" />
-    <Compile Include="DiagnosticAnalyzer\DiagnosticAnalysisContext.cs" />
-    <Compile Include="DiagnosticAnalyzer\DiagnosticAnalyzer.cs" />
-    <Compile Include="Diagnostic\DiagnosticBag.cs" />
-    <Compile Include="Diagnostic\DiagnosticDescriptor.cs" />
-    <Compile Include="Diagnostic\DiagnosticFormatter.cs" />
-    <Compile Include="Diagnostic\DiagnosticInfo.cs" />
-    <Compile Include="Diagnostic\DiagnosticSeverity.cs" />
-    <Compile Include="Diagnostic\DiagnosticWithInfo.cs" />
-    <Compile Include="Diagnostic\FileLinePositionSpan.cs" />
-    <Compile Include="Diagnostic\ExternalFileLocation.cs" />
-    <Compile Include="Diagnostic\IMessageSerializable.cs" />
-    <Compile Include="Diagnostic\Location.cs" />
-    <Compile Include="Diagnostic\LocationKind.cs" />
-    <Compile Include="Diagnostic\MetadataLocation.cs" />
-    <Compile Include="Diagnostic\NoLocation.cs" />
-    <Compile Include="Diagnostic\ReportDiagnostic.cs" />
-    <Compile Include="Diagnostic\SourceLocation.cs" />
-    <Compile Include="Diagnostic\XmlLocation.cs" />
-    <Compile Include="DiagnosticAnalyzer\AsyncQueue.cs" />
-    <Compile Include="DiagnosticAnalyzer\DiagnosticAnalyzerAttribute.cs" />
-    <Compile Include="DiagnosticAnalyzer\SuppressMessageAttributeState.cs" />
-    <Compile Include="DiagnosticAnalyzer\SuppressMessageAttributeState.TargetSymbolResolver.cs" />
-    <Compile Include="DocumentationComments\DocumentationCommentIncludeCache.cs" />
-    <Compile Include="DocumentationComments\DocumentationProvider.cs" />
-    <Compile Include="DocumentationComments\DocumentationProvider.NullDocumentationProvider.cs" />
-    <Compile Include="DocumentationComments\XmlDocumentationCommentTextReader.cs" />
-    <Compile Include="DocumentationComments\XmlDocumentationCommentTextReader.XmlStream.cs" />
-    <Compile Include="DocumentationMode.cs" />
-    <Compile Include="Emit\AnonymousTypeKey.cs" />
-    <Compile Include="Emit\AnonymousTypeValue.cs" />
-    <Compile Include="Compilation\CommonModuleCompilationState.cs" />
-    <Compile Include="Emit\Context.cs" />
-    <Compile Include="Emit\EditAndContinue\DefinitionMap.cs" />
-    <Compile Include="Emit\EditAndContinue\DeltaMetadataWriter.cs" />
-    <Compile Include="Emit\EditAndContinue\EmitBaseline.cs" />
-    <Compile Include="Emit\EditAndContinue\EmitDifferenceResult.cs" />
-    <Compile Include="Emit\EditAndContinue\EncLocalInfo.cs" />
-    <Compile Include="Emit\EditAndContinue\IPEDeltaAssemblyBuilder.cs" />
-    <Compile Include="Emit\EditAndContinue\SymbolChange.cs" />
-    <Compile Include="Emit\EditAndContinue\SymbolChanges.cs" />
-    <Compile Include="Emit\ErrorType.cs" />
-    <Compile Include="Emit\ModulePropertiesForSerialization.cs" />
-    <Compile Include="Emit\NoPia\CommonEmbeddedEvent.cs" />
-    <Compile Include="Emit\NoPia\CommonEmbeddedField.cs" />
-    <Compile Include="Emit\NoPia\CommonEmbeddedMember.cs" />
-    <Compile Include="Emit\NoPia\CommonEmbeddedMethod.cs" />
-    <Compile Include="Emit\NoPia\CommonEmbeddedParameter.cs" />
-    <Compile Include="Emit\NoPia\CommonEmbeddedProperty.cs" />
-    <Compile Include="Emit\NoPia\CommonEmbeddedType.cs" />
-    <Compile Include="Emit\NoPia\CommonEmbeddedTypeParameter.cs" />
-    <Compile Include="Emit\NoPia\EmbeddedTypesManager.cs" />
-    <Compile Include="Emit\NoPia\VtblGap.cs" />
-    <Compile Include="Emit\CommonPEModuleBuilder.cs" />
-    <Compile Include="Emit\SemanticEdit.cs" />
-    <Compile Include="EnumConstantHelper.cs" />
-    <Compile Include="InternalUtilities\ArrayExtensions.cs" />
-    <Compile Include="InternalUtilities\BitArithmeticUtilities.cs" />
-    <Compile Include="InternalUtilities\FatalError.cs" />
-    <Compile Include="InternalUtilities\ConcurrentDictionaryExtensions.cs" />
-    <Compile Include="InternalUtilities\ConcurrentLruCache.cs" />
-    <Compile Include="InternalUtilities\ConcurrentSet.cs" />
-    <Compile Include="InternalUtilities\ConsList`1.cs" />
-    <Compile Include="InternalUtilities\DecimalUtilities.cs" />
-    <Compile Include="InternalUtilities\DocumentationCommentXmlNames.cs" />
-    <Compile Include="InternalUtilities\EnumerableExtensions.cs" />
-    <Compile Include="InternalUtilities\EnumField.cs" />
-    <Compile Include="InternalUtilities\EnumUtilties.cs" />
-    <Compile Include="InternalUtilities\ExceptionUtilities.cs" />
-    <Compile Include="InternalUtilities\FileNameUtilities.cs" />
-    <Compile Include="InternalUtilities\Hash.cs" />
-    <Compile Include="InternalUtilities\ImmutableArrayExtensions.cs" />
-    <Compile Include="InternalUtilities\ImmutableListExtensions.cs" />
-    <Compile Include="InternalUtilities\ImmutableSetWithInsertionOrder`1.cs" />
-    <Compile Include="InternalUtilities\ISetExtensions.cs" />
-    <Compile Include="InternalUtilities\KeyValuePair.cs" />
-    <Compile Include="InternalUtilities\MultiDictionary.cs" />
-    <Compile Include="InternalUtilities\OneOrMany.cs" />
-    <Compile Include="InternalUtilities\ReaderWriterLockSlimExtensions.cs" />
-    <Compile Include="InternalUtilities\ReadOnlyUnmanagedMemoryStream.cs" />
-    <Compile Include="InternalUtilities\ReferenceEqualityComparer.cs" />
-    <Compile Include="InternalUtilities\SpecializedCollections.cs" />
-    <Compile Include="InternalUtilities\SpecializedCollections.Empty.Collection.cs" />
-    <Compile Include="InternalUtilities\SpecializedCollections.Empty.cs" />
-    <Compile Include="InternalUtilities\SpecializedCollections.Empty.Dictionary.cs" />
-    <Compile Include="InternalUtilities\SpecializedCollections.Empty.Enumerable.cs" />
-    <Compile Include="InternalUtilities\SpecializedCollections.Empty.Enumerator.cs" />
-    <Compile Include="InternalUtilities\SpecializedCollections.Empty.Enumerator`1.cs" />
-    <Compile Include="InternalUtilities\SpecializedCollections.Empty.List.cs" />
-    <Compile Include="InternalUtilities\SpecializedCollections.Empty.Set.cs" />
-    <Compile Include="InternalUtilities\SpecializedCollections.ReadOnly.Collection.cs" />
-    <Compile Include="InternalUtilities\SpecializedCollections.ReadOnly.Enumerable`1.cs" />
-    <Compile Include="InternalUtilities\SpecializedCollections.ReadOnly.Enumerable`2.cs" />
-    <Compile Include="InternalUtilities\SpecializedCollections.ReadOnly.Set.cs" />
-    <Compile Include="InternalUtilities\SpecializedCollections.Singleton.Collection`1.cs" />
-    <Compile Include="InternalUtilities\SpecializedCollections.Singleton.Enumerator`1.cs" />
-    <Compile Include="InternalUtilities\StringExtensions.cs" />
-    <Compile Include="InternalUtilities\StringTable.cs" />
-    <Compile Include="InternalUtilities\SuppressUnmanagedCodeSecurityAttribute.cs" />
-    <Compile Include="InternalUtilities\TextChangeRangeExtensions.cs" />
-    <Compile Include="InternalUtilities\TextKeyedCache.cs" />
-    <Compile Include="InternalUtilities\ThreadSafeFlagOperations.cs" />
-    <Compile Include="InternalUtilities\ThreeState.cs" />
-    <Compile Include="InternalUtilities\UICultureUtilities.cs" />
-    <Compile Include="InternalUtilities\WeakList.cs" />
-    <Compile Include="InternalUtilities\WeakReferenceExtensions.cs" />
-    <Compile Include="InternalUtilities\XmlUtilities.cs" />
-    <Compile Include="Interop\ClrStrongName.cs" />
-    <Compile Include="MemberDescriptor.cs" />
-    <Compile Include="MetadataReader\EmbeddedResource.cs" />
-    <Compile Include="MetadataReader\LocalSlotConstraints.cs" />
-    <Compile Include="MetadataReader\MetadataDecoder.cs" />
-    <Compile Include="MetadataReader\MetadataHelpers.cs" />
-    <Compile Include="MetadataReader\MetadataImportOptions.cs" />
-    <Compile Include="MetadataReader\MetadataReaderExtensions.cs" />
-    <Compile Include="MetadataReader\MetadataTypeCodeExtensions.cs" />
-    <Compile Include="MetadataReader\MetadataTypeName.cs" />
-    <Compile Include="MetadataReader\MetadataTypeName.Key.cs" />
-    <Compile Include="MetadataReader\ModuleExtensions.cs" />
-    <Compile Include="MetadataReader\PEAssembly.cs" />
-    <Compile Include="MetadataReader\PEModule.cs" />
-    <Compile Include="MetadataReader\SymbolFactory.cs" />
-    <Compile Include="MetadataReader\TypeAttributesExtensions.cs" />
-    <Compile Include="MetadataReader\TypeNameDecoder.cs" />
-    <Compile Include="MetadataReader\UnsupportedSignatureContent.cs" />
-    <Compile Include="MetadataReference\AssemblyIdentity.cs" />
-    <Compile Include="MetadataReference\AssemblyIdentity.DisplayName.cs" />
-    <Compile Include="MetadataReference\AssemblyIdentityComparer.cs" />
-    <Compile Include="MetadataReference\AssemblyIdentityExtensions.cs" />
-    <Compile Include="MetadataReference\AssemblyIdentityParts.cs" />
-    <Compile Include="MetadataReference\AssemblyMetadata.cs" />
-    <Compile Include="MetadataReference\CompilationReference.cs" />
-    <Compile Include="MetadataReference\Metadata.cs" />
-    <Compile Include="MetadataReference\MetadataImageKind.cs" />
-    <Compile Include="MetadataReference\MetadataImageReference.cs" />
-    <Compile Include="MetadataReference\MetadataReference.cs" />
-    <Compile Include="MetadataReference\MetadataReferenceProperties.cs" />
-    <Compile Include="MetadataReference\MetadataReferenceResolver.cs" />
-    <Compile Include="MetadataReference\ModuleMetadata.cs" />
-    <Compile Include="MetadataReference\PortableExecutableReference.cs" />
-    <Compile Include="MetadataReference\ReferenceDirective.cs" />
-    <Compile Include="MetadataReference\UnresolvedMetadataReference.cs" />
-    <Compile Include="NativePdbWriter\ComMemoryStream.cs" />
-    <Compile Include="NativePdbWriter\IUnsafeComStream.cs" />
-    <Compile Include="FileSystem\PathKind.cs" />
-    <Compile Include="FileSystem\PathUtilities.cs" />
-    <Compile Include="FileSystem\FileUtilities.cs" />
-    <Compile Include="FileSystem\RelativePathResolver.cs" />
-    <Compile Include="PEWriter\ITypeReferenceExtensions.cs" />
-    <Compile Include="PEWriter\MetadataWriter.PortablePdb.cs" />
-    <Compile Include="PEWriter\NoPiaReferenceIndexer.cs" />
-    <Compile Include="PEWriter\PooledBlobBuilder.cs" />
-    <Compile Include="PEWriter\ReferenceIndexerBase.cs" />
-    <Compile Include="PEWriter\TypeNameSerializer.cs" />
-    <Compile Include="PEWriter\MetadataWriter.cs" />
-    <Compile Include="RuleSet\InvalidRuleSetException.cs" />
-    <Compile Include="RuleSet\RuleSet.cs" />
-    <Compile Include="RuleSet\RuleSetInclude.cs" />
-    <Compile Include="RuleSet\RuleSetProcessor.cs" />
-    <Compile Include="SourceFileResolver.cs" />
-    <Compile Include="SymbolDisplay\ObjectDisplayExtensions.cs" />
-    <Compile Include="SymbolDisplay\ObjectDisplayOptions.cs" />
-    <Compile Include="Optional.cs" />
-    <Compile Include="OutputKind.cs" />
-    <Compile Include="PEWriter\Constants.cs" />
-    <Compile Include="PEWriter\Core.cs" />
-    <Compile Include="PEWriter\CustomDebugInfoWriter.cs" />
-    <Compile Include="PEWriter\DebugSourceDocument.cs" />
-    <Compile Include="PEWriter\ExceptionHandlerRegion.cs" />
-    <Compile Include="PEWriter\Expressions.cs" />
-    <Compile Include="PEWriter\AssemblyReferenceAlias.cs" />
-    <Compile Include="PEWriter\FullMetadataWriter.cs" />
-    <Compile Include="PEWriter\ICustomAttribute.cs" />
-    <Compile Include="PEWriter\IFileReference.cs" />
-    <Compile Include="PEWriter\InheritedTypeParameter.cs" />
-    <Compile Include="PEWriter\InstructionOperandTypes.cs" />
-    <Compile Include="NativePdbWriter\ISymUnmanagedWriter.cs" />
-    <Compile Include="NativePdbWriter\ISymUnmanagedAsyncMethodPropertiesWriter.cs" />
-    <Compile Include="PEWriter\LocalScope.cs" />
-    <Compile Include="PEWriter\ManagedResource.cs" />
-    <Compile Include="PEWriter\MemberRefComparer.cs" />
-    <Compile Include="PEWriter\Members.cs" />
-    <Compile Include="PEWriter\MetadataVisitor.cs" />
-    <Compile Include="PEWriter\MethodSpecComparer.cs" />
-    <Compile Include="PEWriter\Miscellaneous.cs" />
-    <Compile Include="PEWriter\ModifiedTypeReference.cs" />
-    <Compile Include="PEWriter\IImportScope.cs" />
-    <Compile Include="NativePdbWriter\PdbMetadataWrapper.cs" />
-    <Compile Include="NativePdbWriter\PdbWriter.cs" />
-    <Compile Include="PEWriter\PeWriter.cs" />
-    <Compile Include="PEWriter\ReferenceIndexer.cs" />
-    <Compile Include="PEWriter\ReturnValueParameter.cs" />
-    <Compile Include="PEWriter\RootModuleType.cs" />
-    <Compile Include="PEWriter\SequencePoint.cs" />
-    <Compile Include="PEWriter\TypeLibTypeFlags.cs" />
-    <Compile Include="PEWriter\Types.cs" />
-    <Compile Include="PEWriter\TypeSpecComparer.cs" />
-    <Compile Include="PEWriter\Units.cs" />
-    <Compile Include="PEWriter\UsedNamespaceOrType.cs" />
-    <Compile Include="PrimitiveTypeCodeExtensions.cs" />
-    <Compile Include="ReferenceManager\AssemblyData.cs" />
-    <Compile Include="ReferenceManager\AssemblyDataForAssemblyBeingBuilt.cs" />
-    <Compile Include="ReferenceManager\AssemblyReferenceBinding.cs" />
-    <Compile Include="ReferenceManager\AssemblyReferenceCandidate.cs" />
-    <Compile Include="ReferenceManager\BoundInputAssembly.cs" />
-    <Compile Include="ReferenceManager\CommonReferenceManager.Binding.cs" />
-    <Compile Include="ReferenceManager\CommonReferenceManager.Resolution.cs" />
-    <Compile Include="ReferenceManager\CommonReferenceManager.State.cs" />
-    <Compile Include="ReferenceManager\Compilation_MetadataCache.cs" />
-    <Compile Include="ReferenceManager\ModuleReferences.cs" />
-    <Compile Include="ReferenceManager\UnifiedAssembly.cs" />
-    <Compile Include="ResourceDescription.cs" />
-    <Compile Include="ResourceException.cs" />
-    <Compile Include="SignatureComparer.cs" />
-    <Compile Include="SourceCodeKind.cs" />
-    <Compile Include="SpecialMember.cs" />
-    <Compile Include="SpecialMembers.cs" />
-    <Compile Include="SpecialType.cs" />
-    <Compile Include="SpecialTypeExtensions.cs" />
-    <Compile Include="SpecialTypes.cs" />
-    <Compile Include="StrongName\StrongNameKeys.cs" />
-    <Compile Include="StrongName\StrongNameProvider.cs" />
-    <Compile Include="SwitchConstantValueHelper.cs" />
-    <Compile Include="SymbolDisplay\AbstractSymbolDisplayVisitor.cs" />
-    <Compile Include="SymbolDisplay\AbstractSymbolDisplayVisitor_Minimal.cs" />
-    <Compile Include="SymbolDisplay\FormattedSymbol.cs" />
-    <Compile Include="SymbolDisplay\FormattedSymbolList.cs" />
-    <Compile Include="SymbolDisplay\SymbolDisplayCompilerInternalOptions.cs" />
-    <Compile Include="SymbolDisplay\SymbolDisplayDelegateStyle.cs" />
-    <Compile Include="SymbolDisplay\SymbolDisplayExtensionMethodStyle.cs" />
-    <Compile Include="SymbolDisplay\SymbolDisplayExtensions.cs" />
-    <Compile Include="SymbolDisplay\SymbolDisplayFormat.cs" />
-    <Compile Include="SymbolDisplay\SymbolDisplayGenericsOptions.cs" />
-    <Compile Include="SymbolDisplay\SymbolDisplayGlobalNamespaceStyle.cs" />
-    <Compile Include="SymbolDisplay\SymbolDisplayKindOptions.cs" />
-    <Compile Include="SymbolDisplay\SymbolDisplayLocalOptions.cs" />
-    <Compile Include="SymbolDisplay\SymbolDisplayMemberOptions.cs" />
-    <Compile Include="SymbolDisplay\SymbolDisplayMiscellaneousOptions.cs" />
-    <Compile Include="SymbolDisplay\SymbolDisplayParameterOptions.cs" />
-    <Compile Include="SymbolDisplay\SymbolDisplayPart.cs" />
-    <Compile Include="SymbolDisplay\SymbolDisplayPartKind.cs" />
-    <Compile Include="SymbolDisplay\SymbolDisplayPropertyStyle.cs" />
-    <Compile Include="SymbolDisplay\SymbolDisplayTypeQualificationStyle.cs" />
-    <Compile Include="Symbols\Accessibility.cs" />
-    <Compile Include="Symbols\AnonymousTypes\CommonAnonymousTypeManager.cs" />
-    <Compile Include="Symbols\Attributes\AttributeDescription.cs" />
-    <Compile Include="Symbols\Attributes\AttributeUsageInfo.cs" />
-    <Compile Include="Symbols\Attributes\CommonAssemblyWellKnownAttributeData.cs" />
-    <Compile Include="Symbols\Attributes\CommonAttributeData.cs" />
-    <Compile Include="Symbols\Attributes\CommonAttributeDataComparer.cs" />
-    <Compile Include="Symbols\Attributes\CommonEventEarlyWellKnownAttributeData.cs" />
-    <Compile Include="Symbols\Attributes\CommonEventWellKnownAttributeData.cs" />
-    <Compile Include="Symbols\Attributes\CommonFieldEarlyWellKnownAttributeData.cs" />
-    <Compile Include="Symbols\Attributes\CommonFieldWellKnownAttributeData.cs" />
-    <Compile Include="Symbols\Attributes\CommonMethodEarlyWellKnownAttributeData.cs" />
-    <Compile Include="Symbols\Attributes\CommonMethodWellKnownAttributeData.cs" />
-    <Compile Include="Symbols\Attributes\CommonModuleWellKnownAttributeData.cs" />
-    <Compile Include="Symbols\Attributes\CommonParameterEarlyWellKnownAttributeData.cs" />
-    <Compile Include="Symbols\Attributes\CommonParameterWellKnownAttributeData.cs" />
-    <Compile Include="Symbols\Attributes\CommonPropertyEarlyWellKnownAttributeData.cs" />
-    <Compile Include="Symbols\Attributes\CommonPropertyWellKnownAttributeData.cs" />
-    <Compile Include="Symbols\Attributes\CommonReturnTypeWellKnownAttributeData.cs" />
-    <Compile Include="Symbols\Attributes\CommonTypeEarlyWellKnownAttributeData.cs" />
-    <Compile Include="Symbols\Attributes\CommonTypeWellKnownAttributeData.cs" />
-    <Compile Include="Symbols\Attributes\CustomAttributesBag.cs" />
-    <Compile Include="Symbols\Attributes\DecodeWellKnownAttributeArguments.cs" />
-    <Compile Include="Symbols\Attributes\EarlyDecodeWellKnownAttributeArguments.cs" />
-    <Compile Include="Symbols\Attributes\EarlyWellKnownAttributeData.cs" />
-    <Compile Include="Symbols\Attributes\IMarshalAsAttributeTarget.cs" />
-    <Compile Include="Symbols\Attributes\ISecurityAttributeTarget.cs" />
-    <Compile Include="Symbols\Attributes\MarshalAsAttributeDecoder.cs" />
-    <Compile Include="Symbols\Attributes\MarshalPseudoCustomAttributeData.cs" />
-    <Compile Include="Symbols\Attributes\ObsoleteAttributeData.cs" />
-    <Compile Include="Symbols\Attributes\SecurityWellKnownAttributeData.cs" />
-    <Compile Include="Symbols\Attributes\WellKnownAttributeData.cs" />
-    <Compile Include="Symbols\CommonAttributeDataExtensions.cs" />
-    <Compile Include="Symbols\CustomModifier.cs" />
-    <Compile Include="Symbols\CustomModifiersTuple.cs" />
-    <Compile Include="Symbols\IAliasSymbol.cs" />
-    <Compile Include="Symbols\IArrayTypeSymbol.cs" />
-    <Compile Include="Symbols\IAssemblySymbol.cs" />
-    <Compile Include="Symbols\IDynamicTypeSymbol.cs" />
-    <Compile Include="Symbols\IErrorTypeSymbol.cs" />
-    <Compile Include="Symbols\IEventSymbol.cs" />
-    <Compile Include="Symbols\IFieldSymbol.cs" />
-    <Compile Include="Symbols\ILabelSymbol.cs" />
-    <Compile Include="Symbols\ILocalSymbol.cs" />
-    <Compile Include="Symbols\ILocalSymbolInternal.cs" />
-    <Compile Include="Symbols\IMethodSymbol.cs" />
-    <Compile Include="Symbols\IMethodSymbolInternal.cs" />
-    <Compile Include="Symbols\IModuleSymbol.cs" />
-    <Compile Include="Symbols\INamedTypeSymbol.cs" />
-    <Compile Include="Symbols\INamespaceOrTypeSymbol.cs" />
-    <Compile Include="Symbols\INamespaceSymbol.cs" />
-    <Compile Include="Symbols\IParameterSymbol.cs" />
-    <Compile Include="Symbols\IPointerTypeSymbol.cs" />
-    <Compile Include="Symbols\IPreprocessingSymbol.cs" />
-    <Compile Include="Symbols\IPropertySymbol.cs" />
-    <Compile Include="Symbols\IRangeVariableSymbol.cs" />
-    <Compile Include="Symbols\ISymbol.cs" />
-    <Compile Include="Symbols\ISymbolExtensions.cs" />
-    <Compile Include="Symbols\ISynthesizedMethodBodyImplementationSymbol.cs" />
-    <Compile Include="Symbols\ITypeParameterSymbol.cs" />
-    <Compile Include="Symbols\ITypeSymbol.cs" />
-    <Compile Include="Symbols\LanguageNames.cs" />
-    <Compile Include="Symbols\MethodKind.cs" />
-    <Compile Include="Symbols\NamespaceKind.cs" />
-    <Compile Include="Symbols\PlatformInvokeInformation.cs" />
-    <Compile Include="Symbols\RefKind.cs" />
-    <Compile Include="CodeGen\SignatureOnlyLocalDefinition.cs" />
-    <Compile Include="Symbols\SymbolKind.cs" />
-    <Compile Include="Symbols\SymbolKindExtensions.cs" />
-    <Compile Include="Symbols\SymbolVisitor.cs" />
-    <Compile Include="Symbols\SymbolVisitor`1.cs" />
-    <Compile Include="SynthesizedLocalKind.cs" />
-    <Compile Include="CodeGen\LocalDebugId.cs" />
-    <Compile Include="Symbols\TypedConstant.cs" />
-    <Compile Include="Symbols\TypedConstantKind.cs" />
-    <Compile Include="Symbols\TypedConstantValue.cs" />
-    <Compile Include="Symbols\TypeKind.cs" />
-    <Compile Include="Symbols\TypeLayout.cs" />
-    <Compile Include="Symbols\TypeParameterKind.cs" />
-    <Compile Include="Symbols\VarianceKind.cs" />
-    <Compile Include="Symbols\WellKnownMemberNames.cs" />
-    <Compile Include="Syntax\SyntaxNavigator.cs" />
-    <Compile Include="Syntax\AbstractWarningStateMap.cs" />
-    <Compile Include="Syntax\AnnotationExtensions.cs" />
-    <Compile Include="Syntax\ChildSyntaxList.cs" />
-    <Compile Include="Syntax\ChildSyntaxList.Enumerator.cs" />
-    <Compile Include="Syntax\ChildSyntaxList.Reversed.cs" />
-    <Compile Include="Syntax\GreenNode.cs" />
-    <Compile Include="Syntax\GreenNodeExtensions.cs" />
-    <Compile Include="Syntax\IStructuredTriviaSyntax.cs" />
-    <Compile Include="Syntax\LineDirectiveMap.cs" />
-    <Compile Include="Syntax\LineDirectiveMap.LineMappingEntry.cs" />
-    <Compile Include="Syntax\LineVisibility.cs" />
-    <Compile Include="Syntax\SeparatedSyntaxList.cs" />
-    <Compile Include="Syntax\SeparatedSyntaxList.Enumerator.cs" />
-    <Compile Include="Syntax\SyntaxAnnotation.cs" />
-    <Compile Include="Syntax\SyntaxDiffer.cs" />
-    <Compile Include="Syntax\SyntaxList`1.cs" />
-    <Compile Include="Syntax\SyntaxList`1.Enumerator.cs" />
-    <Compile Include="Syntax\SyntaxNode.cs" />
-    <Compile Include="Syntax\SyntaxNode.Iterators.cs" />
-    <Compile Include="Syntax\SyntaxNodeExtensions.cs" />
-    <Compile Include="Syntax\SyntaxNodeExtensions_Tracking.cs" />
-    <Compile Include="Syntax\SyntaxNodeLocationComparer.cs" />
-    <Compile Include="Syntax\SyntaxNodeOrToken.cs" />
-    <Compile Include="Syntax\SyntaxNodeOrTokenList.cs" />
-    <Compile Include="Syntax\SyntaxReference.cs" />
-    <Compile Include="Syntax\SyntaxRemoveOptions.cs" />
-    <Compile Include="Syntax\SyntaxToken.cs" />
-    <Compile Include="Syntax\SyntaxTokenList.cs" />
-    <Compile Include="Syntax\SyntaxTokenList.Enumerator.cs" />
-    <Compile Include="Syntax\SyntaxTokenList.Reversed.cs" />
-    <Compile Include="Syntax\SyntaxTree.cs" />
-    <Compile Include="Syntax\SyntaxTreeExtensions.cs" />
-    <Compile Include="Syntax\SyntaxTrivia.cs" />
-    <Compile Include="Syntax\SyntaxTriviaList.cs" />
-    <Compile Include="Syntax\SyntaxTriviaList.Enumerator.cs" />
-    <Compile Include="Syntax\SyntaxTriviaList.Reversed.cs" />
-    <Compile Include="Syntax\SyntaxWalker.cs" />
-    <Compile Include="Syntax\SyntaxWalkerDepth.cs" />
-    <Compile Include="Syntax\TranslationSyntaxReference.cs" />
-    <Compile Include="Text\ChangedText.cs" />
-    <Compile Include="Text\CompositeText.cs" />
-    <Compile Include="Text\LargeText.cs" />
-    <Compile Include="Text\LinePosition.cs" />
-    <Compile Include="Text\LinePositionSpan.cs" />
-    <Compile Include="Text\SourceHashAlgorithm.cs" />
-    <Compile Include="Text\SourceText.cs" />
-    <Compile Include="Text\SourceTextContainer.cs" />
-    <Compile Include="Text\SourceTextStream.cs" />
-    <Compile Include="Text\StringBuilderText.cs" />
-    <Compile Include="Text\StringText.cs" />
-    <Compile Include="Text\SubText.cs" />
-    <Compile Include="Text\TextChange.cs" />
-    <Compile Include="Text\TextChangeEventArgs.cs" />
-    <Compile Include="Text\TextChangeRange.cs" />
-    <Compile Include="Text\TextLine.cs" />
-    <Compile Include="Text\TextLineCollection.cs" />
-    <Compile Include="Text\TextSpan.cs" />
-    <Compile Include="Text\TextUtilities.cs" />
-    <Compile Include="TreeDumper.cs" />
-    <Compile Include="VersionHelper.cs" />
-    <Compile Include="WellKnownMember.cs" />
-    <Compile Include="WellKnownMembers.cs" />
-    <Compile Include="WellKnownTypes.cs" />
-    <Compile Include="XmlFileResolver.cs" />
-    <Compile Include="Xml\XmlCharType.cs" />
-=======
->>>>>>> f9ebce0a
   </ItemGroup>
   <ItemGroup>
     <PackageReference Include="Microsoft.DiaSymReader.Native" Version="$(MicrosoftDiaSymReaderNativeVersion)" />
