﻿<?xml version="1.0" encoding="utf-8"?>
<!-- Copyright (c)  Microsoft.  All Rights Reserved.  Licensed under the Apache License, Version 2.0.  See License.txt in the project root for license information. -->
<Project DefaultTargets="Build" xmlns="http://schemas.microsoft.com/developer/msbuild/2003">
  <Import Project="..\..\..\..\build\Targets\SettingsSdk.props" />
  <PropertyGroup>
    <MinimumVisualStudioVersion>14.0</MinimumVisualStudioVersion>
    <Platform Condition="'$(Platform)' == ''">AnyCPU</Platform>
    <PlatformTarget>AnyCPU</PlatformTarget>
    <OutputType>Library</OutputType>
    <RootNamespace>Microsoft.CodeAnalysis.BuildTasks</RootNamespace>
    <AssemblyName>Microsoft.Build.Tasks.CodeAnalysis</AssemblyName>
    <DefaultLanguage>en-US</DefaultLanguage>
    <TargetFramework>netstandard1.3</TargetFramework>
  </PropertyGroup>
  <PropertyGroup Condition="'$(Configuration)|$(Platform)' == 'Debug|AnyCPU'" />
  <PropertyGroup Condition="'$(Configuration)|$(Platform)' == 'Release|AnyCPU'" />
  <ItemGroup>
    <None Include="Microsoft.CSharp.Core.targets">
      <CopyToOutputDirectory>PreserveNewest</CopyToOutputDirectory>
    </None>
    <None Include="Microsoft.VisualBasic.Core.targets">
      <CopyToOutputDirectory>PreserveNewest</CopyToOutputDirectory>
    </None>
    <!-- A reference to the entire .NET Framework is automatically included -->
  </ItemGroup>
  <ItemGroup>
    <Compile Include="..\..\Shared\BuildServerConnection.cs">
      <Link>BuildServerConnection.cs</Link>
    </Compile>
    <Compile Include="..\Portable\CorLightup.cs">
      <Link>CorLightup.cs</Link>
    </Compile>
    <Compile Include="..\Portable\InternalUtilities\CommandLineUtilities.cs">
      <Link>CommandLineUtilities.cs</Link>
    </Compile>
    <Compile Include="..\Portable\InternalUtilities\CompilerOptionParseUtilities.cs">
      <Link>CompilerOptionParseUtilities.cs</Link>
    </Compile>
    <Compile Include="..\Portable\InternalUtilities\IReadOnlySet.cs">
      <Link>IReadOnlySet.cs</Link>
    </Compile>
    <Compile Include="..\Portable\InternalUtilities\PlatformInformation.cs">
      <Link>PlatformInformation.cs</Link>
    </Compile>
    <Compile Include="..\Portable\InternalUtilities\ReflectionUtilities.cs">
      <Link>ReflectionUtilities.cs</Link>
    </Compile>
    <Compile Include="..\Portable\InternalUtilities\UnicodeCharacterUtilities.cs">
      <Link>UnicodeCharacterUtilities.cs</Link>
    </Compile>
<<<<<<< HEAD
    <Compile Include="AssemblyResolution.cs" />
    <Compile Include="CanonicalError.cs" />
    <Compile Include="DiscoverEditorConfigFiles.cs" />
    <Compile Include="MvidReader.cs" />
    <Compile Include="CopyRefAssembly.cs" />
    <Compile Include="ValidateBootstrap.cs" />
    <Compile Include="CommandLineBuilderExtension.cs" />
    <Compile Include="Csc.cs" />
    <Compile Include="Csi.cs" />
    <Compile Include="ErrorString.Designer.cs">
=======
    <Compile Update="ErrorString.Designer.cs">
>>>>>>> f9ebce0a
      <AutoGen>True</AutoGen>
      <DesignTime>True</DesignTime>
      <DependentUpon>ErrorString.resx</DependentUpon>
    </Compile>
  </ItemGroup>
  <ItemGroup>
<<<<<<< HEAD
    <InternalsVisibleToTest Include="Microsoft.Build.Tasks.CodeAnalysis.UnitTests" />
  </ItemGroup>
  <ItemGroup>
    <EmbeddedResource Include="ErrorString.resx">
=======
    <EmbeddedResource Update="ErrorString.resx">
>>>>>>> f9ebce0a
      <Generator>ResXFileCodeGenerator</Generator>
      <LastGenOutput>ErrorString.Designer.cs</LastGenOutput>
    </EmbeddedResource>
  </ItemGroup>
  <ItemGroup>
    <PackageReference Include="Microsoft.Build" Version="$(MicrosoftBuildFixedVersion)" />
    <PackageReference Include="Microsoft.Build.Tasks.Core" Version="$(MicrosoftBuildTasksCoreFixedVersion)" />
    <PackageReference Include="Microsoft.NETCore.Platforms" Version="$(MicrosoftNETCorePlatformsVersion)" />
    <PackageReference Include="Microsoft.Win32.Primitives" Version="$(MicrosoftWin32PrimitivesVersion)" />
    <PackageReference Include="System.AppContext" Version="$(SystemAppContextVersion)" />
    <PackageReference Include="System.Console" Version="$(SystemConsoleVersion)" />
    <PackageReference Include="System.Collections.Concurrent" Version="$(SystemCollectionsConcurrentVersion)" />
    <PackageReference Include="System.Diagnostics.Process" Version="$(SystemDiagnosticsProcessVersion)" />
    <PackageReference Include="System.Diagnostics.Tools" Version="$(SystemDiagnosticsToolsVersion)" />
    <PackageReference Include="System.IO.FileSystem" Version="$(SystemIOFileSystemVersion)" />
    <PackageReference Include="System.IO.FileSystem.DriveInfo" Version="$(SystemIOFileSystemDriveInfoVersion)" />
    <PackageReference Include="System.IO.Pipes" Version="$(SystemIOPipesVersion)" />
    <PackageReference Include="System.Linq" Version="$(SystemLinqVersion)" />
    <PackageReference Include="System.Reflection" Version="$(SystemReflectionVersion)" />
    <PackageReference Include="System.Security.AccessControl" Version="$(SystemSecurityAccessControlVersion)" />
    <PackageReference Include="System.Security.Cryptography.Algorithms" Version="$(SystemSecurityCryptographyAlgorithmsVersion)" />
    <PackageReference Include="System.Security.Principal.Windows" Version="$(SystemSecurityPrincipalWindowsVersion)" />
    <PackageReference Include="System.Text.Encoding" Version="$(SystemTextEncodingVersion)" />
    <PackageReference Include="System.Text.Encoding.Extensions" Version="$(SystemTextEncodingExtensionsVersion)" />
    <PackageReference Include="System.Text.RegularExpressions" Version="$(SystemTextRegularExpressionsVersion)" />
    <PackageReference Include="System.Threading.Thread" Version="$(SystemThreadingThreadVersion)" />
  </ItemGroup>
  <Import Project="..\CommandLine\CommandLine.projitems" Label="Shared" />
  <Import Project="..\..\..\..\build\Targets\Imports.targets" />
</Project><|MERGE_RESOLUTION|>--- conflicted
+++ resolved
@@ -48,34 +48,17 @@
     <Compile Include="..\Portable\InternalUtilities\UnicodeCharacterUtilities.cs">
       <Link>UnicodeCharacterUtilities.cs</Link>
     </Compile>
-<<<<<<< HEAD
-    <Compile Include="AssemblyResolution.cs" />
-    <Compile Include="CanonicalError.cs" />
-    <Compile Include="DiscoverEditorConfigFiles.cs" />
-    <Compile Include="MvidReader.cs" />
-    <Compile Include="CopyRefAssembly.cs" />
-    <Compile Include="ValidateBootstrap.cs" />
-    <Compile Include="CommandLineBuilderExtension.cs" />
-    <Compile Include="Csc.cs" />
-    <Compile Include="Csi.cs" />
-    <Compile Include="ErrorString.Designer.cs">
-=======
     <Compile Update="ErrorString.Designer.cs">
->>>>>>> f9ebce0a
       <AutoGen>True</AutoGen>
       <DesignTime>True</DesignTime>
       <DependentUpon>ErrorString.resx</DependentUpon>
     </Compile>
   </ItemGroup>
   <ItemGroup>
-<<<<<<< HEAD
     <InternalsVisibleToTest Include="Microsoft.Build.Tasks.CodeAnalysis.UnitTests" />
   </ItemGroup>
   <ItemGroup>
-    <EmbeddedResource Include="ErrorString.resx">
-=======
     <EmbeddedResource Update="ErrorString.resx">
->>>>>>> f9ebce0a
       <Generator>ResXFileCodeGenerator</Generator>
       <LastGenOutput>ErrorString.Designer.cs</LastGenOutput>
     </EmbeddedResource>
