﻿// Copyright (c) Microsoft.  All Rights Reserved.  Licensed under the Apache License, Version 2.0.  See License.txt in the project root for license information.

using System;
using System.Collections.Generic;
using System.Collections.Immutable;
using System.Diagnostics;
using Microsoft.CodeAnalysis.CSharp.Symbols;
using Microsoft.CodeAnalysis.CSharp.Syntax;
using Microsoft.CodeAnalysis.PooledObjects;
using Microsoft.CodeAnalysis.Text;
using Roslyn.Utilities;

namespace Microsoft.CodeAnalysis.CSharp
{
    internal partial class Binder
    {
        /// <summary>
        /// For the purpose of escape verification we operate with the depth of local scopes.
        /// The depth is a uint, with smaller number representing shallower/wider scopes.
        /// The 0 and 1 are special scopes - 
        /// 0 is the "external" or "return" scope that is outside of the containing method/lambda. 
        ///   If something can escape to scope 0, it can escape to any scope in a given method or can be returned.
        /// 1 is the "parameter" or "top" scope that is just inside the containing method/lambda. 
        ///   If something can escape to scope 1, it can escape to any scope in a given method, but cannot be returned.
        /// n + 1 corresponds to scopes immediately inside a scope of depth n. 
        ///   Since sibling scopes do not intersect and a value cannot escape from one to another without 
        ///   escaping to a wider scope, we can use simple depth numbering without ambiguity.
        /// </summary>
        internal const uint ExternalScope = 0;
        internal const uint TopLevelScope = 1;

        // Some value kinds are semantically the same and the only distinction is how errors are reported
        // for those purposes we reserve lowest 2 bits
        private const int ValueKindInsignificantBits = 2;
        private const BindValueKind ValueKindSignificantBitsMask = unchecked((BindValueKind)~((1 << ValueKindInsignificantBits) - 1));

        /// <summary>
        /// Expression capabilities and requirements.
        /// </summary>
        [Flags]
        internal enum BindValueKind : byte
        {
            ///////////////////
            // All expressions can be classified according to the following 4 capabilities:
            //

            /// <summary>
            /// Expression can be an RHS of an assignment operation.
            /// </summary>
            /// <remarks>
            /// The following are rvalues: values, variables, null literals, properties
            /// and indexers with getters, events. 
            /// 
            /// The following are not rvalues:
            /// namespaces, types, method groups, anonymous functions.
            /// </remarks>
            RValue = 1 << ValueKindInsignificantBits,

            /// <summary>
            /// Expression can be the LHS of a simple assignment operation.
            /// Example: 
            ///   property with a setter
            /// </summary>
            Assignable = 2 << ValueKindInsignificantBits,

            /// <summary>
            /// Expression represents a location. Often referred as a "variable"
            /// Examples:
            ///  local variable, parameter, field
            /// </summary>
            RefersToLocation = 4 << ValueKindInsignificantBits,

            ///////////////////
            // The rest are just combinations of the above.
            //

            /// <summary>
            /// Expression is the RHS of an assignment operation
            /// and may be a method group.
            /// Basically an RValue, but could be treated differently for the purpose of error reporting
            /// </summary>
            RValueOrMethodGroup = RValue + 1,

            /// <summary>
            /// Expression can be an LHS of a compound assignment
            /// operation (such as +=).
            /// </summary>
            CompoundAssignment = RValue | Assignable,

            /// <summary>
            /// Expression can be the operand of an increment or decrement operation.
            /// Same as CompoundAssignment, the distinction is really just for error reporting.
            /// </summary>
            IncrementDecrement = CompoundAssignment + 1,

            /// <summary>
            /// Expression is a r/o reference.
            /// </summary>
            ReadonlyRef = RefersToLocation | RValue,

            /// <summary>
            /// Expression is passed as a ref or out parameter or assigned to a byref variable.
            /// </summary>
            RefOrOut = RefersToLocation | RValue | Assignable,

            /// <summary>
            /// Expression can be the operand of an address-of operation (&amp;).
            /// Same as RefOrOut. The difference is just for error reporting.
            /// </summary>
            AddressOf = RefOrOut + 1,

            /// <summary>
            /// Expression is the receiver of a fixed buffer field access
            /// Same as RefOrOut. The difference is just for error reporting.
            /// </summary>
            FixedReceiver = RefOrOut + 2,

            /// <summary>
            /// Expression is returned by an ordinary r/w reference.
            /// Same as RefOrOut. The difference is just for error reporting.
            /// </summary>
            RefReturn = RefOrOut + 3,
        }

        private static bool RequiresRValueOnly(BindValueKind kind)
        {
            return (kind & ValueKindSignificantBitsMask) == BindValueKind.RValue;
        }

        private static bool RequiresAssignmentOnly(BindValueKind kind)
        {
            return (kind & ValueKindSignificantBitsMask) == BindValueKind.Assignable;
        }

        private static bool RequiresVariable(BindValueKind kind)
        {
            return !RequiresRValueOnly(kind);
        }

        private static bool RequiresReferenceToLocation(BindValueKind kind)
        {
            return (kind & BindValueKind.RefersToLocation) != 0;
        }

        private static bool RequiresAssignableVariable(BindValueKind kind)
        {
            return (kind & BindValueKind.Assignable) != 0;
        }

        private static bool RequiresRefOrOut(BindValueKind kind)
        {
            return (kind & BindValueKind.RefOrOut) == BindValueKind.RefOrOut;
        }

        /// <summary>
        /// Check the expression is of the required lvalue and rvalue specified by valueKind.
        /// The method returns the original expression if the expression is of the required
        /// type. Otherwise, an appropriate error is added to the diagnostics bag and the
        /// method returns a BoundBadExpression node. The method returns the original
        /// expression without generating any error if the expression has errors.
        /// </summary>
        private BoundExpression CheckValue(BoundExpression expr, BindValueKind valueKind, DiagnosticBag diagnostics)
        {
            switch (expr.Kind)
            {
                case BoundKind.PropertyGroup:
                    expr = BindIndexedPropertyAccess((BoundPropertyGroup)expr, mustHaveAllOptionalParameters: false, diagnostics: diagnostics);
                    break;

                case BoundKind.Local:
                    Debug.Assert(expr.Syntax.Kind() != SyntaxKind.Argument || valueKind == BindValueKind.RefOrOut);
                    break;

                case BoundKind.OutVariablePendingInference:
                case BoundKind.OutDeconstructVarPendingInference:
                    Debug.Assert(valueKind == BindValueKind.RefOrOut);
                    return expr;

                case BoundKind.DiscardExpression:
                    Debug.Assert(valueKind == BindValueKind.Assignable || valueKind == BindValueKind.RefOrOut || diagnostics.HasAnyResolvedErrors());
                    return expr;

                case BoundKind.IndexerAccess:
                    {
                        // Assigning to an non ref return indexer needs to set 'useSetterForDefaultArgumentGeneration' to true. 
                        // This is for IOperation purpose.
                        var indexerAccess = (BoundIndexerAccess)expr;
                        if (valueKind == BindValueKind.Assignable && !indexerAccess.Indexer.ReturnsByRef)
                        {
                            expr = indexerAccess.Update(indexerAccess.ReceiverOpt,
                               indexerAccess.Indexer,
                               indexerAccess.Arguments,
                               indexerAccess.ArgumentNamesOpt,
                               indexerAccess.ArgumentRefKindsOpt,
                               indexerAccess.Expanded,
                               indexerAccess.ArgsToParamsOpt,
                               indexerAccess.BinderOpt,
                               useSetterForDefaultArgumentGeneration: true,
                               type: indexerAccess.Type);
                        }
                    }
                    break;
            }

            bool hasResolutionErrors = false;

            // If this a MethodGroup where an rvalue is not expected or where the caller will not explicitly handle
            // (and resolve) MethodGroups (in short, cases where valueKind != BindValueKind.RValueOrMethodGroup),
            // resolve the MethodGroup here to generate the appropriate errors, otherwise resolution errors (such as
            // "member is inaccessible") will be dropped.
            if (expr.Kind == BoundKind.MethodGroup && valueKind != BindValueKind.RValueOrMethodGroup)
            {
                var methodGroup = (BoundMethodGroup)expr;
                HashSet<DiagnosticInfo> useSiteDiagnostics = null;
                var resolution = this.ResolveMethodGroup(methodGroup, analyzedArguments: null, isMethodGroupConversion: false, useSiteDiagnostics: ref useSiteDiagnostics);
                diagnostics.Add(expr.Syntax, useSiteDiagnostics);
                Symbol otherSymbol = null;
                bool resolvedToMethodGroup = resolution.MethodGroup != null;
                if (!expr.HasAnyErrors) diagnostics.AddRange(resolution.Diagnostics); // Suppress cascading.
                hasResolutionErrors = resolution.HasAnyErrors;
                if (hasResolutionErrors)
                {
                    otherSymbol = resolution.OtherSymbol;
                }
                resolution.Free();

                // It's possible the method group is not a method group at all, but simply a
                // delayed lookup that resolved to a non-method member (perhaps an inaccessible
                // field or property), or nothing at all. In those cases, the member should not be exposed as a
                // method group, not even within a BoundBadExpression. Instead, the
                // BoundBadExpression simply refers to the receiver and the resolved symbol (if any).
                if (!resolvedToMethodGroup)
                {
                    Debug.Assert(methodGroup.ResultKind != LookupResultKind.Viable);
                    var receiver = methodGroup.ReceiverOpt;
                    if ((object)otherSymbol != null && receiver?.Kind == BoundKind.TypeOrValueExpression)
                    {
                        // Since we're not accessing a method, this can't be a Color Color case, so TypeOrValueExpression should not have been used.
                        // CAVEAT: otherSymbol could be invalid in some way (e.g. inaccessible), in which case we would have fallen back on a
                        // method group lookup (to allow for extension methods), which would have required a TypeOrValueExpression.
                        Debug.Assert(methodGroup.LookupError != null);

                        // Since we have a concrete member in hand, we can resolve the receiver.
                        var typeOrValue = (BoundTypeOrValueExpression)receiver;
                        receiver = otherSymbol.IsStatic
                            ? null // no receiver required
                            : typeOrValue.Data.ValueExpression;
                    }
                    return new BoundBadExpression(
                        expr.Syntax,
                        methodGroup.ResultKind,
                        (object)otherSymbol == null ? ImmutableArray<Symbol>.Empty : ImmutableArray.Create(otherSymbol),
                        receiver == null ? ImmutableArray<BoundExpression>.Empty : ImmutableArray.Create(receiver),
                        GetNonMethodMemberType(otherSymbol));
                }
            }

            if (!hasResolutionErrors && CheckValueKind(expr.Syntax, expr, valueKind, checkingReceiver: false, diagnostics: diagnostics) ||
                expr.HasAnyErrors && valueKind == BindValueKind.RValueOrMethodGroup)
            {
                return expr;
            }

            var resultKind = (valueKind == BindValueKind.RValue || valueKind == BindValueKind.RValueOrMethodGroup) ?
                LookupResultKind.NotAValue :
                LookupResultKind.NotAVariable;

            return ToBadExpression(expr, resultKind);
        }

        /// <summary>
        /// The purpose of this method is to determine if the expression satisfies desired capabilities. 
        /// If it is not then this code gives an appropriate error message.
        ///
        /// To determine the appropriate error message we need to know two things:
        ///
        /// (1) What capabilities we need - increment it, assign, return as a readonly reference, . . . ?
        ///
        /// (2) Are we trying to determine if the left hand side of a dot is a variable in order
        ///     to determine if the field or property on the right hand side of a dot is assignable?
        ///     
        /// (3) The syntax of the expression that started the analysis. (for error reporting purposes).
        /// </summary>
        internal bool CheckValueKind(SyntaxNode node, BoundExpression expr, BindValueKind valueKind, bool checkingReceiver, DiagnosticBag diagnostics)
        {
            Debug.Assert(!checkingReceiver || expr.Type.IsValueType || expr.Type.IsTypeParameter());

            if (expr.HasAnyErrors)
            {
                return false;
            }

            switch (expr.Kind)
            {
                // we need to handle properties and event in a special way even in an RValue case because of getters
                case BoundKind.PropertyAccess:
                case BoundKind.IndexerAccess:
                    return CheckPropertyValueKind(node, expr, valueKind, checkingReceiver, diagnostics);

                case BoundKind.EventAccess:
                    return CheckEventValueKind((BoundEventAccess)expr, valueKind, diagnostics);
            }

            // easy out for a very common RValue case.
            if (RequiresRValueOnly(valueKind))
            {
                return CheckNotNamespaceOrType(expr, diagnostics);
            }

            // constants/literals are strictly RValues
            // void is not even an RValue
            if ((expr.ConstantValue != null) || (expr.Type.GetSpecialTypeSafe() == SpecialType.System_Void))
            {
                Error(diagnostics, GetStandardLvalueError(valueKind), node);
                return false;
            }

            switch (expr.Kind)
            {
                case BoundKind.NamespaceExpression:
                    var ns = (BoundNamespaceExpression)expr;
                    Error(diagnostics, ErrorCode.ERR_BadSKknown, node, ns.NamespaceSymbol, MessageID.IDS_SK_NAMESPACE.Localize(), MessageID.IDS_SK_VARIABLE.Localize());
                    return false;

                case BoundKind.TypeExpression:
                    var type = (BoundTypeExpression)expr;
                    Error(diagnostics, ErrorCode.ERR_BadSKknown, node, type.Type, MessageID.IDS_SK_TYPE.Localize(), MessageID.IDS_SK_VARIABLE.Localize());
                    return false;

                case BoundKind.Lambda:
                case BoundKind.UnboundLambda:
                    // lambdas can only be used as RValues
                    Error(diagnostics, GetStandardLvalueError(valueKind), node);
                    return false;

                case BoundKind.MethodGroup:
                    // method groups can only be used as RValues
                    var methodGroup = (BoundMethodGroup)expr;
                    Error(diagnostics, GetMethodGroupLvalueError(valueKind), node, methodGroup.Name, MessageID.IDS_MethodGroup.Localize());
                    return false;

                case BoundKind.RangeVariable:
                    // range variables can only be used as RValues
                    var queryref = (BoundRangeVariable)expr;
                    Error(diagnostics, GetRangeLvalueError(valueKind), node, queryref.RangeVariableSymbol.Name);
                    return false;

                case BoundKind.Conversion:
                    var conversion = (BoundConversion)expr;
                    // conversions are strict RValues, but unboxing has a specific error
                    if (conversion.ConversionKind == ConversionKind.Unboxing)
                    {
                        Error(diagnostics, ErrorCode.ERR_UnboxNotLValue, node);
                        return false;
                    }
                    break;

                case BoundKind.ArrayAccess:
                case BoundKind.PointerIndirectionOperator:
                case BoundKind.PointerElementAccess:
                    // array elements and pointer dereferencing are readwrite variables
                    return true;

                case BoundKind.RefValueOperator:
                    // The undocumented __refvalue(tr, T) expression results in a variable of type T.
                    // it is a readwrite variable.
                    return true;

                case BoundKind.DynamicMemberAccess:
                case BoundKind.DynamicIndexerAccess:
                    // dynamic expressions can be read and written to
                    // can even be passed by reference (which is implemented via a temp)
                    return true;

                case BoundKind.Parameter:
                    var parameter = (BoundParameter)expr;
                    return CheckParameterValueKind(node, parameter, valueKind, checkingReceiver, diagnostics);

                case BoundKind.Local:
                    var local = (BoundLocal)expr;
                    return CheckLocalValueKind(node, local, valueKind, checkingReceiver, diagnostics);

                case BoundKind.ThisReference:
                    var thisref = (BoundThisReference)expr;

                    // We will already have given an error for "this" used outside of a constructor, 
                    // instance method, or instance accessor. Assume that "this" is a variable if it is in a struct.

                    // SPEC: when this is used in a primary-expression within an instance constructor of a struct, 
                    // SPEC: it is classified as a variable. 

                    // SPEC: When this is used in a primary-expression within an instance method or instance accessor
                    // SPEC: of a struct, it is classified as a variable. 

                    // Note: RValueOnly is checked at the beginning of this method. Since we are here we need more than readable.
                    //"this" is readonly in members of readonly structs, unless we are in a constructor.
                    if (!thisref.Type.IsValueType ||
                        (thisref.Type.IsReadOnly && (this.ContainingMemberOrLambda as MethodSymbol)?.MethodKind != MethodKind.Constructor))
                    {
                        // CONSIDER: the Dev10 name has angle brackets (i.e. "<this>")
                        Error(diagnostics, GetThisLvalueError(valueKind), node, ThisParameterSymbol.SymbolName);
                        return false;
                    }

                    return true;

                case BoundKind.Call:
                    var call = (BoundCall)expr;
                    return CheckCallValueKind(call, node, valueKind, checkingReceiver, diagnostics);

                case BoundKind.ConditionalOperator:
                    var conditional = (BoundConditionalOperator)expr;

                    // byref conditional defers to its operands
                    if (conditional.IsByRef &&
                        (CheckValueKind(conditional.Consequence.Syntax, conditional.Consequence, valueKind, checkingReceiver: false, diagnostics: diagnostics) &
                        CheckValueKind(conditional.Alternative.Syntax, conditional.Alternative, valueKind, checkingReceiver: false, diagnostics: diagnostics)))
                    {
                        return true;
                    }

                    // report standard lvalue error
                    break;

                case BoundKind.FieldAccess:
                    var fieldAccess = (BoundFieldAccess)expr;
                    return CheckFieldValueKind(node, fieldAccess, valueKind, checkingReceiver, diagnostics);
            }

            // At this point we should have covered all the possible cases for anything that is not a strict RValue.
            Error(diagnostics, GetStandardLvalueError(valueKind), node);
            return false;
        }

        private static bool CheckNotNamespaceOrType(BoundExpression expr, DiagnosticBag diagnostics)
        {
            switch (expr.Kind)
            {
                case BoundKind.NamespaceExpression:
                    Error(diagnostics, ErrorCode.ERR_BadSKknown, expr.Syntax, ((BoundNamespaceExpression)expr).NamespaceSymbol, MessageID.IDS_SK_NAMESPACE.Localize(), MessageID.IDS_SK_VARIABLE.Localize());
                    return false;
                case BoundKind.TypeExpression:
                    Error(diagnostics, ErrorCode.ERR_BadSKunknown, expr.Syntax, expr.Type, MessageID.IDS_SK_TYPE.Localize());
                    return false;
                default:
                    return true;
            }
        }

        private bool CheckLocalValueKind(SyntaxNode node, BoundLocal local, BindValueKind valueKind, bool checkingReceiver, DiagnosticBag diagnostics)
        {
            // Local constants are never variables. Local variables are sometimes
            // not to be treated as variables, if they are fixed, declared in a using, 
            // or declared in a foreach.

            LocalSymbol localSymbol = local.LocalSymbol;
            if (RequiresAssignableVariable(valueKind))
            {
                if (this.LockedOrDisposedVariables.Contains(localSymbol))
                {
                    diagnostics.Add(ErrorCode.WRN_AssignmentToLockOrDispose, local.Syntax.Location, localSymbol);
                }

                if (!localSymbol.IsWritable)
                {
                    ReportReadonlyLocalError(node, localSymbol, valueKind, checkingReceiver, diagnostics);
                    return false;
                }
            }

            return true;
        }

        private static bool CheckLocalRefEscape(SyntaxNode node, BoundLocal local, uint escapeTo, bool checkingReceiver, DiagnosticBag diagnostics)
        {
            LocalSymbol localSymbol = local.LocalSymbol;

            // if local symbol can escape to the same or wider/shallower scope then escapeTo
            // then it is all ok, otherwise it is an error.
            if (localSymbol.RefEscapeScope <= escapeTo)
            {
                return true;
            }

            if (escapeTo == Binder.ExternalScope)
            {
                if (localSymbol.RefKind == RefKind.None)
                {
                    if (checkingReceiver)
                    {
                        Error(diagnostics, ErrorCode.ERR_RefReturnLocal2, local.Syntax, localSymbol);
                    }
                    else
                    {
                        Error(diagnostics, ErrorCode.ERR_RefReturnLocal, node, localSymbol);
                    }
                    return false;
                }

                if (checkingReceiver)
                {
                    Error(diagnostics, ErrorCode.ERR_RefReturnNonreturnableLocal2, local.Syntax, localSymbol);
                }
                else
                {
                    Error(diagnostics, ErrorCode.ERR_RefReturnNonreturnableLocal, node, localSymbol);
                }
                return false;
            }

            Error(diagnostics, ErrorCode.ERR_EscapeLocal, node, localSymbol);
            return false;
        }

        private bool CheckParameterValueKind(SyntaxNode node, BoundParameter parameter, BindValueKind valueKind, bool checkingReceiver, DiagnosticBag diagnostics)
        {
            ParameterSymbol parameterSymbol = parameter.ParameterSymbol;

            // all parameters can be passed by ref/out or assigned to
<<<<<<< HEAD
            // except "in" parameters, which are readonly
            if (parameterSymbol.RefKind == RefKind.In && RequiresAssignableVariable(valueKind))
=======
            // except "ref readonly" parameters, which are readonly
            if (parameterSymbol.RefKind == RefKind.RefReadOnly && RequiresAssignableVariable(valueKind))
>>>>>>> f99832ac
            {
                ReportReadOnlyError(parameterSymbol, node, valueKind, checkingReceiver, diagnostics);
                return false;
            }

            if (this.LockedOrDisposedVariables.Contains(parameterSymbol))
            {
                // Consider: It would be more conventional to pass "symbol" rather than "symbol.Name".
                // The issue is that the error SymbolDisplayFormat doesn't display parameter
                // names - only their types - which works great in signatures, but not at all
                // at the top level.
                diagnostics.Add(ErrorCode.WRN_AssignmentToLockOrDispose, parameter.Syntax.Location, parameterSymbol.Name);
            }

            return true;
        }

        private static bool CheckParameterRefEscape(SyntaxNode node, BoundParameter parameter, uint escapeTo, bool checkingReceiver, DiagnosticBag diagnostics)
        {
            ParameterSymbol parameterSymbol = parameter.ParameterSymbol;

            // byval parameters can escape to method's top level.
            // others can be escape further, unless they are ref-like.
            if (escapeTo == Binder.ExternalScope && parameterSymbol.RefKind == RefKind.None)
            {
                if (checkingReceiver)
                {
                    Error(diagnostics, ErrorCode.ERR_RefReturnParameter2, parameter.Syntax, parameterSymbol.Name);
                }
                else
                {
                    Error(diagnostics, ErrorCode.ERR_RefReturnParameter, node, parameterSymbol.Name);
                }
                return false;
            }

            // can ref-escape to any scope otherwise
            return true;
        }

        private bool CheckFieldValueKind(SyntaxNode node, BoundFieldAccess fieldAccess, BindValueKind valueKind, bool checkingReceiver, DiagnosticBag diagnostics)
        {
            var fieldSymbol = fieldAccess.FieldSymbol;
            var fieldIsStatic = fieldSymbol.IsStatic;

            if (RequiresAssignableVariable(valueKind))
            {
                // A field is writeable unless 
                // (1) it is readonly and we are not in a constructor or field initializer
                // (2) the receiver of the field is of value type and is not a variable or object creation expression.
                // For example, if you have a class C with readonly field f of type S, and
                // S has a mutable field x, then c.f.x is not a variable because c.f is not
                // writable.

                if (fieldSymbol.IsReadOnly)
                {
                    var canModifyReadonly = false;

                    Symbol containing = this.ContainingMemberOrLambda;
                    if ((object)containing != null &&
                        fieldIsStatic == containing.IsStatic &&
                        (fieldIsStatic || fieldAccess.ReceiverOpt.Kind == BoundKind.ThisReference) &&
                        (Compilation.FeatureStrictEnabled
                            ? fieldSymbol.ContainingType == containing.ContainingType
                            // We duplicate a bug in the native compiler for compatibility in non-strict mode
                            : fieldSymbol.ContainingType.OriginalDefinition == containing.ContainingType.OriginalDefinition))
                    {
                        if (containing.Kind == SymbolKind.Method)
                        {
                            MethodSymbol containingMethod = (MethodSymbol)containing;
                            MethodKind desiredMethodKind = fieldIsStatic ? MethodKind.StaticConstructor : MethodKind.Constructor;
                            canModifyReadonly = containingMethod.MethodKind == desiredMethodKind;
                        }
                        else if (containing.Kind == SymbolKind.Field)
                        {
                            canModifyReadonly = true;
                        }
                    }

                    if (!canModifyReadonly)
                    {
                        ReportReadOnlyFieldError(fieldSymbol, node, valueKind, checkingReceiver, diagnostics);
                        return false;
                    }
                }

                if (fieldSymbol.IsFixed)
                {
                    Error(diagnostics, GetStandardLvalueError(valueKind), node);
                    return false;
                }
            }

            // r/w fields that are static or belong to reference types are writeable and returnable
            if (fieldIsStatic || fieldSymbol.ContainingType.IsReferenceType)
            {
                return true;
            }

            // for other fields defer to the receiver.
            return CheckIsValidReceiverForVariable(node, fieldAccess.ReceiverOpt, valueKind, diagnostics);
        }

        private static bool CheckFieldRefEscape(SyntaxNode node, BoundFieldAccess fieldAccess, uint escapeFrom, uint escapeTo, bool checkingReceiver, DiagnosticBag diagnostics)
        {
            var fieldSymbol = fieldAccess.FieldSymbol;
            // fields that are static or belong to reference types can ref escape anywhere
            if (fieldSymbol.IsStatic || fieldSymbol.ContainingType.IsReferenceType)
            {
                return true;
            }

            // for other fields defer to the receiver.
            return CheckRefEscape(node, fieldAccess.ReceiverOpt, escapeFrom, escapeTo, checkingReceiver: true, diagnostics: diagnostics);
        }

        private static bool CheckFieldLikeEventRefEscape(SyntaxNode node, BoundEventAccess eventAccess, uint escapeFrom, uint escapeTo, bool checkingReceiver, DiagnosticBag diagnostics)
        {
            var eventSymbol = eventAccess.EventSymbol;

            // field-like events that are static or belong to reference types can ref escape anywhere
            if (eventSymbol.IsStatic || eventSymbol.ContainingType.IsReferenceType)
            {
                return true;
            }

            // for other events defer to the receiver.
            return CheckRefEscape(node, eventAccess.ReceiverOpt, escapeFrom, escapeTo, checkingReceiver: true, diagnostics: diagnostics);
        }

        private bool CheckEventValueKind(BoundEventAccess boundEvent, BindValueKind valueKind, DiagnosticBag diagnostics)
        {
            // Compound assignment (actually "event assignment") is allowed "everywhere", subject to the restrictions of
            // accessibility, use site errors, and receiver variable-ness (for structs).
            // Other operations are allowed only for field-like events and only where the backing field is accessible
            // (i.e. in the declaring type) - subject to use site errors and receiver variable-ness.

            BoundExpression receiver = boundEvent.ReceiverOpt;
            SyntaxNode eventSyntax = GetEventName(boundEvent); //does not include receiver
            EventSymbol eventSymbol = boundEvent.EventSymbol;

            if (valueKind == BindValueKind.CompoundAssignment)
            {
                // NOTE: accessibility has already been checked by lookup.
                // NOTE: availability of well-known members is checked in BindEventAssignment because
                // we don't have the context to determine whether addition or subtraction is being performed.

                if (receiver?.Kind == BoundKind.BaseReference && eventSymbol.IsAbstract)
                {
                    Error(diagnostics, ErrorCode.ERR_AbstractBaseCall, boundEvent.Syntax, eventSymbol);
                    return false;
                }
                else if (ReportUseSiteDiagnostics(eventSymbol, diagnostics, eventSyntax))
                {
                    // NOTE: BindEventAssignment checks use site errors on the specific accessor 
                    // (since we don't know which is being used).
                    return false;
                }

                Debug.Assert(!RequiresVariableReceiver(receiver, eventSymbol));
                return true;
            }
            else
            {
                if (!boundEvent.IsUsableAsField)
                {
                    // Dev10 reports this in addition to ERR_BadAccess, but we won't even reach this point if the event isn't accessible (caught by lookup).
                    Error(diagnostics, GetBadEventUsageDiagnosticInfo(eventSymbol), eventSyntax);
                    return false;
                }
                else if (ReportUseSiteDiagnostics(eventSymbol, diagnostics, eventSyntax))
                {
                    if (!CheckIsValidReceiverForVariable(eventSyntax, receiver, BindValueKind.Assignable, diagnostics))
                    {
                        return false;
                    }
                }
                else if (RequiresVariable(valueKind))
                {
                    if (eventSymbol.IsWindowsRuntimeEvent && valueKind != BindValueKind.Assignable)
                    {
                        // NOTE: Dev11 reports ERR_RefProperty, as if this were a property access (since that's how it will be lowered).
                        // Roslyn reports a new, more specific, error code.
                        ErrorCode errorCode = valueKind == BindValueKind.RefOrOut ? ErrorCode.ERR_WinRtEventPassedByRef : GetStandardLvalueError(valueKind);
                        Error(diagnostics, errorCode, eventSyntax, eventSymbol);

                        return false;
                    }
                    else if (RequiresVariableReceiver(receiver, eventSymbol.AssociatedField) && // NOTE: using field, not event
                        !CheckIsValidReceiverForVariable(eventSyntax, receiver, valueKind, diagnostics))
                    {
                        return false;
                    }
                }

                return true;
            }
        }

        private bool CheckIsValidReceiverForVariable(SyntaxNode node, BoundExpression receiver, BindValueKind kind, DiagnosticBag diagnostics)
        {
            Debug.Assert(receiver != null);
            return Flags.Includes(BinderFlags.ObjectInitializerMember) && receiver.Kind == BoundKind.ImplicitReceiver ||
                CheckValueKind(node, receiver, kind, true, diagnostics);
        }

        /// <summary>
        /// SPEC: When a property or indexer declared in a struct-type is the target of an 
        /// SPEC: assignment, the instance expression associated with the property or indexer 
        /// SPEC: access must be classified as a variable. If the instance expression is 
        /// SPEC: classified as a value, a compile-time error occurs. Because of 7.6.4, 
        /// SPEC: the same rule also applies to fields.
        /// </summary>
        /// <remarks>
        /// NOTE: The spec fails to impose the restriction that the event receiver must be classified
        /// as a variable (unlike for properties - 7.17.1).  This seems like a bug, but we have
        /// production code that won't build with the restriction in place (see DevDiv #15674).
        /// </remarks>
        private static bool RequiresVariableReceiver(BoundExpression receiver, Symbol symbol)
        {
            return !symbol.IsStatic
                && symbol.Kind != SymbolKind.Event
                && receiver?.Type?.IsValueType == true;
        }

        private bool CheckCallValueKind(BoundCall call, SyntaxNode node, BindValueKind valueKind, bool checkingReceiver, DiagnosticBag diagnostics)
        {
            // A call can only be a variable if it returns by reference. If this is the case,
            // whether or not it is a valid variable depends on whether or not the call is the
            // RHS of a return or an assign by reference:
            // - If call is used in a context demanding ref-returnable reference all of its ref
            //   inputs must be ref-returnable
            var methodSymbol = call.Method;
            var callSyntax = call.Syntax;

            if (RequiresVariable(valueKind) && methodSymbol.RefKind == RefKind.None)
            {
                if (checkingReceiver)
                {
                    // Error is associated with expression, not node which may be distinct.
                    Error(diagnostics, ErrorCode.ERR_ReturnNotLValue, callSyntax, methodSymbol);
                }
                else
                {
                    Error(diagnostics, GetStandardLvalueError(valueKind), node);
                }

                return false;
            }

            if (RequiresAssignableVariable(valueKind) && methodSymbol.RefKind == RefKind.RefReadOnly)
            {
                ReportReadOnlyError(methodSymbol, node, valueKind, checkingReceiver, diagnostics);
                return false;
            }

            return true;
        }

        private bool CheckPropertyValueKind(SyntaxNode node, BoundExpression expr, BindValueKind valueKind, bool checkingReceiver, DiagnosticBag diagnostics)
        {
            // SPEC: If the left operand is a property or indexer access, the property or indexer must
            // SPEC: have a set accessor. If this is not the case, a compile-time error occurs.

            // Addendum: Assignment is also allowed for get-only autoprops in their constructor

            BoundExpression receiver;
            SyntaxNode propertySyntax;
            var propertySymbol = GetPropertySymbol(expr, out receiver, out propertySyntax);

            Debug.Assert((object)propertySymbol != null);
            Debug.Assert(propertySyntax != null);

            if ((RequiresReferenceToLocation(valueKind) || checkingReceiver) &&
                propertySymbol.RefKind == RefKind.None)
            {
                if (checkingReceiver)
                {
                    // Error is associated with expression, not node which may be distinct.
                    // This error is reported for all values types. That is a breaking
                    // change from Dev10 which reports this error for struct types only,
                    // not for type parameters constrained to "struct".

                    Debug.Assert((object)propertySymbol.Type != null);
                    Error(diagnostics, ErrorCode.ERR_ReturnNotLValue, expr.Syntax, propertySymbol);
                }
                else
                {
                    Error(diagnostics, valueKind == BindValueKind.RefOrOut ? ErrorCode.ERR_RefProperty : GetStandardLvalueError(valueKind), node, propertySymbol);
                }

                return false;
            }

            if (RequiresAssignableVariable(valueKind) && propertySymbol.RefKind == RefKind.RefReadOnly)
            {
                ReportReadOnlyError(propertySymbol, node, valueKind, checkingReceiver, diagnostics);
                return false;
            }

            var requiresSet = RequiresAssignableVariable(valueKind) && propertySymbol.RefKind == RefKind.None;
            if (requiresSet)
            {
                var setMethod = propertySymbol.GetOwnOrInheritedSetMethod();

                if ((object)setMethod == null)
                {
                    var containing = this.ContainingMemberOrLambda;
                    if (!AccessingAutoPropertyFromConstructor(receiver, propertySymbol, containing))
                    {
                        Error(diagnostics, ErrorCode.ERR_AssgReadonlyProp, node, propertySymbol);
                        return false;
                    }
                }
                else if (receiver?.Kind == BoundKind.BaseReference && setMethod.IsAbstract)
                {
                    Error(diagnostics, ErrorCode.ERR_AbstractBaseCall, node, propertySymbol);
                    return false;
                }
                else if (!object.Equals(setMethod.GetUseSiteDiagnostic(), propertySymbol.GetUseSiteDiagnostic()) && ReportUseSiteDiagnostics(setMethod, diagnostics, propertySyntax))
                {
                    return false;
                }
                else
                {
                    var accessThroughType = this.GetAccessThroughType(receiver);
                    bool failedThroughTypeCheck;
                    HashSet<DiagnosticInfo> useSiteDiagnostics = null;
                    bool isAccessible = this.IsAccessible(setMethod, accessThroughType, out failedThroughTypeCheck, ref useSiteDiagnostics);
                    diagnostics.Add(node, useSiteDiagnostics);

                    if (!isAccessible)
                    {
                        if (failedThroughTypeCheck)
                        {
                            Error(diagnostics, ErrorCode.ERR_BadProtectedAccess, node, propertySymbol, accessThroughType, this.ContainingType);
                        }
                        else
                        {
                            Error(diagnostics, ErrorCode.ERR_InaccessibleSetter, node, propertySymbol);
                        }
                        return false;
                    }

                    ReportDiagnosticsIfObsolete(diagnostics, setMethod, node, receiver?.Kind == BoundKind.BaseReference);

                    if (RequiresVariableReceiver(receiver, setMethod) && !CheckIsValidReceiverForVariable(node, receiver, BindValueKind.Assignable, diagnostics))
                    {
                        return false;
                    }
                }
            }

            var requiresGet = !RequiresAssignmentOnly(valueKind) || propertySymbol.RefKind != RefKind.None;
            if (requiresGet)
            {
                var getMethod = propertySymbol.GetOwnOrInheritedGetMethod();

                if ((object)getMethod == null)
                {
                    Error(diagnostics, ErrorCode.ERR_PropertyLacksGet, node, propertySymbol);
                    return false;
                }
                else if (receiver?.Kind == BoundKind.BaseReference && getMethod.IsAbstract)
                {
                    Error(diagnostics, ErrorCode.ERR_AbstractBaseCall, node, propertySymbol);
                    return false;
                }
                else if (!object.Equals(getMethod.GetUseSiteDiagnostic(), propertySymbol.GetUseSiteDiagnostic()) && ReportUseSiteDiagnostics(getMethod, diagnostics, propertySyntax))
                {
                    return false;
                }
                else
                {
                    var accessThroughType = this.GetAccessThroughType(receiver);
                    bool failedThroughTypeCheck;
                    HashSet<DiagnosticInfo> useSiteDiagnostics = null;
                    bool isAccessible = this.IsAccessible(getMethod, accessThroughType, out failedThroughTypeCheck, ref useSiteDiagnostics);
                    diagnostics.Add(node, useSiteDiagnostics);

                    if (!isAccessible)
                    {
                        if (failedThroughTypeCheck)
                        {
                            Error(diagnostics, ErrorCode.ERR_BadProtectedAccess, node, propertySymbol, accessThroughType, this.ContainingType);
                        }
                        else
                        {
                            Error(diagnostics, ErrorCode.ERR_InaccessibleGetter, node, propertySymbol);
                        }
                        return false;
                    }

                    ReportDiagnosticsIfObsolete(diagnostics, getMethod, node, receiver?.Kind == BoundKind.BaseReference);
                }
            }

            return true;
        }

        /// <summary>
        /// Computes the scope to which the given invocation can escape
        /// NOTE: the escape scope for ref and val escapes is the same for invocations except for trivial cases (ordinary type returned by val) 
        ///       where escape is known otherwise. Therefore we do not vave two ref/val variants of this.
        ///       
        /// NOTE: we need scopeOfTheContainingExpression as some expressions such as optional `in` parameters or `ref dynamic` behave as 
        ///       local variables declared at the scope of the invocation.
        /// </summary>
        private static uint GetInvocationEscapeScope(
            Symbol symbol,
            BoundExpression receiverOpt,
            ImmutableArray<ParameterSymbol> parameters,
            ImmutableArray<BoundExpression> argsOpt,
            ImmutableArray<RefKind> argRefKindsOpt,
            ImmutableArray<int> argsToParamsOpt,
            uint scopeOfTheContainingExpression,
            bool isRefEscape
        )
        {
            // SPEC: (also applies to the CheckInvocationEscape counterpart)
            //
            //            An lvalue resulting from a ref-returning method invocation e1.M(e2, ...) is ref-safe - to - escape the smallest of the following scopes:
            //•	The entire enclosing method
            //•	the ref-safe-to-escape of all ref/out/in argument expressions(excluding the receiver)
            //•	the safe-to - escape of all argument expressions(including the receiver)
            //
            //            An rvalue resulting from a method invocation e1.M(e2, ...) is safe - to - escape from the smallest of the following scopes:
            //•	The entire enclosing method
            //•	the safe-to-escape of all argument expressions(including the receiver)
            //

            if (symbol.IsStatic)
            {
                // ignore receiver when symbol is static
                receiverOpt = null;
            }

            //by default it is safe to escape
            uint escapeScope = Binder.ExternalScope;

            ArrayBuilder<bool> refReadOnlyParametersMatchedWithArgs = null;

            if (!argsOpt.IsDefault)
            {
moreArguments:
                for (var argIndex = 0; argIndex < argsOpt.Length; argIndex++)
                {
                    var argument = argsOpt[argIndex];
                    if (argument.Kind == BoundKind.ArgListOperator)
                    {
                        Debug.Assert(argIndex == argsOpt.Length - 1, "vararg must be the last");
                        var argList = (BoundArgListOperator)argument;

                        // unwrap varargs and process as more arguments
                        argsOpt = argList.Arguments;
                        // ref kinds of varargs are not interesting here. 
                        // __refvalue is not ref-returnable, so ref varargs can't come back from a call
                        argRefKindsOpt = default;
                        parameters = ImmutableArray<ParameterSymbol>.Empty;
                        argsToParamsOpt = default;

                        goto moreArguments;
                    }

                    RefKind effectiveRefKind = GetEffectiveRefKind(argIndex, argRefKindsOpt, parameters, argsToParamsOpt, ref refReadOnlyParametersMatchedWithArgs);

                    // ref escape scope is the narrowest of 
                    // - ref escape of all byref arguments
                    // - val escape of all byval arguments  (ref-like values can be unwrapped into refs, so treat val escape of values as possible ref escape of the result)
                    //
                    // val escape scope is the narrowest of 
                    // - val escape of all byval arguments  (refs cannot be wrapped into values, so their ref escape is irrelevant, only use val escapes)

                    var argEscape = effectiveRefKind != RefKind.None && isRefEscape ?
                                        GetRefEscape(argument, scopeOfTheContainingExpression) :
                                        GetValEscape(argument, scopeOfTheContainingExpression);

                    escapeScope = Math.Max(escapeScope, argEscape);

                    if (escapeScope >= scopeOfTheContainingExpression)
                    {
                        // no longer needed
                        refReadOnlyParametersMatchedWithArgs?.Free();

                        // can't get any worse
                        return escapeScope;
                    }
                }
            }

<<<<<<< HEAD
            // handle omitted optional "in" parameters if there are any
=======
            // handle omitted optional "ref readonly" parameters if there are any
>>>>>>> f99832ac
            ParameterSymbol unmatchedRefReadOnlyParameter = TryGetUnmatchedRefReadOnlyParameterAndFreeMatchedArgs(parameters, ref refReadOnlyParametersMatchedWithArgs);

            // unmatched "ref readonly" parameter is the same as a literal, its ref escape is scopeOfTheContainingExpression  (can't get any worse)
            //                                                    its val escape is ExternalScope                   (does not affect overal result)
            if (unmatchedRefReadOnlyParameter != null && isRefEscape)
            {
                return scopeOfTheContainingExpression;
            }

            // check receiver if ref-like
            if (receiverOpt?.Type?.IsByRefLikeType == true)
            {
                return GetValEscape(receiverOpt, scopeOfTheContainingExpression);
            }

            return escapeScope;
        }

        /// <summary>
        /// Validates whether given invocation can allow its results to escape from `escapeFrom` level to `escapeTo` level.
        /// The result indicates whether the escape is possible. 
        /// Additionally, the method emits diagnostics (possibly more than one, recursively) that would help identify the cause for the failure.
        /// 
        /// NOTE: we need scopeOfTheContainingExpression as some expressions such as optional `in` parameters or `ref dynamic` behave as 
        ///       local variables declared at the scope of the invocation.
        /// </summary>
        private static bool CheckInvocationEscape(
            SyntaxNode syntax,
            Symbol symbol,
            BoundExpression receiverOpt,
            ImmutableArray<ParameterSymbol> parameters,
            ImmutableArray<BoundExpression> argsOpt,
            ImmutableArray<RefKind> argRefKindsOpt,
            ImmutableArray<int> argsToParamsOpt,
            bool checkingReceiver,
            uint escapeFrom,
            uint escapeTo,
            DiagnosticBag diagnostics,
            bool isRefEscape
        )
        {
            // SPEC: 
            //            In a method invocation, the following constraints apply:
            //•	If there is a ref or out argument to a ref struct type (including the receiver), with safe-to-escape E1, then
            //  o no ref or out argument(excluding the receiver and arguments of ref-like types) may have a narrower ref-safe-to-escape than E1; and
            //  o   no argument(including the receiver) may have a narrower safe-to-escape than E1.

            if (symbol.IsStatic)
            {
                // ignore receiver when symbol is static
                receiverOpt = null;
            }

            ArrayBuilder<bool> refReadOnlyParametersMatchedWithArgs = null;

            if (!argsOpt.IsDefault)
            {

moreArguments:
                for (var argIndex = 0; argIndex < argsOpt.Length; argIndex++)
                {
                    var argument = argsOpt[argIndex];
                    if (argument.Kind == BoundKind.ArgListOperator)
                    {
                        Debug.Assert(argIndex == argsOpt.Length - 1, "vararg must be the last");
                        var argList = (BoundArgListOperator)argument;

                        // unwrap varargs and process as more arguments
                        argsOpt = argList.Arguments;
                        // ref kinds of varargs are not interesting here. 
                        // __refvalue is not ref-returnable, so ref varargs can't come back from a call
                        argRefKindsOpt = default;
                        parameters = ImmutableArray<ParameterSymbol>.Empty;
                        argsToParamsOpt = default;

                        goto moreArguments;
                    }

                    RefKind effectiveRefKind = GetEffectiveRefKind(argIndex, argRefKindsOpt, parameters, argsToParamsOpt, ref refReadOnlyParametersMatchedWithArgs);

                    // ref escape scope is the narrowest of 
                    // - ref escape of all byref arguments
                    // - val escape of all byval arguments  (ref-like values can be unwrapped into refs, so treat val escape of values as possible ref escape of the result)
                    //
                    // val escape scope is the narrowest of 
                    // - val escape of all byval arguments  (refs cannot be wrapped into values, so their ref escape is irrelevant, only use val escapes)
                    var valid = effectiveRefKind != RefKind.None && isRefEscape ?
                                        CheckRefEscape(argument.Syntax, argument, escapeFrom, escapeTo, false, diagnostics) :
                                        CheckValEscape(argument.Syntax, argument, escapeFrom, escapeTo, false, diagnostics);

                    if (!valid)
                    {
                        // no longer needed
                        refReadOnlyParametersMatchedWithArgs?.Free();

                        ErrorCode errorCode = GetStandardCallEscapeError(checkingReceiver);

                        string parameterName;
                        if (parameters.Length > 0)
                        {
                            var paramIndex = argsToParamsOpt.IsDefault ? argIndex : argsToParamsOpt[argIndex];
                            parameterName = parameters[paramIndex].Name;
                        }
                        else
                        {
                            parameterName = "__arglist";
                        }

                        Error(diagnostics, errorCode, syntax, symbol, parameterName);
                        return false;
                    }
                }
            }

<<<<<<< HEAD
            // handle omitted optional "in" parameters if there are any
=======
            // handle omitted optional "ref readonly" parameters if there are any
>>>>>>> f99832ac
            ParameterSymbol unmatchedRefReadOnlyParameter = TryGetUnmatchedRefReadOnlyParameterAndFreeMatchedArgs(parameters, ref refReadOnlyParametersMatchedWithArgs);

            // unmatched "ref readonly" parameter is the same as a literal, its ref escape is scopeOfTheContainingExpression  (can't get any worse)
            //                                                    its val escape is ExternalScope                   (does not affect overal result)
            if (unmatchedRefReadOnlyParameter != null && isRefEscape)
            {
                Error(diagnostics, GetStandardCallEscapeError(checkingReceiver), syntax, symbol, unmatchedRefReadOnlyParameter.Name);
                return false;
            }

            // check receiver if ref-like
            if (receiverOpt?.Type?.IsByRefLikeType == true)
            {
                return CheckValEscape(receiverOpt.Syntax, receiverOpt, escapeFrom, escapeTo, false, diagnostics);
            }

            return true;
        }

        /// <summary>
        /// Validates whether the invocation is valid per no-mixing rules.
        /// Returns `false` when it is not valid and produces diagnostics (possibly more than one recursively) that helps to figure the reason.
        /// </summary>
        private static bool CheckInvocationArgMixing(
            SyntaxNode syntax,
            Symbol symbol,
            BoundExpression receiverOpt,
            ImmutableArray<ParameterSymbol> parameters,
            ImmutableArray<BoundExpression> argsOpt,
            ImmutableArray<RefKind> argRefKindsOpt,
            ImmutableArray<int> argsToParamsOpt,
            uint scopeOfTheContainingExpression,
            DiagnosticBag diagnostics)
        {
            if (symbol.IsStatic)
            {
                // ignore receiver when symbol is static
                receiverOpt = null;
            }

            // widest possible escape via writeable ref-like receiver or ref/out argument.
            uint escapeTo = scopeOfTheContainingExpression;

            // collect all writeable ref-like arguments, including receiver
            var receiverType = receiverOpt?.Type;
            if (receiverType?.IsByRefLikeType == true && receiverType?.IsReadOnly == false)
            {
                escapeTo = GetValEscape(receiverOpt, scopeOfTheContainingExpression);
            }

            if (!argsOpt.IsDefault)
            {
                BoundArgListOperator argList = null;
                for (var argIndex = 0; argIndex < argsOpt.Length; argIndex++)
                {
                    var argument = argsOpt[argIndex];
                    if (argument.Kind == BoundKind.ArgListOperator)
                    {
                        Debug.Assert(argIndex == argsOpt.Length - 1, "vararg must be the last");
                        argList = (BoundArgListOperator)argument;
                        break;
                    }

                    var refKind = argRefKindsOpt.IsDefault ? RefKind.None : argRefKindsOpt[argIndex];
                    if (refKind != RefKind.None && argument.Type?.IsByRefLikeType == true)
                    {
                        Debug.Assert(refKind == RefKind.Ref || refKind == RefKind.Out);
                        escapeTo = Math.Min(escapeTo, GetValEscape(argument, scopeOfTheContainingExpression));
                    }
                }

                if (argList != null)
                {
                    var argListArgs = argList.Arguments;
                    var argListRefKindsOpt = argList.ArgumentRefKindsOpt;

                    for (var argIndex = 0; argIndex < argListArgs.Length; argIndex++)
                    {
                        var argument = argListArgs[argIndex];
                        var refKind = argListRefKindsOpt.IsDefault ? RefKind.None : argListRefKindsOpt[argIndex];
                        if (refKind != RefKind.None && argument.Type?.IsByRefLikeType == true)
                        {
                            Debug.Assert(refKind == RefKind.Ref || refKind == RefKind.Out);
                            escapeTo = Math.Min(escapeTo, GetValEscape(argument, scopeOfTheContainingExpression));
                        }
                    }
                }
            }

            if (escapeTo == scopeOfTheContainingExpression)
            {
                // cannot fail. common case.
                return true;
            }

            if (!argsOpt.IsDefault)
            {
 moreArguments:
                for (var argIndex = 0; argIndex < argsOpt.Length; argIndex++)
                {
                    // check val escape of all arguments
                    var argument = argsOpt[argIndex];
                    if (argument.Kind == BoundKind.ArgListOperator)
                    {
                        Debug.Assert(argIndex == argsOpt.Length - 1, "vararg must be the last");
                        var argList = (BoundArgListOperator)argument;

                        // unwrap varargs and process as more arguments
                        argsOpt = argList.Arguments;
                        parameters = ImmutableArray<ParameterSymbol>.Empty;
                        argsToParamsOpt = default;

                        goto moreArguments;
                    }

                    var valid = CheckValEscape(argument.Syntax, argument, scopeOfTheContainingExpression, escapeTo, false, diagnostics);

                    if (!valid)
                    {
                        string parameterName;
                        if (parameters.Length > 0)
                        {
                            var paramIndex = argsToParamsOpt.IsDefault ? argIndex : argsToParamsOpt[argIndex];
                            parameterName = parameters[paramIndex].Name;
                        }
                        else
                        {
                            parameterName = "__arglist";
                        }

                        Error(diagnostics, ErrorCode.ERR_CallArgMixing, syntax, symbol, parameterName);
                        return false;
                    }
                }
            }

            //NB: we do not care about unmatched "in" parameters here. 
            //    They have "outer" val escape, so cannot be worse than escapeTo.

            // check val escape of receiver if ref-like
            if (receiverOpt?.Type?.IsByRefLikeType == true)
            {
                return CheckValEscape(receiverOpt.Syntax, receiverOpt, scopeOfTheContainingExpression, escapeTo, false, diagnostics);
            }

            return true;
        }

        /// <summary>
        /// Gets "effective" ref kind of an argument. 
        /// Generally we know if a formal argument is passed as ref/out by looking at the call site. 
<<<<<<< HEAD
        /// However, to distinguish "in" and regular "val" parameters we need to take a look at corresponding parameter, if such exists. 
        /// NOTE: there are cases like params/vararg, when a corresponding parameter may not exist, then it cannot be "in".
=======
        /// However, to distinguish "ref readonly" and regular "val" parameters we need to take a look at corresponding parameter, if such exists. 
        /// NOTE: there are cases like params/vararg, when a corresponding parameter may not exist, then it cannot be a "ref readonly".
>>>>>>> f99832ac
        /// </summary>
        private static RefKind GetEffectiveRefKind(
            int argIndex, 
            ImmutableArray<RefKind> argRefKindsOpt, 
            ImmutableArray<ParameterSymbol> parameters, 
            ImmutableArray<int> argsToParamsOpt, 
            ref ArrayBuilder<bool> refReadOnlyParametersMatchedWithArgs)
        {
            var effectiveRefKind = argRefKindsOpt.IsDefault ? RefKind.None : argRefKindsOpt[argIndex];
            if (effectiveRefKind == RefKind.None && argIndex < parameters.Length)
            {
                var paramIndex = argsToParamsOpt.IsDefault ? argIndex : argsToParamsOpt[argIndex];

                if (parameters[paramIndex].RefKind == RefKind.In)
                {
<<<<<<< HEAD
                    effectiveRefKind = RefKind.In;
=======
                    effectiveRefKind = RefKind.RefReadOnly;
>>>>>>> f99832ac
                    refReadOnlyParametersMatchedWithArgs = refReadOnlyParametersMatchedWithArgs ?? ArrayBuilder<bool>.GetInstance(parameters.Length, fillWithValue: false);
                    refReadOnlyParametersMatchedWithArgs[paramIndex] = true;
                }
            }

            return effectiveRefKind;
        }

        /// <summary>
<<<<<<< HEAD
        /// Gets a "in" parameter for which there is no argument supplied, if such exists. 
        /// That indicates an optional "in" parameter. We treat it as an RValue passed by reference via a temporary.
=======
        /// Gets a "ref readonly" parameter for which there is no argument supplied, if such exists. 
        /// That indicates an optional "ref readonly" parameter. We treat it as an RValue passed by reference via a temporary.
>>>>>>> f99832ac
        /// The effective scope of such variable is the immediately containing scope.
        /// </summary>
        private static ParameterSymbol TryGetUnmatchedRefReadOnlyParameterAndFreeMatchedArgs(ImmutableArray<ParameterSymbol> parameters, ref ArrayBuilder<bool> refReadOnlyParametersMatchedWithArgs)
        {
            try
            {
                if (!parameters.IsDefault)
                {
                    for (int i = 0; i < parameters.Length; i++)
                    {
                        var parameter = parameters[i];
                        if (parameter.IsParams)
                        {
                            break;
                        }

<<<<<<< HEAD
                        if (parameter.RefKind == RefKind.In &&
=======
                        if (parameter.RefKind == RefKind.RefReadOnly &&
>>>>>>> f99832ac
                            refReadOnlyParametersMatchedWithArgs?[i] != true &&
                            parameter.Type.IsByRefLikeType == false)
                        {
                            return parameter;
                        }
                    }
                }

                return null;
            }
            finally
            {
                refReadOnlyParametersMatchedWithArgs?.Free();
                // make sure noone uses it after.
                refReadOnlyParametersMatchedWithArgs = null;
            }
        }

        private static ErrorCode GetStandardCallEscapeError(bool checkingReceiver)
        {
            return checkingReceiver ? ErrorCode.ERR_EscapeCall2 : ErrorCode.ERR_EscapeCall;
        }

        private static void ReportReadonlyLocalError(SyntaxNode node, LocalSymbol local, BindValueKind kind, bool checkingReceiver, DiagnosticBag diagnostics)
        {
            Debug.Assert((object)local != null);
            Debug.Assert(kind != BindValueKind.RValue);

            MessageID cause;
            if (local.IsForEach)
            {
                cause = MessageID.IDS_FOREACHLOCAL;
            }
            else if (local.IsUsing)
            {
                cause = MessageID.IDS_USINGLOCAL;
            }
            else if (local.IsFixed)
            {
                cause = MessageID.IDS_FIXEDLOCAL;
            }
            else
            {
                Error(diagnostics, GetStandardLvalueError(kind), node);
                return;
            }

            if (kind == BindValueKind.AddressOf)
            {
                Error(diagnostics, ErrorCode.ERR_AddrOnReadOnlyLocal, node);
                return;
            }

            ErrorCode[] ReadOnlyLocalErrors =
            {
                ErrorCode.ERR_RefReadonlyLocalCause,
                ErrorCode.ERR_AssgReadonlyLocalCause,

                ErrorCode.ERR_RefReadonlyLocal2Cause,
                ErrorCode.ERR_AssgReadonlyLocal2Cause
            };

            int index = (checkingReceiver ? 2 : 0) + (RequiresRefOrOut(kind) ? 0 : 1);

            Error(diagnostics, ReadOnlyLocalErrors[index], node, local, cause.Localize());
        }

        static private ErrorCode GetThisLvalueError(BindValueKind kind)
        {
            switch (kind)
            {
                case BindValueKind.CompoundAssignment:
                case BindValueKind.Assignable:
                    return ErrorCode.ERR_AssgReadonlyLocal;

                case BindValueKind.RefOrOut:
                    return ErrorCode.ERR_RefReadonlyLocal;

                case BindValueKind.AddressOf:
                    return ErrorCode.ERR_AddrOnReadOnlyLocal;

                case BindValueKind.IncrementDecrement:
                    return ErrorCode.ERR_IncrementLvalueExpected;

                case BindValueKind.RefReturn:
                case BindValueKind.ReadonlyRef:
                    return ErrorCode.ERR_RefReturnThis;
            }

            throw ExceptionUtilities.UnexpectedValue(kind);
        }

        private static ErrorCode GetRangeLvalueError(BindValueKind kind)
        {
            switch (kind)
            {
                case BindValueKind.Assignable:
                case BindValueKind.CompoundAssignment:
                case BindValueKind.IncrementDecrement:
                    return ErrorCode.ERR_QueryRangeVariableReadOnly;

                case BindValueKind.AddressOf:
                    return ErrorCode.ERR_InvalidAddrOp;

                case BindValueKind.RefReturn:
                case BindValueKind.ReadonlyRef:
                    return ErrorCode.ERR_RefReturnRangeVariable;
            }

            if (RequiresReferenceToLocation(kind))
            {
                return ErrorCode.ERR_QueryOutRefRangeVariable;
            }

            throw ExceptionUtilities.UnexpectedValue(kind);
        }

        private static ErrorCode GetMethodGroupLvalueError(BindValueKind valueKind)
        {
            if (valueKind == BindValueKind.AddressOf)
            {
                return ErrorCode.ERR_InvalidAddrOp;
            }

            if (RequiresReferenceToLocation(valueKind))
            {
                return ErrorCode.ERR_RefReadonlyLocalCause;
            }

            // Cannot assign to 'W' because it is a 'method group'
            return ErrorCode.ERR_AssgReadonlyLocalCause;
        }

        static private ErrorCode GetStandardLvalueError(BindValueKind kind)
        {
            switch (kind)
            {
                case BindValueKind.CompoundAssignment:
                case BindValueKind.Assignable:
                    return ErrorCode.ERR_AssgLvalueExpected;

                case BindValueKind.AddressOf:
                    return ErrorCode.ERR_InvalidAddrOp;

                case BindValueKind.IncrementDecrement:
                    return ErrorCode.ERR_IncrementLvalueExpected;

                case BindValueKind.FixedReceiver:
                    return ErrorCode.ERR_FixedNeedsLvalue;

                case BindValueKind.RefReturn:
                case BindValueKind.ReadonlyRef:
                    return ErrorCode.ERR_RefReturnLvalueExpected;
            }

            if (RequiresReferenceToLocation(kind))
            {
                return ErrorCode.ERR_RefLvalueExpected;
            }

            throw ExceptionUtilities.UnexpectedValue(kind);
        }

        static private ErrorCode GetStandardRValueRefEscapeError(uint escapeTo)
        {
            if (escapeTo == Binder.ExternalScope)
            {
                return ErrorCode.ERR_RefReturnLvalueExpected;
            }

            return ErrorCode.ERR_EscapeOther;
        }

        private static void ReportReadOnlyFieldError(FieldSymbol field, SyntaxNode node, BindValueKind kind, bool checkingReceiver, DiagnosticBag diagnostics)
        {
            Debug.Assert((object)field != null);
            Debug.Assert(RequiresAssignableVariable(kind));
            Debug.Assert((object)field.Type != null);

            // It's clearer to say that the address can't be taken than to say that the field can't be modified
            // (even though the latter message gives more explanation of why).
            if (kind == BindValueKind.AddressOf)
            {
                Error(diagnostics, ErrorCode.ERR_InvalidAddrOp, node);
                return;
            }

            ErrorCode[] ReadOnlyErrors =
            {
                ErrorCode.ERR_RefReturnReadonly,
                ErrorCode.ERR_RefReadonly,
                ErrorCode.ERR_AssgReadonly,
                ErrorCode.ERR_RefReturnReadonlyStatic,
                ErrorCode.ERR_RefReadonlyStatic,
                ErrorCode.ERR_AssgReadonlyStatic,
                ErrorCode.ERR_RefReturnReadonly2,
                ErrorCode.ERR_RefReadonly2,
                ErrorCode.ERR_AssgReadonly2,
                ErrorCode.ERR_RefReturnReadonlyStatic2,
                ErrorCode.ERR_RefReadonlyStatic2,
                ErrorCode.ERR_AssgReadonlyStatic2
            };
            int index = (checkingReceiver ? 6 : 0) + (field.IsStatic ? 3 : 0) + (kind == BindValueKind.RefReturn ? 0 : (RequiresRefOrOut(kind) ? 1 : 2));
            if (checkingReceiver)
            {
                Error(diagnostics, ReadOnlyErrors[index], node, field);
            }
            else
            {
                Error(diagnostics, ReadOnlyErrors[index], node);
            }
        }

        private static void ReportReadOnlyError(Symbol symbol, SyntaxNode node, BindValueKind kind, bool checkingReceiver, DiagnosticBag diagnostics)
        {
            Debug.Assert((object)symbol != null);
            Debug.Assert(RequiresAssignableVariable(kind));

            // It's clearer to say that the address can't be taken than to say that the parameter can't be modified
            // (even though the latter message gives more explanation of why).
            if (kind == BindValueKind.AddressOf)
            {
                Error(diagnostics, ErrorCode.ERR_InvalidAddrOp, node);
                return;
            }

            var symbolKind = symbol.Kind.Localize();

            ErrorCode[] ReadOnlyErrors =
            {
                ErrorCode.ERR_RefReturnReadonlyNotField,
                ErrorCode.ERR_RefReadonlyNotField,
                ErrorCode.ERR_AssignReadonlyNotField,
                ErrorCode.ERR_RefReturnReadonlyNotField2,
                ErrorCode.ERR_RefReadonlyNotField2,
                ErrorCode.ERR_AssignReadonlyNotField2,
            };

            int index = (checkingReceiver ? 3 : 0) + (kind == BindValueKind.RefReturn ? 0 : (RequiresRefOrOut(kind) ? 1 : 2));
            Error(diagnostics, ReadOnlyErrors[index], node, symbolKind, symbol);
        }

        /// <summary>
        /// Checks whether given expression can escape from the current scope to the `escapeTo`
        /// In a case if it cannot a bad expression is returned and diagnostics is produced.
        /// </summary>
        internal BoundExpression ValidateEscape(BoundExpression expr, uint escapeTo, bool isByRef, DiagnosticBag diagnostics)
        {
            if (isByRef)
            {
                if (CheckRefEscape(expr.Syntax, expr, this.LocalScopeDepth, escapeTo, checkingReceiver: false, diagnostics: diagnostics))
                {
                    return expr;
                }
            }
            else
            {
                if (CheckValEscape(expr.Syntax, expr, this.LocalScopeDepth, escapeTo, checkingReceiver: false, diagnostics: diagnostics))
                {
                    return expr;
                }
            }

            return ToBadExpression(expr);
        }

        /// <summary>
        /// Computes the widest scope depth to which the given expression can escape by reference.
        /// 
        /// NOTE: in a case if expression cannot be passed by an alias (RValue and similar), the ref-escape is scopeOfTheContainingExpression
        ///       There are few cases where RValues are permitted to be passed by reference which implies that a temporary local proxy is passed instead.
        ///       We reflect such behavior by constraining the escape value to the narrowest scope possible. 
        /// </summary>
        internal static uint GetRefEscape(BoundExpression expr, uint scopeOfTheContainingExpression)
        {
            // cannot infer anything from errors
            if (expr.HasAnyErrors)
            {
                return Binder.ExternalScope;
            }

            // cannot infer anything from Void (broken code)
            if (expr.Type?.GetSpecialTypeSafe() == SpecialType.System_Void)
            {
                return Binder.ExternalScope;
            }

            // constants/literals cannot ref-escape current scope
            if (expr.ConstantValue != null)
            {
                return scopeOfTheContainingExpression;
            }

            // cover case that cannot refer to local state
            // otherwise default to current scope (RValues, etc)
            switch (expr.Kind)
            {
                case BoundKind.ArrayAccess:
                case BoundKind.PointerIndirectionOperator:
                case BoundKind.PointerElementAccess:
                    // array elements and pointer dereferencing are readwrite variables
                    return Binder.ExternalScope;

                case BoundKind.RefValueOperator:
                    // The undocumented __refvalue(tr, T) expression results in an lvalue of type T.
                    // for compat reasons it is not ref-returnable (since TypedReference is not val-returnable)
                    // it can, however, ref-escape to any other level (since TypedReference can val-escape to any other level)
                    return Binder.TopLevelScope;

                case BoundKind.DiscardExpression:
                    // same as write-only byval local
                    break;

                case BoundKind.DynamicMemberAccess:
                case BoundKind.DynamicIndexerAccess:
                    // dynamic expressions can be read and written to
                    // can even be passed by reference (which is implemented via a temp)
                    // it is not valid to escape them by reference though, so treat them as RValues here
                    break;

                case BoundKind.Parameter:
                    var parameter = ((BoundParameter)expr).ParameterSymbol;

                    // byval parameters can escape to method's top level.
                    // others can be escape further, unless they are ref-like.
                    // NOTE: "method" here means nearst containing method, lambda or nested method
                    return parameter.RefKind == RefKind.None || parameter.Type?.IsByRefLikeType == true ?
                        Binder.TopLevelScope :
                        Binder.ExternalScope;

                case BoundKind.Local:
                    return ((BoundLocal)expr).LocalSymbol.RefEscapeScope;

                case BoundKind.ThisReference:
                    var thisref = (BoundThisReference)expr;

                    // "this" is an RValue, unless in a struct.
                    if (!thisref.Type.IsValueType)
                    {
                        break;
                    }

                    //"this" is not returnable by reference in a struct.
                    // can ref escape to any other level
                    return Binder.TopLevelScope;

                case BoundKind.ConditionalOperator:
                    var conditional = (BoundConditionalOperator)expr;

                    if (conditional.IsByRef)
                    {
                        // ref conditional defers to its operands
                        return Math.Max(GetRefEscape(conditional.Consequence, scopeOfTheContainingExpression),
                                        GetRefEscape(conditional.Alternative, scopeOfTheContainingExpression));
                    }

                    // otherwise it is an RValue
                    break;

                case BoundKind.FieldAccess:
                    var fieldAccess = (BoundFieldAccess)expr;
                    var fieldSymbol = fieldAccess.FieldSymbol;

                    // fields that are static or belong to reference types can ref escape anywhere
                    if (fieldSymbol.IsStatic || fieldSymbol.ContainingType.IsReferenceType)
                    {
                        return Binder.ExternalScope;
                    }

                    // for other fields defer to the receiver.
                    return GetRefEscape(fieldAccess.ReceiverOpt, scopeOfTheContainingExpression);

                case BoundKind.EventAccess:
                    var eventAccess = (BoundEventAccess)expr;
                    if (!eventAccess.IsUsableAsField)
                    {
                        // not field-like events are RValues
                        break;
                    }

                    var eventSymbol = eventAccess.EventSymbol;

                    // field-like events that are static or belong to reference types can ref escape anywhere
                    if (eventSymbol.IsStatic || eventSymbol.ContainingType.IsReferenceType)
                    {
                        return Binder.ExternalScope;
                    }

                    // for other events defer to the receiver.
                    return GetRefEscape(eventAccess.ReceiverOpt, scopeOfTheContainingExpression);

                case BoundKind.Call:
                    var call = (BoundCall)expr;

                    var methodSymbol = call.Method;
                    if (methodSymbol.RefKind == RefKind.None)
                    {
                        break;
                    }

                    return GetInvocationEscapeScope(
                        call.Method,
                        call.ReceiverOpt,
                        methodSymbol.Parameters,
                        call.Arguments,
                        call.ArgumentRefKindsOpt,
                        call.ArgsToParamsOpt,
                        scopeOfTheContainingExpression,
                        isRefEscape: true);

                case BoundKind.IndexerAccess:
                    var indexerAccess = (BoundIndexerAccess)expr;
                    var indexerSymbol = indexerAccess.Indexer;

                    return GetInvocationEscapeScope(
                        indexerSymbol,
                        indexerAccess.ReceiverOpt,
                        indexerSymbol.Parameters,
                        indexerAccess.Arguments,
                        indexerAccess.ArgumentRefKindsOpt,
                        indexerAccess.ArgsToParamsOpt,
                        scopeOfTheContainingExpression,
                        isRefEscape: true);

                case BoundKind.PropertyAccess:
                    var propertyAccess = (BoundPropertyAccess)expr;

                    // not passing any arguments/parameters
                    return GetInvocationEscapeScope(
                        propertyAccess.PropertySymbol,
                        propertyAccess.ReceiverOpt,
                        default,
                        default,
                        default,
                        default,
                        scopeOfTheContainingExpression,
                        isRefEscape: true);
            }

            // At this point we should have covered all the possible cases for anything that is not a strict RValue.
            return scopeOfTheContainingExpression;
        }

        /// <summary>
        /// A counterpart to the GetRefEscape, which validates if given escape demand can be met by the expression.
        /// The result indicates whether the escape is possible. 
        /// Additionally, the method emits diagnostics (possibly more than one, recursively) that would help identify the cause for the failure.
        /// </summary>
        internal static bool CheckRefEscape(SyntaxNode node, BoundExpression expr, uint escapeFrom, uint escapeTo, bool checkingReceiver, DiagnosticBag diagnostics)
        {
            Debug.Assert(!checkingReceiver || expr.Type.IsValueType || expr.Type.IsTypeParameter());

            if (escapeTo >= escapeFrom)
            {
                // escaping to same or narrower scope is ok.
                return true;
            }

            if (expr.HasAnyErrors)
            {
                // already an error
                return true;
            }

            // void references cannot escape (error should be reported somewhere)
            if (expr.Type?.GetSpecialTypeSafe() == SpecialType.System_Void)
            {
                return true;
            }

            // references to constants/literals cannot escape higher.
            if (expr.ConstantValue != null)
            {
                Error(diagnostics, GetStandardRValueRefEscapeError(escapeTo), node);
                return false;
            }

            switch (expr.Kind)
            {
                case BoundKind.ArrayAccess:
                case BoundKind.PointerIndirectionOperator:
                case BoundKind.PointerElementAccess:
                    // array elements and pointer dereferencing are readwrite variables
                    return true;

                case BoundKind.RefValueOperator:
                    // The undocumented __refvalue(tr, T) expression results in an lvalue of type T.
                    // for compat reasons it is not ref-returnable (since TypedReference is not val-returnable)
                    if (escapeTo == Binder.ExternalScope)
                    {
                        break;
                    }

                    // it can, however, ref-escape to any other level (since TypedReference can val-escape to any other level)
                    return true;

                case BoundKind.DiscardExpression:
                    // same as write-only byval local
                    break;

                case BoundKind.DynamicMemberAccess:
                case BoundKind.DynamicIndexerAccess:
                    // dynamic expressions can be read and written to
                    // can even be passed by reference (which is implemented via a temp)
                    // it is not valid to escape them by reference though.
                    break;

                case BoundKind.Parameter:
                    var parameter = (BoundParameter)expr;
                    return CheckParameterRefEscape(node, parameter, escapeTo, checkingReceiver, diagnostics);

                case BoundKind.Local:
                    var local = (BoundLocal)expr;
                    return CheckLocalRefEscape(node, local, escapeTo, checkingReceiver, diagnostics);

                case BoundKind.ThisReference:
                    var thisref = (BoundThisReference)expr;

                    // "this" is an RValue, unless in a struct.
                    if (!thisref.Type.IsValueType)
                    {
                        break;
                    }

                    //"this" is not returnable by reference in a struct.
                    if (escapeTo == Binder.ExternalScope)
                    {
                        Error(diagnostics, ErrorCode.ERR_RefReturnStructThis, node, ThisParameterSymbol.SymbolName);
                        return false;
                    }

                    // can ref escape to any other level
                    return true;

                case BoundKind.ConditionalOperator:
                    var conditional = (BoundConditionalOperator)expr;

                    if (conditional.IsByRef)
                    {
                        return CheckRefEscape(conditional.Consequence.Syntax, conditional.Consequence, escapeFrom, escapeTo, checkingReceiver: false, diagnostics: diagnostics) &&
                               CheckRefEscape(conditional.Alternative.Syntax, conditional.Alternative, escapeFrom, escapeTo, checkingReceiver: false, diagnostics: diagnostics);
                    }

                    // report standard lvalue error
                    break;

                case BoundKind.FieldAccess:
                    var fieldAccess = (BoundFieldAccess)expr;
                    return CheckFieldRefEscape(node, fieldAccess, escapeFrom, escapeTo, checkingReceiver, diagnostics);

                case BoundKind.EventAccess:
                    var eventAccess = (BoundEventAccess)expr;
                    if (!eventAccess.IsUsableAsField)
                    {
                        // not field-like events are RValues
                        break;
                    }

                    return CheckFieldLikeEventRefEscape(node, eventAccess, escapeFrom, escapeTo, checkingReceiver, diagnostics);

                case BoundKind.Call:
                    var call = (BoundCall)expr;

                    var methodSymbol = call.Method;
                    if (methodSymbol.RefKind == RefKind.None)
                    {
                        break;
                    }

                    return CheckInvocationEscape(
                        call.Syntax,
                        methodSymbol,
                        call.ReceiverOpt,
                        methodSymbol.Parameters,
                        call.Arguments,
                        call.ArgumentRefKindsOpt,
                        call.ArgsToParamsOpt,
                        checkingReceiver,
                        escapeFrom,
                        escapeTo,
                        diagnostics,
                        isRefEscape: true);

                case BoundKind.IndexerAccess:
                    var indexerAccess = (BoundIndexerAccess)expr;
                    var indexerSymbol = indexerAccess.Indexer;

                    if (indexerSymbol.RefKind == RefKind.None)
                    {
                        break;
                    }

                    return CheckInvocationEscape(
                        indexerAccess.Syntax,
                        indexerSymbol,
                        indexerAccess.ReceiverOpt,
                        indexerSymbol.Parameters,
                        indexerAccess.Arguments,
                        indexerAccess.ArgumentRefKindsOpt,
                        indexerAccess.ArgsToParamsOpt,
                        checkingReceiver,
                        escapeFrom,
                        escapeTo,
                        diagnostics,
                        isRefEscape: true);

                case BoundKind.PropertyAccess:
                    var propertyAccess = (BoundPropertyAccess)expr;
                    var propertySymbol = propertyAccess.PropertySymbol;

                    if (propertySymbol.RefKind == RefKind.None)
                    {
                        break;
                    }

                    // not passing any arguments/parameters
                    return CheckInvocationEscape(
                        propertyAccess.Syntax,
                        propertySymbol,
                        propertyAccess.ReceiverOpt,
                        default,
                        default,
                        default,
                        default,
                        checkingReceiver,
                        escapeFrom,
                        escapeTo,
                        diagnostics,
                        isRefEscape: true);
            }

            // At this point we should have covered all the possible cases for anything that is not a strict RValue.
            Error(diagnostics, GetStandardRValueRefEscapeError(escapeTo), node);
            return false;
        }

        /// <summary>
        /// Computes the widest scope depth to which the given expression can escape by value.
        /// 
        /// NOTE: unless the type of expression is ref-like, the result is Binder.ExternalScope since ordinary values can always be returned from methods. 
        /// </summary>
        internal static uint GetValEscape(BoundExpression expr, uint scopeOfTheContainingExpression)
        {
            // cannot infer anything from errors
            if (expr.HasAnyErrors)
            {
                return Binder.ExternalScope;
            }

            // constants/literals cannot refer to local state
            if (expr.ConstantValue != null)
            {
                return Binder.ExternalScope;
            }

            // to have local-referring values an expression must have a ref-like type
            if (expr.Type?.IsByRefLikeType != true)
            {
                return Binder.ExternalScope;
            }

            // cover case that can refer to local state
            // otherwise default to ExternalScope (ordinary values)
            switch (expr.Kind)
            {
                case BoundKind.DefaultExpression:
                case BoundKind.Parameter:
                case BoundKind.ThisReference:
                    // always returnable
                    return Binder.ExternalScope;

                case BoundKind.MakeRefOperator:
                case BoundKind.RefValueOperator:
                    // for compat reasons
                    // NB: it also means can`t assign stackalloc spans to a __refvalue
                    //     we are ok with that.
                    return Binder.ExternalScope;

                case BoundKind.DiscardExpression:
                    // same as uninitialized local
                    return Binder.ExternalScope;

                case BoundKind.Local:
                    return ((BoundLocal)expr).LocalSymbol.ValEscapeScope;

                case BoundKind.StackAllocArrayCreation:
                case BoundKind.ConvertedStackAllocExpression:
                    return Binder.TopLevelScope;

                case BoundKind.ConditionalOperator:
                    var conditional = (BoundConditionalOperator)expr;

                    var consEscape = GetValEscape(conditional.Consequence, scopeOfTheContainingExpression);

                    if (conditional.IsByRef)
                    {
                        // ref conditional defers to one operand. 
                        // the other one is the same or we will be reporting errors anyways.
                        return consEscape;
                    }
                    
                    // val conditional gets narrowest of its operands
                    return Math.Max(consEscape,
                                    GetValEscape(conditional.Alternative, scopeOfTheContainingExpression));

                case BoundKind.FieldAccess:
                    var fieldAccess = (BoundFieldAccess)expr;
                    var fieldSymbol = fieldAccess.FieldSymbol;

                    Debug.Assert(!fieldSymbol.IsStatic && fieldSymbol.ContainingType.IsByRefLikeType);

                    // for ref-like fields defer to the receiver.
                    return GetValEscape(fieldAccess.ReceiverOpt, scopeOfTheContainingExpression);

                case BoundKind.Call:
                    var call = (BoundCall)expr;

                    return GetInvocationEscapeScope(
                        call.Method,
                        call.ReceiverOpt,
                        call.Method.Parameters,
                        call.Arguments,
                        call.ArgumentRefKindsOpt,
                        call.ArgsToParamsOpt,
                        scopeOfTheContainingExpression,
                        isRefEscape: false);

                case BoundKind.IndexerAccess:
                    var indexerAccess = (BoundIndexerAccess)expr;
                    var indexerSymbol = indexerAccess.Indexer;

                    return GetInvocationEscapeScope(
                        indexerSymbol,
                        indexerAccess.ReceiverOpt,
                        indexerSymbol.Parameters,
                        indexerAccess.Arguments,
                        indexerAccess.ArgumentRefKindsOpt,
                        indexerAccess.ArgsToParamsOpt,
                        scopeOfTheContainingExpression,
                        isRefEscape: false);

                case BoundKind.PropertyAccess:
                    var propertyAccess = (BoundPropertyAccess)expr;

                    // not passing any arguments/parameters
                    return GetInvocationEscapeScope(
                        propertyAccess.PropertySymbol,
                        propertyAccess.ReceiverOpt,
                        default,
                        default,
                        default,
                        default,
                        scopeOfTheContainingExpression,
                        isRefEscape: false);

                case BoundKind.ObjectCreationExpression:
                    var objectCreation = (BoundObjectCreationExpression)expr;
                    var constructorSymbol = objectCreation.Constructor;

                    var escape = GetInvocationEscapeScope(
                        constructorSymbol,
                        null,
                        constructorSymbol.Parameters,
                        objectCreation.Arguments,
                        objectCreation.ArgumentRefKindsOpt,
                        objectCreation.ArgsToParamsOpt,
                        scopeOfTheContainingExpression,
                        isRefEscape: false);

                    var initializerOpt = objectCreation.InitializerExpressionOpt;
                    if (initializerOpt != null)
                    {
                        escape = Math.Max(escape, GetValEscape(initializerOpt, scopeOfTheContainingExpression));
                    }

                    return escape;

                case BoundKind.UnaryOperator:
                    return GetValEscape(((BoundUnaryOperator)expr).Operand, scopeOfTheContainingExpression);

                case BoundKind.Conversion:
                    var conversion = (BoundConversion)expr;
                    Debug.Assert(conversion.ConversionKind != ConversionKind.StackAllocToSpanType, "StackAllocToSpanType unexpected");

                    return GetValEscape(conversion.Operand, scopeOfTheContainingExpression);

                case BoundKind.AssignmentOperator:
                    return GetValEscape(((BoundAssignmentOperator)expr).Right, scopeOfTheContainingExpression);

                case BoundKind.IncrementOperator:
                    return GetValEscape(((BoundIncrementOperator)expr).Operand, scopeOfTheContainingExpression);

                case BoundKind.CompoundAssignmentOperator:
                    var compound = (BoundCompoundAssignmentOperator)expr;

                    return Math.Max(GetValEscape(compound.Left, scopeOfTheContainingExpression),
                                    GetValEscape(compound.Right, scopeOfTheContainingExpression));

                case BoundKind.BinaryOperator:
                    var binary = (BoundBinaryOperator)expr;

                    return Math.Max(GetValEscape(binary.Left, scopeOfTheContainingExpression),
                                    GetValEscape(binary.Right, scopeOfTheContainingExpression));

                case BoundKind.UserDefinedConditionalLogicalOperator:
                    var uo = (BoundUserDefinedConditionalLogicalOperator)expr;

                    return Math.Max(GetValEscape(uo.Left, scopeOfTheContainingExpression),
                                    GetValEscape(uo.Right, scopeOfTheContainingExpression));

                case BoundKind.QueryClause:
                    return GetValEscape(((BoundQueryClause)expr).Value, scopeOfTheContainingExpression);

                case BoundKind.RangeVariable:
                    return GetValEscape(((BoundRangeVariable)expr).Value, scopeOfTheContainingExpression);

                case BoundKind.ObjectInitializerExpression:
                    var initExpr = (BoundObjectInitializerExpression)expr;
                    return GetValEscapeOfObjectInitializer(initExpr, scopeOfTheContainingExpression);

                case BoundKind.CollectionInitializerExpression:
                    var colExpr = (BoundCollectionInitializerExpression)expr;
                    return GetValEscape(colExpr.Initializers, scopeOfTheContainingExpression);

                case BoundKind.CollectionElementInitializer:
                    var colElement = (BoundCollectionElementInitializer)expr;
                    return GetValEscape(colElement.Arguments, scopeOfTheContainingExpression);
                                
                case BoundKind.ObjectInitializerMember:
                    // this node generally makes no sense outside of the context of containing initializer
                    // however binder uses it as a placeholder when binding assignments inside an object initializer
                    // just say it does not escape anywhere, so that we do not get false errors.
                    return scopeOfTheContainingExpression;

                case BoundKind.ImplicitReceiver:
                    // binder uses this as a placeholder when binding members inside an object initializer
                    // just say it does not escape anywhere, so that we do not get false errors.
                    return scopeOfTheContainingExpression;

                default:
                    throw ExceptionUtilities.UnexpectedValue($"{expr.Kind} expression of {expr.Type} type");
            }
        }

        private static uint GetValEscapeOfObjectInitializer(BoundObjectInitializerExpression initExpr, uint scopeOfTheContainingExpression)
        {
            var result = Binder.ExternalScope;
            foreach (var expression in initExpr.Initializers)
            {
                if (expression.Kind == BoundKind.AssignmentOperator)
                {
                    var assignment = (BoundAssignmentOperator)expression;
                    result = Math.Max(result, GetValEscape(assignment.Right, scopeOfTheContainingExpression));

                    var left = (BoundObjectInitializerMember)assignment.Left;
                    result = Math.Max(result, GetValEscape(left.Arguments, scopeOfTheContainingExpression));
                }
                else
                {
                    result = Math.Max(result, GetValEscape(expression, scopeOfTheContainingExpression));
                }
            }

            return result;
        }

        private static uint GetValEscape(ImmutableArray<BoundExpression> expressions, uint scopeOfTheContainingExpression)
        {
            var result = Binder.ExternalScope;
            foreach (var expression in expressions)
            {
                result = Math.Max(result, GetValEscape(expression, scopeOfTheContainingExpression));
            }

            return result;
        }

        /// <summary>
        /// A counterpart to the GetValEscape, which validates if given escape demand can be met by the expression.
        /// The result indicates whether the escape is possible. 
        /// Additionally, the method emits diagnostics (possibly more than one, recursively) that would help identify the cause for the failure.
        /// </summary>
        internal static bool CheckValEscape(SyntaxNode node, BoundExpression expr, uint escapeFrom, uint escapeTo, bool checkingReceiver, DiagnosticBag diagnostics)
        {
            Debug.Assert(!checkingReceiver || expr.Type.IsValueType || expr.Type.IsTypeParameter());

            if (escapeTo >= escapeFrom)
            {
                // escaping to same or narrower scope is ok.
                return true;
            }

            // cannot infer anything from errors
            if (expr.HasAnyErrors)
            {
                return true;
            }

            // constants/literals cannot refer to local state
            if (expr.ConstantValue != null)
            {
                return true;
            }

            // to have local-referring values an expression must have a ref-like type
            if (expr.Type?.IsByRefLikeType != true)
            {
                return true;
            }

            switch (expr.Kind)
            {
                case BoundKind.DefaultExpression:
                case BoundKind.Parameter:
                case BoundKind.ThisReference:
                    // always returnable
                    return true;

                case BoundKind.MakeRefOperator:
                case BoundKind.RefValueOperator:
                    // for compat reasons
                    return true;

                case BoundKind.DiscardExpression:
                    // same as uninitialized local
                    return true;

                case BoundKind.Local:
                    var localSymbol = ((BoundLocal)expr).LocalSymbol;
                    if (localSymbol.ValEscapeScope > escapeTo)
                    {
                        Error(diagnostics, ErrorCode.ERR_EscapeLocal, node, localSymbol);
                        return false;
                    }
                    return true;

                case BoundKind.StackAllocArrayCreation:
                case BoundKind.ConvertedStackAllocExpression:
                    if (escapeTo < Binder.TopLevelScope)
                    {
                        Error(diagnostics, ErrorCode.ERR_EscapeStackAlloc, node, expr.Type);
                        return false;
                    }
                    return true;

                case BoundKind.ConditionalOperator:
                    var conditional = (BoundConditionalOperator)expr;

                    var consValid = CheckValEscape(conditional.Consequence.Syntax, conditional.Consequence, escapeFrom, escapeTo, checkingReceiver: false, diagnostics: diagnostics);

                    if (!consValid || conditional.IsByRef)
                    {
                        // ref conditional defers to one operand. 
                        // the other one is the same or we will be reporting errors anyways.
                        return consValid;
                    }

                    return CheckValEscape(conditional.Alternative.Syntax, conditional.Alternative, escapeFrom, escapeTo, checkingReceiver: false, diagnostics: diagnostics);

                case BoundKind.FieldAccess:
                    var fieldAccess = (BoundFieldAccess)expr;
                    var fieldSymbol = fieldAccess.FieldSymbol;

                    Debug.Assert(!fieldSymbol.IsStatic && fieldSymbol.ContainingType.IsByRefLikeType);

                    // for ref-like fields defer to the receiver.
                    return CheckValEscape(node, fieldAccess.ReceiverOpt, escapeFrom, escapeTo, true, diagnostics);

                case BoundKind.Call:
                    var call = (BoundCall)expr;
                    var methodSymbol = call.Method;

                    return CheckInvocationEscape(
                        call.Syntax,
                        methodSymbol,
                        call.ReceiverOpt,
                        methodSymbol.Parameters,
                        call.Arguments,
                        call.ArgumentRefKindsOpt,
                        call.ArgsToParamsOpt,
                        checkingReceiver,
                        escapeFrom,
                        escapeTo,
                        diagnostics,
                        isRefEscape: false);

                case BoundKind.IndexerAccess:
                    var indexerAccess = (BoundIndexerAccess)expr;
                    var indexerSymbol = indexerAccess.Indexer;

                    return CheckInvocationEscape(
                        indexerAccess.Syntax,
                        indexerSymbol,
                        indexerAccess.ReceiverOpt,
                        indexerSymbol.Parameters,
                        indexerAccess.Arguments,
                        indexerAccess.ArgumentRefKindsOpt,
                        indexerAccess.ArgsToParamsOpt,
                        checkingReceiver,
                        escapeFrom,
                        escapeTo,
                        diagnostics,
                        isRefEscape: false);

                case BoundKind.PropertyAccess:
                    var propertyAccess = (BoundPropertyAccess)expr;

                    // not passing any arguments/parameters
                    return CheckInvocationEscape(
                        propertyAccess.Syntax,
                        propertyAccess.PropertySymbol,
                        propertyAccess.ReceiverOpt,
                        default,
                        default,
                        default,
                        default,
                        checkingReceiver,
                        escapeFrom,
                        escapeTo,
                        diagnostics,
                        isRefEscape: false);

                case BoundKind.ObjectCreationExpression:
                    var objectCreation = (BoundObjectCreationExpression)expr;
                    var constructorSymbol = objectCreation.Constructor;

                    var escape = CheckInvocationEscape(
                        objectCreation.Syntax,
                        constructorSymbol,
                        null,
                        constructorSymbol.Parameters,
                        objectCreation.Arguments,
                        objectCreation.ArgumentRefKindsOpt,
                        objectCreation.ArgsToParamsOpt,
                        checkingReceiver,
                        escapeFrom,
                        escapeTo,
                        diagnostics,
                        isRefEscape: false);

                    var initializerExpr = objectCreation.InitializerExpressionOpt;
                    if (initializerExpr != null)
                    {
                        escape = escape && 
                            CheckValEscape(
                                initializerExpr.Syntax, 
                                initializerExpr, 
                                escapeFrom, 
                                escapeTo, 
                                checkingReceiver:false, 
                                diagnostics:diagnostics);
                    }

                    return escape;

                case BoundKind.UnaryOperator:
                    var unary = (BoundUnaryOperator)expr;
                    return CheckValEscape(node, unary.Operand, escapeFrom, escapeTo, checkingReceiver: false, diagnostics: diagnostics);

                case BoundKind.Conversion:
                    var conversion = (BoundConversion)expr;
                    Debug.Assert(conversion.ConversionKind != ConversionKind.StackAllocToSpanType, "StackAllocToSpanType unexpected");
                    return CheckValEscape(node, conversion.Operand, escapeFrom, escapeTo, checkingReceiver: false, diagnostics: diagnostics);

                case BoundKind.AssignmentOperator:
                    var assignment = (BoundAssignmentOperator)expr;
                    return CheckValEscape(node, assignment.Right, escapeFrom, escapeTo, checkingReceiver: false, diagnostics: diagnostics);

                case BoundKind.IncrementOperator:
                    var increment = (BoundIncrementOperator)expr;
                    return CheckValEscape(node, increment.Operand, escapeFrom, escapeTo, checkingReceiver: false, diagnostics: diagnostics);

                case BoundKind.CompoundAssignmentOperator:
                    var compound = (BoundCompoundAssignmentOperator)expr;

                    return CheckValEscape(compound.Left.Syntax, compound.Left, escapeFrom, escapeTo, checkingReceiver: false, diagnostics: diagnostics) &&
                           CheckValEscape(compound.Right.Syntax, compound.Right, escapeFrom, escapeTo, checkingReceiver: false, diagnostics: diagnostics);

                case BoundKind.BinaryOperator:
                    var binary = (BoundBinaryOperator)expr;

                    return CheckValEscape(binary.Left.Syntax, binary.Left, escapeFrom, escapeTo, checkingReceiver: false, diagnostics: diagnostics) &&
                           CheckValEscape(binary.Right.Syntax, binary.Right, escapeFrom, escapeTo, checkingReceiver: false, diagnostics: diagnostics);

                case BoundKind.UserDefinedConditionalLogicalOperator:
                    var uo = (BoundUserDefinedConditionalLogicalOperator)expr;

                    return CheckValEscape(uo.Left.Syntax, uo.Left, escapeFrom, escapeTo, checkingReceiver: false, diagnostics: diagnostics) &&
                           CheckValEscape(uo.Right.Syntax, uo.Right, escapeFrom, escapeTo, checkingReceiver: false, diagnostics: diagnostics);

                case BoundKind.QueryClause:
                    var clauseValue = ((BoundQueryClause)expr).Value;
                    return CheckValEscape(clauseValue.Syntax, clauseValue, escapeFrom, escapeTo, checkingReceiver: false, diagnostics: diagnostics);

                case BoundKind.RangeVariable:  
                    var variableValue = ((BoundRangeVariable)expr).Value;
                    return CheckValEscape(variableValue.Syntax, variableValue, escapeFrom, escapeTo, checkingReceiver: false, diagnostics: diagnostics);

                case BoundKind.ObjectInitializerExpression:
                    var initExpr = (BoundObjectInitializerExpression)expr;
                    return CheckValEscapeOfObjectInitializer(initExpr, escapeFrom, escapeTo, diagnostics);

                // this would be correct implementation for CollectionInitializerExpression 
                // however it is unclear if it is reachable since the initialized type must implement IEnumerable
                case BoundKind.CollectionInitializerExpression:
                    var colExpr = (BoundCollectionInitializerExpression)expr;
                    return CheckValEscape(colExpr.Initializers, escapeFrom, escapeTo, diagnostics);

                // this would be correct implementation for CollectionElementInitializer 
                // however it is unclear if it is reachable since the initialized type must implement IEnumerable
                case BoundKind.CollectionElementInitializer:
                    var colElement = (BoundCollectionElementInitializer)expr;
                    return CheckValEscape(colElement.Arguments, escapeFrom, escapeTo, diagnostics);

                default:
                    throw ExceptionUtilities.UnexpectedValue($"{expr.Kind} expression of {expr.Type} type");

                #region "cannot produce ref-like values"
//                case BoundKind.ThrowExpression:
//                case BoundKind.PointerIndirectionOperator:
//                case BoundKind.PointerElementAccess:
//                case BoundKind.ArgListOperator:
//                case BoundKind.ArgList:
//                case BoundKind.RefTypeOperator:
//                case BoundKind.AddressOfOperator:
//                case BoundKind.AsOperator:
//                case BoundKind.TypeOfOperator:
//                case BoundKind.ArrayAccess:
//                case BoundKind.NullCoalescingOperator:
//                case BoundKind.AwaitExpression:
//                case BoundKind.IsOperator:
//                case BoundKind.SizeOfOperator:
//                case BoundKind.DynamicMemberAccess:
//                case BoundKind.DynamicInvocation:
//                case BoundKind.NewT:
//                case BoundKind.DelegateCreationExpression:
//                case BoundKind.ArrayCreation:
//                case BoundKind.AnonymousObjectCreationExpression:
//                case BoundKind.NameOfOperator:
//                case BoundKind.InterpolatedString:
//                case BoundKind.StringInsert:
//                case BoundKind.TupleLiteral:
//                case BoundKind.ConvertedTupleLiteral:
//                case BoundKind.DynamicIndexerAccess:
//                case BoundKind.Lambda:
//                case BoundKind.DynamicObjectCreationExpression:
//                case BoundKind.NoPiaObjectCreationExpression:
//                case BoundKind.BaseReference:
//                case BoundKind.Literal:
//                case BoundKind.ConditionalAccess:
//                case BoundKind.IsPatternExpression:
//                case BoundKind.DeconstructionAssignmentOperator:
//                case BoundKind.EventAccess:

                #endregion

                #region "not expression that can produce a value"
//                case BoundKind.FieldEqualsValue:
//                case BoundKind.PropertyEqualsValue:
//                case BoundKind.ParameterEqualsValue:
//                case BoundKind.NamespaceExpression:
//                case BoundKind.TypeExpression:
//                case BoundKind.BadStatement:
//                case BoundKind.MethodDefIndex:
//                case BoundKind.SourceDocumentIndex:
//                case BoundKind.ArgList:
//                case BoundKind.ArgListOperator:
//                case BoundKind.Block:
//                case BoundKind.Scope:
//                case BoundKind.NoOpStatement:
//                case BoundKind.ReturnStatement:
//                case BoundKind.YieldReturnStatement:
//                case BoundKind.YieldBreakStatement:
//                case BoundKind.ThrowStatement:
//                case BoundKind.ExpressionStatement:
//                case BoundKind.SwitchStatement:
//                case BoundKind.SwitchSection:
//                case BoundKind.SwitchLabel:
//                case BoundKind.BreakStatement:
//                case BoundKind.LocalFunctionStatement:
//                case BoundKind.ContinueStatement:
//                case BoundKind.PatternSwitchStatement:
//                case BoundKind.PatternSwitchSection:
//                case BoundKind.PatternSwitchLabel:
//                case BoundKind.IfStatement:
//                case BoundKind.DoStatement:
//                case BoundKind.WhileStatement:
//                case BoundKind.ForStatement:
//                case BoundKind.ForEachStatement:
//                case BoundKind.ForEachDeconstructStep:
//                case BoundKind.UsingStatement:
//                case BoundKind.FixedStatement:
//                case BoundKind.LockStatement:
//                case BoundKind.TryStatement:
//                case BoundKind.CatchBlock:
//                case BoundKind.LabelStatement:
//                case BoundKind.GotoStatement:
//                case BoundKind.LabeledStatement:
//                case BoundKind.Label:
//                case BoundKind.StatementList:
//                case BoundKind.ConditionalGoto:
//                case BoundKind.LocalDeclaration:
//                case BoundKind.MultipleLocalDeclarations:
//                case BoundKind.ArrayInitialization:
//                case BoundKind.AnonymousPropertyDeclaration:
//                case BoundKind.MethodGroup:
//                case BoundKind.PropertyGroup:
//                case BoundKind.EventAssignmentOperator:
//                case BoundKind.Attribute:
//                case BoundKind.FixedLocalCollectionInitializer:
//                case BoundKind.DynamicObjectInitializerMember:
//                case BoundKind.DynamicCollectionElementInitializer:
//                case BoundKind.ImplicitReceiver:
//                case BoundKind.FieldInitializer:
//                case BoundKind.GlobalStatementInitializer:
//                case BoundKind.TypeOrInstanceInitializers:
//                case BoundKind.DeclarationPattern:
//                case BoundKind.ConstantPattern:
//                case BoundKind.WildcardPattern:
//                case BoundKind.DeconstructValuePlaceholder:

                #endregion

                #region "not found as an operand in no-error unlowered bound tree"
//                case BoundKind.MaximumMethodDefIndex:
//                case BoundKind.InstrumentationPayloadRoot:
//                case BoundKind.ModuleVersionId:
//                case BoundKind.ModuleVersionIdString:
//                case BoundKind.Dup:
//                case BoundKind.TypeOrValueExpression:
//                case BoundKind.BadExpression:
//                case BoundKind.ArrayLength:
//                case BoundKind.MethodInfo:
//                case BoundKind.FieldInfo:
//                case BoundKind.SequencePoint:
//                case BoundKind.SequencePointExpression:
//                case BoundKind.SequencePointWithSpan:
//                case BoundKind.StateMachineScope:
//                case BoundKind.ConditionalReceiver:
//                case BoundKind.ComplexConditionalReceiver:
//                case BoundKind.PreviousSubmissionReference:
//                case BoundKind.HostObjectMemberReference:
//                case BoundKind.UnboundLambda:
//                case BoundKind.LoweredConditionalAccess:
//                case BoundKind.Sequence:
//                case BoundKind.HoistedFieldAccess:
//                case BoundKind.OutVariablePendingInference:
//                case BoundKind.DeconstructionVariablePendingInference:
//                case BoundKind.OutDeconstructVarPendingInference:
//                case BoundKind.PseudoVariable:

                #endregion
            }
        }

        private static bool CheckValEscapeOfObjectInitializer(BoundObjectInitializerExpression initExpr, uint escapeFrom, uint escapeTo, DiagnosticBag diagnostics)
        {
            foreach (var expression in initExpr.Initializers)
            {
                if (expression.Kind == BoundKind.AssignmentOperator)
                {
                    var assignment = (BoundAssignmentOperator)expression;
                    if (!CheckValEscape(expression.Syntax, assignment.Right, escapeFrom, escapeTo, checkingReceiver: false, diagnostics: diagnostics))
                    {
                        return false;
                    }

                    var left = (BoundObjectInitializerMember)assignment.Left;
                    if (!CheckValEscape(left.Arguments, escapeFrom, escapeTo, diagnostics: diagnostics))
                    {
                        return false;
                    }
                }
                else
                {
                    if (!CheckValEscape(expression.Syntax, expression, escapeFrom, escapeTo, checkingReceiver: false, diagnostics: diagnostics))
                    {
                        return false;
                    }
                }
            }

            return true;
        }

        private static bool CheckValEscape(ImmutableArray<BoundExpression> expressions, uint escapeFrom, uint escapeTo, DiagnosticBag diagnostics)
        {
            foreach (var expression in expressions)
            {
                if (!CheckValEscape(expression.Syntax, expression, escapeFrom, escapeTo, checkingReceiver: false, diagnostics: diagnostics))
                {
                    return false;
                }
            }

            return true;
        }
    }
}<|MERGE_RESOLUTION|>--- conflicted
+++ resolved
@@ -517,13 +517,8 @@
             ParameterSymbol parameterSymbol = parameter.ParameterSymbol;
 
             // all parameters can be passed by ref/out or assigned to
-<<<<<<< HEAD
             // except "in" parameters, which are readonly
             if (parameterSymbol.RefKind == RefKind.In && RequiresAssignableVariable(valueKind))
-=======
-            // except "ref readonly" parameters, which are readonly
-            if (parameterSymbol.RefKind == RefKind.RefReadOnly && RequiresAssignableVariable(valueKind))
->>>>>>> f99832ac
             {
                 ReportReadOnlyError(parameterSymbol, node, valueKind, checkingReceiver, diagnostics);
                 return false;
@@ -964,7 +959,7 @@
             //by default it is safe to escape
             uint escapeScope = Binder.ExternalScope;
 
-            ArrayBuilder<bool> refReadOnlyParametersMatchedWithArgs = null;
+            ArrayBuilder<bool> inParametersMatchedWithArgs = null;
 
             if (!argsOpt.IsDefault)
             {
@@ -988,7 +983,7 @@
                         goto moreArguments;
                     }
 
-                    RefKind effectiveRefKind = GetEffectiveRefKind(argIndex, argRefKindsOpt, parameters, argsToParamsOpt, ref refReadOnlyParametersMatchedWithArgs);
+                    RefKind effectiveRefKind = GetEffectiveRefKind(argIndex, argRefKindsOpt, parameters, argsToParamsOpt, ref inParametersMatchedWithArgs);
 
                     // ref escape scope is the narrowest of 
                     // - ref escape of all byref arguments
@@ -1006,7 +1001,7 @@
                     if (escapeScope >= scopeOfTheContainingExpression)
                     {
                         // no longer needed
-                        refReadOnlyParametersMatchedWithArgs?.Free();
+                        inParametersMatchedWithArgs?.Free();
 
                         // can't get any worse
                         return escapeScope;
@@ -1014,16 +1009,12 @@
                 }
             }
 
-<<<<<<< HEAD
             // handle omitted optional "in" parameters if there are any
-=======
-            // handle omitted optional "ref readonly" parameters if there are any
->>>>>>> f99832ac
-            ParameterSymbol unmatchedRefReadOnlyParameter = TryGetUnmatchedRefReadOnlyParameterAndFreeMatchedArgs(parameters, ref refReadOnlyParametersMatchedWithArgs);
-
-            // unmatched "ref readonly" parameter is the same as a literal, its ref escape is scopeOfTheContainingExpression  (can't get any worse)
+            ParameterSymbol unmatchedInParameter = TryGetunmatchedInParameterAndFreeMatchedArgs(parameters, ref inParametersMatchedWithArgs);
+
+            // unmatched "in" parameter is the same as a literal, its ref escape is scopeOfTheContainingExpression  (can't get any worse)
             //                                                    its val escape is ExternalScope                   (does not affect overal result)
-            if (unmatchedRefReadOnlyParameter != null && isRefEscape)
+            if (unmatchedInParameter != null && isRefEscape)
             {
                 return scopeOfTheContainingExpression;
             }
@@ -1072,7 +1063,7 @@
                 receiverOpt = null;
             }
 
-            ArrayBuilder<bool> refReadOnlyParametersMatchedWithArgs = null;
+            ArrayBuilder<bool> inParametersMatchedWithArgs = null;
 
             if (!argsOpt.IsDefault)
             {
@@ -1097,7 +1088,7 @@
                         goto moreArguments;
                     }
 
-                    RefKind effectiveRefKind = GetEffectiveRefKind(argIndex, argRefKindsOpt, parameters, argsToParamsOpt, ref refReadOnlyParametersMatchedWithArgs);
+                    RefKind effectiveRefKind = GetEffectiveRefKind(argIndex, argRefKindsOpt, parameters, argsToParamsOpt, ref inParametersMatchedWithArgs);
 
                     // ref escape scope is the narrowest of 
                     // - ref escape of all byref arguments
@@ -1112,7 +1103,7 @@
                     if (!valid)
                     {
                         // no longer needed
-                        refReadOnlyParametersMatchedWithArgs?.Free();
+                        inParametersMatchedWithArgs?.Free();
 
                         ErrorCode errorCode = GetStandardCallEscapeError(checkingReceiver);
 
@@ -1133,18 +1124,14 @@
                 }
             }
 
-<<<<<<< HEAD
             // handle omitted optional "in" parameters if there are any
-=======
-            // handle omitted optional "ref readonly" parameters if there are any
->>>>>>> f99832ac
-            ParameterSymbol unmatchedRefReadOnlyParameter = TryGetUnmatchedRefReadOnlyParameterAndFreeMatchedArgs(parameters, ref refReadOnlyParametersMatchedWithArgs);
-
-            // unmatched "ref readonly" parameter is the same as a literal, its ref escape is scopeOfTheContainingExpression  (can't get any worse)
+            ParameterSymbol unmatchedInParameter = TryGetunmatchedInParameterAndFreeMatchedArgs(parameters, ref inParametersMatchedWithArgs);
+
+            // unmatched "in" parameter is the same as a literal, its ref escape is scopeOfTheContainingExpression  (can't get any worse)
             //                                                    its val escape is ExternalScope                   (does not affect overal result)
-            if (unmatchedRefReadOnlyParameter != null && isRefEscape)
-            {
-                Error(diagnostics, GetStandardCallEscapeError(checkingReceiver), syntax, symbol, unmatchedRefReadOnlyParameter.Name);
+            if (unmatchedInParameter != null && isRefEscape)
+            {
+                Error(diagnostics, GetStandardCallEscapeError(checkingReceiver), syntax, symbol, unmatchedInParameter.Name);
                 return false;
             }
 
@@ -1289,20 +1276,15 @@
         /// <summary>
         /// Gets "effective" ref kind of an argument. 
         /// Generally we know if a formal argument is passed as ref/out by looking at the call site. 
-<<<<<<< HEAD
         /// However, to distinguish "in" and regular "val" parameters we need to take a look at corresponding parameter, if such exists. 
         /// NOTE: there are cases like params/vararg, when a corresponding parameter may not exist, then it cannot be "in".
-=======
-        /// However, to distinguish "ref readonly" and regular "val" parameters we need to take a look at corresponding parameter, if such exists. 
-        /// NOTE: there are cases like params/vararg, when a corresponding parameter may not exist, then it cannot be a "ref readonly".
->>>>>>> f99832ac
         /// </summary>
         private static RefKind GetEffectiveRefKind(
             int argIndex, 
             ImmutableArray<RefKind> argRefKindsOpt, 
             ImmutableArray<ParameterSymbol> parameters, 
             ImmutableArray<int> argsToParamsOpt, 
-            ref ArrayBuilder<bool> refReadOnlyParametersMatchedWithArgs)
+            ref ArrayBuilder<bool> inParametersMatchedWithArgs)
         {
             var effectiveRefKind = argRefKindsOpt.IsDefault ? RefKind.None : argRefKindsOpt[argIndex];
             if (effectiveRefKind == RefKind.None && argIndex < parameters.Length)
@@ -1311,13 +1293,9 @@
 
                 if (parameters[paramIndex].RefKind == RefKind.In)
                 {
-<<<<<<< HEAD
                     effectiveRefKind = RefKind.In;
-=======
-                    effectiveRefKind = RefKind.RefReadOnly;
->>>>>>> f99832ac
-                    refReadOnlyParametersMatchedWithArgs = refReadOnlyParametersMatchedWithArgs ?? ArrayBuilder<bool>.GetInstance(parameters.Length, fillWithValue: false);
-                    refReadOnlyParametersMatchedWithArgs[paramIndex] = true;
+                    inParametersMatchedWithArgs = inParametersMatchedWithArgs ?? ArrayBuilder<bool>.GetInstance(parameters.Length, fillWithValue: false);
+                    inParametersMatchedWithArgs[paramIndex] = true;
                 }
             }
 
@@ -1325,16 +1303,11 @@
         }
 
         /// <summary>
-<<<<<<< HEAD
         /// Gets a "in" parameter for which there is no argument supplied, if such exists. 
         /// That indicates an optional "in" parameter. We treat it as an RValue passed by reference via a temporary.
-=======
-        /// Gets a "ref readonly" parameter for which there is no argument supplied, if such exists. 
-        /// That indicates an optional "ref readonly" parameter. We treat it as an RValue passed by reference via a temporary.
->>>>>>> f99832ac
         /// The effective scope of such variable is the immediately containing scope.
         /// </summary>
-        private static ParameterSymbol TryGetUnmatchedRefReadOnlyParameterAndFreeMatchedArgs(ImmutableArray<ParameterSymbol> parameters, ref ArrayBuilder<bool> refReadOnlyParametersMatchedWithArgs)
+        private static ParameterSymbol TryGetunmatchedInParameterAndFreeMatchedArgs(ImmutableArray<ParameterSymbol> parameters, ref ArrayBuilder<bool> inParametersMatchedWithArgs)
         {
             try
             {
@@ -1348,12 +1321,8 @@
                             break;
                         }
 
-<<<<<<< HEAD
                         if (parameter.RefKind == RefKind.In &&
-=======
-                        if (parameter.RefKind == RefKind.RefReadOnly &&
->>>>>>> f99832ac
-                            refReadOnlyParametersMatchedWithArgs?[i] != true &&
+                            inParametersMatchedWithArgs?[i] != true &&
                             parameter.Type.IsByRefLikeType == false)
                         {
                             return parameter;
@@ -1365,9 +1334,9 @@
             }
             finally
             {
-                refReadOnlyParametersMatchedWithArgs?.Free();
+                inParametersMatchedWithArgs?.Free();
                 // make sure noone uses it after.
-                refReadOnlyParametersMatchedWithArgs = null;
+                inParametersMatchedWithArgs = null;
             }
         }
 
