﻿// Copyright (c) Microsoft.  All Rights Reserved.  Licensed under the Apache License, Version 2.0.  See License.txt in the project root for license information.

using System.Collections.Immutable;
using System.Diagnostics;
using System.Linq;
using Microsoft.CodeAnalysis.CSharp.Symbols;
using Microsoft.CodeAnalysis.CSharp.Syntax;
using Microsoft.CodeAnalysis.PooledObjects;
using Roslyn.Utilities;
using System.Collections.Generic;

namespace Microsoft.CodeAnalysis.CSharp
{
    /// <summary>
    /// A loop binder that (1) knows how to bind foreach loops and (2) has the foreach iteration variable in scope.
    /// </summary>
    /// <remarks>
    /// This binder produces BoundForEachStatements.  The lowering described in the spec is performed in ControlFlowRewriter.
    /// </remarks>
    internal sealed class ForEachLoopBinder : LoopBinder
    {
        private const string GetEnumeratorMethodName = WellKnownMemberNames.GetEnumeratorMethodName;
        private const string CurrentPropertyName = WellKnownMemberNames.CurrentPropertyName;
        private const string MoveNextMethodName = WellKnownMemberNames.MoveNextMethodName;

        private readonly CommonForEachStatementSyntax _syntax;
        private SourceLocalSymbol IterationVariable
        {
            get
            {
                return (_syntax.Kind() == SyntaxKind.ForEachStatement) ? (SourceLocalSymbol)this.Locals[0] : null;
            }
        }

        public ForEachLoopBinder(Binder enclosing, CommonForEachStatementSyntax syntax)
            : base(enclosing)
        {
            Debug.Assert(syntax != null);
            _syntax = syntax;
        }

        protected override ImmutableArray<LocalSymbol> BuildLocals()
        {
            switch (_syntax.Kind())
            {
                case SyntaxKind.ForEachVariableStatement:
                    {
                        var syntax = (ForEachVariableStatementSyntax)_syntax;
                        var locals = ArrayBuilder<LocalSymbol>.GetInstance();
                        CollectLocalsFromDeconstruction(
                            syntax.Variable,
                            LocalDeclarationKind.ForEachIterationVariable,
                            locals,
                            syntax);
                        return locals.ToImmutableAndFree();
                    }
                case SyntaxKind.ForEachStatement:
                    {
                        var syntax = (ForEachStatementSyntax)_syntax;
                        var iterationVariable = SourceLocalSymbol.MakeForeachLocal(
                            (MethodSymbol)this.ContainingMemberOrLambda,
                            this,
                            syntax.Type,
                            syntax.Identifier,
                            syntax.Expression);
                        return ImmutableArray.Create<LocalSymbol>(iterationVariable);
                    }
                default:
                    throw ExceptionUtilities.UnexpectedValue(_syntax.Kind());
            }
        }

        internal void CollectLocalsFromDeconstruction(
            ExpressionSyntax declaration,
            LocalDeclarationKind kind,
            ArrayBuilder<LocalSymbol> locals,
            SyntaxNode deconstructionStatement,
            Binder enclosingBinderOpt = null)
        {
            switch (declaration.Kind())
            {
                case SyntaxKind.TupleExpression:
                    {
                        var tuple = (TupleExpressionSyntax)declaration;
                        foreach (var arg in tuple.Arguments)
                        {
                            CollectLocalsFromDeconstruction(arg.Expression, kind, locals, deconstructionStatement, enclosingBinderOpt);
                        }
                        break;
                    }
                case SyntaxKind.DeclarationExpression:
                    {
                        var declarationExpression = (DeclarationExpressionSyntax)declaration;
                        CollectLocalsFromDeconstruction(
                            declarationExpression.Designation, declarationExpression.Type,
                            kind, locals, deconstructionStatement, enclosingBinderOpt);

                        break;
                    }
                case SyntaxKind.IdentifierName:
                    break;
                default:
                    // In broken code, we can have an arbitrary expression here. Collect its expression variables.
                    ExpressionVariableFinder.FindExpressionVariables(this, locals, declaration);
                    break;
            }
        }

        internal void CollectLocalsFromDeconstruction(
            VariableDesignationSyntax designation,
            TypeSyntax closestTypeSyntax,
            LocalDeclarationKind kind,
            ArrayBuilder<LocalSymbol> locals,
            SyntaxNode deconstructionStatement,
            Binder enclosingBinderOpt)
        {
            switch (designation.Kind())
            {
                case SyntaxKind.SingleVariableDesignation:
                    {
                        var single = (SingleVariableDesignationSyntax)designation;
                        SourceLocalSymbol localSymbol = SourceLocalSymbol.MakeDeconstructionLocal(
                                                                    this.ContainingMemberOrLambda,
                                                                    this,
                                                                    enclosingBinderOpt ?? this,
                                                                    closestTypeSyntax,
                                                                    single.Identifier,
                                                                    kind,
                                                                    deconstructionStatement);
                        locals.Add(localSymbol);
                        break;
                    }
                case SyntaxKind.ParenthesizedVariableDesignation:
                    {
                        var tuple = (ParenthesizedVariableDesignationSyntax)designation;
                        foreach (var d in tuple.Variables)
                        {
                            CollectLocalsFromDeconstruction(d, closestTypeSyntax, kind, locals, deconstructionStatement, enclosingBinderOpt);
                        }
                        break;
                    }
                case SyntaxKind.DiscardDesignation:
                    break;
                default:
                    throw ExceptionUtilities.UnexpectedValue(designation.Kind());
            }
        }

        /// <summary>
        /// Bind the ForEachStatementSyntax at the root of this binder.
        /// </summary>
        internal override BoundStatement BindForEachParts(DiagnosticBag diagnostics, Binder originalBinder)
        {
            BoundForEachStatement result = BindForEachPartsWorker(diagnostics, originalBinder);
            return result;
        }

        /// <summary>
        /// Like BindForEachParts, but only bind the deconstruction part of the foreach, for purpose of inferring the types of the declared locals.
        /// </summary>
        internal override BoundStatement BindForEachDeconstruction(DiagnosticBag diagnostics, Binder originalBinder)
        {
            // Use the right binder to avoid seeing iteration variable
            BoundExpression collectionExpr = originalBinder.GetBinder(_syntax.Expression).BindValue(_syntax.Expression, diagnostics, BindValueKind.RValue);

            ForEachEnumeratorInfo.Builder builder = new ForEachEnumeratorInfo.Builder();
            TypeSymbol inferredType;
            bool hasErrors = !GetEnumeratorInfoAndInferCollectionElementType(ref builder, ref collectionExpr, diagnostics, out inferredType);

            ExpressionSyntax variables = ((ForEachVariableStatementSyntax)_syntax).Variable;

            // Tracking narrowest safe-to-escape scope by default, the proper val escape will be set when doing full binding of the foreach statement
            var valuePlaceholder = new BoundDeconstructValuePlaceholder(_syntax.Expression, this.LocalScopeDepth, inferredType ?? CreateErrorType("var"));

            DeclarationExpressionSyntax declaration = null;
            ExpressionSyntax expression = null;
            BoundDeconstructionAssignmentOperator deconstruction = BindDeconstruction(
                                                        variables,
                                                        variables,
                                                        right: _syntax.Expression,
                                                        diagnostics: diagnostics,
                                                        rightPlaceholder: valuePlaceholder,
                                                        declaration: ref declaration,
                                                        expression: ref expression);

            return new BoundExpressionStatement(_syntax, deconstruction);
        }

        private BoundForEachStatement BindForEachPartsWorker(DiagnosticBag diagnostics, Binder originalBinder)
        {
            // Use the right binder to avoid seeing iteration variable
            BoundExpression collectionExpr = originalBinder.GetBinder(_syntax.Expression).BindValue(_syntax.Expression, diagnostics, BindValueKind.RValue);

            ForEachEnumeratorInfo.Builder builder = new ForEachEnumeratorInfo.Builder();
            TypeSymbol inferredType;
            bool hasErrors = !GetEnumeratorInfoAndInferCollectionElementType(ref builder, ref collectionExpr, diagnostics, out inferredType);

            // These should only occur when special types are missing or malformed.
            hasErrors = hasErrors ||
                (object)builder.GetEnumeratorMethod == null ||
                (object)builder.MoveNextMethod == null ||
                (object)builder.CurrentPropertyGetter == null;

            TypeSymbol iterationVariableType;
            BoundTypeExpression boundIterationVariableType;
            bool hasNameConflicts = false;
            BoundForEachDeconstructStep deconstructStep = null;
            uint collectionEscape = GetValEscape(collectionExpr, this.LocalScopeDepth);
            switch (_syntax.Kind())
            {
                case SyntaxKind.ForEachStatement:
                    {
                        var node = (ForEachStatementSyntax)_syntax;
                        // Check for local variable conflicts in the *enclosing* binder; obviously the *current*
                        // binder has a local that matches!
                        hasNameConflicts = originalBinder.ValidateDeclarationNameConflictsInScope(IterationVariable, diagnostics);

                        // If the type in syntax is "var", then the type should be set explicitly so that the
                        // Type property doesn't fail.
                        TypeSyntax typeSyntax = node.Type;

                        bool isVar;
                        AliasSymbol alias;
                        TypeSymbolWithAnnotations declType = BindType(typeSyntax, diagnostics, out isVar, out alias);

                        if (isVar)
                        {
                            iterationVariableType = inferredType ?? CreateErrorType("var");
                        }
                        else
                        {
                            Debug.Assert((object)declType != null);
                            iterationVariableType = declType.TypeSymbol;
                        }

                        boundIterationVariableType = new BoundTypeExpression(typeSyntax, alias, iterationVariableType);
<<<<<<< HEAD
                        this.IterationVariable.SetTypeSymbol(TypeSymbolWithAnnotations.Create(iterationVariableType));
=======

                        SourceLocalSymbol local = this.IterationVariable;
                        local.SetType(iterationVariableType);
                        local.SetValEscape(collectionEscape);

>>>>>>> 3b5a3354
                        break;
                    }
                case SyntaxKind.ForEachVariableStatement:
                    {
                        var node = (ForEachVariableStatementSyntax)_syntax;
                        iterationVariableType = inferredType ?? CreateErrorType("var");

                        var variables = node.Variable;
                        if (variables.IsDeconstructionLeft())
                        {
                            var valuePlaceholder = new BoundDeconstructValuePlaceholder(_syntax.Expression, collectionEscape, iterationVariableType);
                            DeclarationExpressionSyntax declaration = null;
                            ExpressionSyntax expression = null;
                            BoundDeconstructionAssignmentOperator deconstruction = BindDeconstruction(
                                                                                    variables,
                                                                                    variables,
                                                                                    right: _syntax.Expression,
                                                                                    diagnostics: diagnostics,
                                                                                    rightPlaceholder: valuePlaceholder,
                                                                                    declaration: ref declaration,
                                                                                    expression: ref expression);

                            if (expression != null)
                            {
                                // error: must declare foreach loop iteration variables.
                                Error(diagnostics, ErrorCode.ERR_MustDeclareForeachIteration, variables);
                                hasErrors = true;
                            }

                            deconstructStep = new BoundForEachDeconstructStep(variables, deconstruction, valuePlaceholder);
                        }
                        else if (!node.HasErrors)
                        {
                            // error: must declare foreach loop iteration variables.
                            Error(diagnostics, ErrorCode.ERR_MustDeclareForeachIteration, variables);
                            hasErrors = true;
                        }

                        boundIterationVariableType = new BoundTypeExpression(variables, aliasOpt: null, type: iterationVariableType);
                        break;
                    }
                default:
                    throw ExceptionUtilities.UnexpectedValue(_syntax.Kind());
            }

            BoundStatement body = originalBinder.BindPossibleEmbeddedStatement(_syntax.Statement, diagnostics);

            // NOTE: in error cases, binder may collect all kind of variables, not just formally declared iteration variables.
            //       As a matter of error recovery, we will treat such variables the same as the iteration variables.
            //       I.E. - they will be considered declared and assigned in each iteration step. 
            ImmutableArray<LocalSymbol> iterationVariables = this.Locals;

            Debug.Assert(hasErrors ||
                _syntax.HasErrors ||
                iterationVariables.All(local => local.DeclarationKind == LocalDeclarationKind.ForEachIterationVariable),
                "Should not have iteration variables that are not ForEachIterationVariable in valid code");

            hasErrors = hasErrors || boundIterationVariableType.HasErrors || iterationVariableType.IsErrorType();

            // Skip the conversion checks and array/enumerator differentiation if we know we have an error (except local name conflicts).
            if (hasErrors)
            {
                return new BoundForEachStatement(
                    _syntax,
                    null, // can't be sure that it's complete
                    default(Conversion),
                    boundIterationVariableType,
                    iterationVariables,
                    collectionExpr,
                    deconstructStep,
                    body,
                    CheckOverflowAtRuntime,
                    this.BreakLabel,
                    this.ContinueLabel,
                    hasErrors);
            }

            hasErrors |= hasNameConflicts;

            var foreachKeyword = _syntax.ForEachKeyword;
            ReportDiagnosticsIfObsolete(diagnostics, builder.GetEnumeratorMethod, foreachKeyword, hasBaseReceiver: false);
            ReportDiagnosticsIfObsolete(diagnostics, builder.MoveNextMethod, foreachKeyword, hasBaseReceiver: false);
            ReportDiagnosticsIfObsolete(diagnostics, builder.CurrentPropertyGetter, foreachKeyword, hasBaseReceiver: false);
            ReportDiagnosticsIfObsolete(diagnostics, builder.CurrentPropertyGetter.AssociatedSymbol, foreachKeyword, hasBaseReceiver: false);

            // We want to convert from inferredType in the array/string case and builder.ElementType in the enumerator case,
            // but it turns out that these are equivalent (when both are available).

            HashSet<DiagnosticInfo> useSiteDiagnostics = null;
            Conversion elementConversion = this.Conversions.ClassifyConversionFromType(inferredType, iterationVariableType, ref useSiteDiagnostics, forCast: true);

            if (!elementConversion.IsValid)
            {
                ImmutableArray<MethodSymbol> originalUserDefinedConversions = elementConversion.OriginalUserDefinedConversions;
                if (originalUserDefinedConversions.Length > 1)
                {
                    diagnostics.Add(ErrorCode.ERR_AmbigUDConv, foreachKeyword.GetLocation(), originalUserDefinedConversions[0], originalUserDefinedConversions[1], inferredType, iterationVariableType);
                }
                else
                {
                    SymbolDistinguisher distinguisher = new SymbolDistinguisher(this.Compilation, inferredType, iterationVariableType);
                    diagnostics.Add(ErrorCode.ERR_NoExplicitConv, foreachKeyword.GetLocation(), distinguisher.First, distinguisher.Second);
                }
                hasErrors = true;
            }
            else
            {
                ReportDiagnosticsIfObsolete(diagnostics, elementConversion, _syntax.ForEachKeyword, hasBaseReceiver: false);
            }

            // Spec (§8.8.4):
            // If the type X of expression is dynamic then there is an implicit conversion from >>expression<< (not the type of the expression) 
            // to the System.Collections.IEnumerable interface (§6.1.8). 
            builder.CollectionConversion = this.Conversions.ClassifyConversionFromExpression(collectionExpr, builder.CollectionType, ref useSiteDiagnostics);
            builder.CurrentConversion = this.Conversions.ClassifyConversionFromType(builder.CurrentPropertyGetter.ReturnType.TypeSymbol, builder.ElementType, ref useSiteDiagnostics);

<<<<<<< HEAD
            builder.EnumeratorConversion = this.Conversions.ClassifyConversionFromType(builder.GetEnumeratorMethod.ReturnType.TypeSymbol, GetSpecialType(SpecialType.System_Object, diagnostics, _syntax), ref useSiteDiagnostics);
=======
            var getEnumeratorType = builder.GetEnumeratorMethod.ReturnType;
            // we never convert struct enumerators to object - it is done only for null-checks.
            builder.EnumeratorConversion = getEnumeratorType.IsValueType ?
                                                Conversion.Identity :
                                                this.Conversions.ClassifyConversionFromType(getEnumeratorType, GetSpecialType(SpecialType.System_Object, diagnostics, _syntax), ref useSiteDiagnostics);

            if (getEnumeratorType.IsRestrictedType() && (IsDirectlyInIterator || IsInAsyncMethod()))
            {
                diagnostics.Add(ErrorCode.ERR_BadSpecialByRefIterator, foreachKeyword.GetLocation(), getEnumeratorType);
            }
>>>>>>> 3b5a3354

            diagnostics.Add(_syntax.ForEachKeyword.GetLocation(), useSiteDiagnostics);

            // Due to the way we extracted the various types, these conversions should always be possible.
            // CAVEAT: if we're iterating over an array of pointers, the current conversion will fail since we
            // can't convert from object to a pointer type.  Similarly, if we're iterating over an array of
            // Nullable<Error>, the current conversion will fail because we don't know if an ErrorType is a
            // value type.  This doesn't matter in practice, since we won't actually use the enumerator pattern 
            // when we lower the loop.
            Debug.Assert(builder.CollectionConversion.IsValid);
            Debug.Assert(builder.CurrentConversion.IsValid ||
                (builder.ElementType.IsPointerType() && collectionExpr.Type.IsArray()) ||
                (builder.ElementType.IsNullableType() && builder.ElementType.GetMemberTypeArgumentsNoUseSiteDiagnostics().Single().IsErrorType() && collectionExpr.Type.IsArray()));
            Debug.Assert(builder.EnumeratorConversion.IsValid ||
                this.Compilation.GetSpecialType(SpecialType.System_Object).TypeKind == TypeKind.Error ||
                !useSiteDiagnostics.IsNullOrEmpty(),
                "Conversions to object succeed unless there's a problem with the object type or the source type");

            // If user-defined conversions could occur here, we would need to check for ObsoleteAttribute.
            Debug.Assert((object)builder.CollectionConversion.Method == null,
                "Conversion from collection expression to collection type should not be user-defined");
            Debug.Assert((object)builder.CurrentConversion.Method == null,
                "Conversion from Current property type to element type should not be user-defined");
            Debug.Assert((object)builder.EnumeratorConversion.Method == null,
                "Conversion from GetEnumerator return type to System.Object should not be user-defined");

            // We're wrapping the collection expression in a (non-synthesized) conversion so that its converted
            // type (i.e. builder.CollectionType) will be available in the binding API.
            BoundConversion convertedCollectionExpression = new BoundConversion(
                collectionExpr.Syntax,
                collectionExpr,
                builder.CollectionConversion,
                CheckOverflowAtRuntime,
                false,
                ConstantValue.NotAvailable,
                builder.CollectionType);

            return new BoundForEachStatement(
                _syntax,
                builder.Build(this.Flags),
                elementConversion,
                boundIterationVariableType,
                iterationVariables,
                convertedCollectionExpression,
                deconstructStep,
                body,
                CheckOverflowAtRuntime,
                this.BreakLabel,
                this.ContinueLabel,
                hasErrors);
        }

        internal TypeSymbol InferCollectionElementType(DiagnosticBag diagnostics, ExpressionSyntax collectionSyntax)
        {
            // Use the right binder to avoid seeing iteration variable
            BoundExpression collectionExpr = this.GetBinder(collectionSyntax).BindValue(collectionSyntax, diagnostics, BindValueKind.RValue);

            ForEachEnumeratorInfo.Builder builder = new ForEachEnumeratorInfo.Builder();
            TypeSymbol inferredType;
            GetEnumeratorInfoAndInferCollectionElementType(ref builder, ref collectionExpr, diagnostics, out inferredType);
            return inferredType;
        }

        private bool GetEnumeratorInfoAndInferCollectionElementType(ref ForEachEnumeratorInfo.Builder builder, ref BoundExpression collectionExpr, DiagnosticBag diagnostics, out TypeSymbol inferredType)
        {
            UnwrapCollectionExpressionIfNullable(ref collectionExpr, diagnostics);

            bool gotInfo = GetEnumeratorInfo(ref builder, collectionExpr, diagnostics);

            if (!gotInfo)
            {
                inferredType = null;
            }
            else if (collectionExpr.HasDynamicType())
            {
                // If the enumerator is dynamic, it yields dynamic values 
                inferredType = DynamicTypeSymbol.Instance;
            }
            else if (collectionExpr.Type.SpecialType == SpecialType.System_String && builder.CollectionType.SpecialType == SpecialType.System_Collections_IEnumerable)
            {
                // Reproduce dev11 behavior: we're always going to lower a foreach loop over a string to a for loop 
                // over the string's Chars indexer.  Therefore, we should infer "char", regardless of what the spec
                // indicates the element type is.  This actually matters in practice because the System.String in
                // the portable library doesn't have a pattern GetEnumerator method or implement IEnumerable<char>.
                inferredType = GetSpecialType(SpecialType.System_Char, diagnostics, collectionExpr.Syntax);
            }
            else
            {
                inferredType = builder.ElementType;
            }

            return gotInfo;
        }

        private void UnwrapCollectionExpressionIfNullable(ref BoundExpression collectionExpr, DiagnosticBag diagnostics)
        {
            TypeSymbol collectionExprType = collectionExpr.Type;

            // If collectionExprType is a nullable type, then use the underlying type and take the value (i.e. .Value) of collectionExpr.
            // This behavior is not spec'd, but it's what Dev10 does.
            if ((object)collectionExprType != null && collectionExprType.IsNullableType())
            {
                SyntaxNode exprSyntax = collectionExpr.Syntax;

                MethodSymbol nullableValueGetter = (MethodSymbol)GetSpecialTypeMember(SpecialMember.System_Nullable_T_get_Value, diagnostics, exprSyntax);
                if ((object)nullableValueGetter != null)
                {
                    nullableValueGetter = nullableValueGetter.AsMember((NamedTypeSymbol)collectionExprType);

                    // Synthesized call, because we don't want to modify the type in the SemanticModel.
                    collectionExpr = BoundCall.Synthesized(
                        syntax: exprSyntax,
                        receiverOpt: collectionExpr,
                        method: nullableValueGetter);
                }
                else
                {
                    collectionExpr = new BoundBadExpression(
                        exprSyntax,
                        LookupResultKind.Empty,
                        ImmutableArray<Symbol>.Empty,
                        ImmutableArray.Create(collectionExpr),
                        collectionExprType.GetNullableUnderlyingType())
                    { WasCompilerGenerated = true }; // Don't affect the type in the SemanticModel.
                }
            }
        }

        /// <summary>
        /// The spec describes an algorithm for finding the following types:
        ///   1) Collection type
        ///   2) Enumerator type
        ///   3) Element type
        ///   
        /// The implementation details are a bit difference.  If we're iterating over a string or an array, then we don't need to record anything
        /// but the inferredType (in case the iteration variable is implicitly typed).  If we're iterating over anything else, then we want the 
        /// inferred type plus a ForEachEnumeratorInfo.Builder with:
        ///   1) Collection type
        ///   2) Element type
        ///   3) GetEnumerator method of the collection type (return type will be the enumerator type from the spec)
        ///   4) Current property of the enumerator type
        ///   5) MoveNext method of the enumerator type
        ///   
        /// The caller will have to do some extra conversion checks before creating a ForEachEnumeratorInfo for the BoundForEachStatement.
        /// </summary>
        /// <param name="builder">Builder to fill in (partially, all but conversions).</param>
        /// <param name="collectionExpr">The expression over which to iterate.</param>
        /// <param name="diagnostics">Populated with binding diagnostics.</param>
        /// <returns>Partially populated (all but conversions) or null if there was an error.</returns>
        private bool GetEnumeratorInfo(ref ForEachEnumeratorInfo.Builder builder, BoundExpression collectionExpr, DiagnosticBag diagnostics)
        {
            TypeSymbol collectionExprType = collectionExpr.Type;

            if (collectionExpr.ConstantValue != null)
            {
                if (collectionExpr.ConstantValue.IsNull)
                {
                    // Spec seems to refer to null literals, but Dev10 reports anything known to be null.
                    diagnostics.Add(ErrorCode.ERR_NullNotValid, _syntax.Expression.Location);
                    return false;
                }
            }

            if ((object)collectionExprType == null) // There's no way to enumerate something without a type.
            {
                if (collectionExpr.Kind == BoundKind.DefaultExpression)
                {
                    diagnostics.Add(ErrorCode.ERR_DefaultLiteralNotValid, _syntax.Expression.Location);
                }
                else
                {
                    // The null and default literals were caught above, so anything else with a null type is a method group or anonymous function
                    diagnostics.Add(ErrorCode.ERR_AnonMethGrpInForEach, _syntax.Expression.Location, collectionExpr.Display);
                    // CONSIDER: dev10 also reports ERR_ForEachMissingMember (i.e. failed pattern match).
                }
                return false;
            }

            if (collectionExpr.ResultKind == LookupResultKind.NotAValue)
            {
                // Short-circuiting to prevent strange behavior in the case where the collection
                // expression is a type expression and the type is enumerable.
                Debug.Assert(collectionExpr.HasAnyErrors); // should already have been reported
                return false;
            }

            // The spec specifically lists the collection, enumerator, and element types for arrays and dynamic.
            if (collectionExprType.Kind == SymbolKind.ArrayType || collectionExprType.Kind == SymbolKind.DynamicType)
            {
                builder = GetDefaultEnumeratorInfo(builder, diagnostics, collectionExprType);
                return true;
            }

            bool foundMultipleGenericIEnumerableInterfaces;
            if (SatisfiesGetEnumeratorPattern(ref builder, collectionExprType, diagnostics))
            {
                Debug.Assert((object)builder.GetEnumeratorMethod != null);

                builder.CollectionType = collectionExprType;

                if (SatisfiesForEachPattern(ref builder, diagnostics))
                {
                    builder.ElementType = GetTypeOrReturnTypeWithAdjustedNullableAnnotations((PropertySymbol)builder.CurrentPropertyGetter.AssociatedSymbol).TypeSymbol;

                    // NOTE: if IDisposable is not available at all, no diagnostics will be reported - we will just assume that
                    // the enumerator is not disposable.  If it has IDisposable in its interface list, there will be a diagnostic there.
                    // If IDisposable is available but its Dispose method is not, then diagnostics will be reported only if the enumerator
                    // is potentially disposable.

                    var useSiteDiagnosticBag = DiagnosticBag.GetInstance();
                    TypeSymbol enumeratorType = builder.GetEnumeratorMethod.ReturnType.TypeSymbol;
                    HashSet<DiagnosticInfo> useSiteDiagnostics = null;
                    if (!enumeratorType.IsSealed || this.Conversions.ClassifyImplicitConversionFromType(enumeratorType, this.Compilation.GetSpecialType(SpecialType.System_IDisposable), ref useSiteDiagnostics).IsImplicit)
                    {
                        builder.NeedsDisposeMethod = true;
                        diagnostics.AddRange(useSiteDiagnosticBag);
                    }
                    useSiteDiagnosticBag.Free();

                    diagnostics.Add(_syntax, useSiteDiagnostics);
                    return true;
                }

                MethodSymbol getEnumeratorMethod = builder.GetEnumeratorMethod;
                diagnostics.Add(ErrorCode.ERR_BadGetEnumerator, _syntax.Expression.Location, getEnumeratorMethod.ReturnType.TypeSymbol, getEnumeratorMethod);
                return false;
            }

            if (IsIEnumerable(collectionExprType))
            {
                // This indicates a problem with the special IEnumerable type - it should have satisfied the GetEnumerator pattern.
                diagnostics.Add(ErrorCode.ERR_ForEachMissingMember, _syntax.Expression.Location, collectionExprType, GetEnumeratorMethodName);
                return false;
            }

            if (AllInterfacesContainsIEnumerable(ref builder, collectionExprType, diagnostics, out foundMultipleGenericIEnumerableInterfaces))
            {
                CSharpSyntaxNode errorLocationSyntax = _syntax.Expression;

                if (foundMultipleGenericIEnumerableInterfaces)
                {
                    diagnostics.Add(ErrorCode.ERR_MultipleIEnumOfT, errorLocationSyntax.Location, collectionExprType, this.Compilation.GetSpecialType(SpecialType.System_Collections_Generic_IEnumerable_T));
                    return false;
                }

                Debug.Assert((object)builder.CollectionType != null);

                NamedTypeSymbol collectionType = (NamedTypeSymbol)builder.CollectionType;
                if (collectionType.IsGenericType)
                {
                    // If the type is generic, we have to search for the methods
                    Debug.Assert(collectionType.OriginalDefinition.SpecialType == SpecialType.System_Collections_Generic_IEnumerable_T);
                    builder.ElementType = collectionType.TypeArgumentsNoUseSiteDiagnostics.Single().TypeSymbol;

                    MethodSymbol getEnumeratorMethod = (MethodSymbol)GetSpecialTypeMember(SpecialMember.System_Collections_Generic_IEnumerable_T__GetEnumerator, diagnostics, errorLocationSyntax);
                    if ((object)getEnumeratorMethod != null)
                    {
                        builder.GetEnumeratorMethod = getEnumeratorMethod.AsMember(collectionType);

                        TypeSymbol enumeratorType = GetTypeOrReturnTypeWithAdjustedNullableAnnotations(builder.GetEnumeratorMethod).TypeSymbol;
                        Debug.Assert(enumeratorType.OriginalDefinition.SpecialType == SpecialType.System_Collections_Generic_IEnumerator_T);
                        MethodSymbol currentPropertyGetter = (MethodSymbol)GetSpecialTypeMember(SpecialMember.System_Collections_Generic_IEnumerator_T__get_Current, diagnostics, errorLocationSyntax);
                        if ((object)currentPropertyGetter != null)
                        {
                            builder.CurrentPropertyGetter = currentPropertyGetter.AsMember((NamedTypeSymbol)enumeratorType);
                        }
                    }

                    builder.MoveNextMethod = (MethodSymbol)GetSpecialTypeMember(SpecialMember.System_Collections_IEnumerator__MoveNext, diagnostics, errorLocationSyntax); // NOTE: MoveNext is actually inherited from System.Collections.IEnumerator
                }
                else
                {
                    // Non-generic - use special members to avoid re-computing
                    Debug.Assert(collectionType.SpecialType == SpecialType.System_Collections_IEnumerable);
                    builder.ElementType = GetSpecialType(SpecialType.System_Object, diagnostics, errorLocationSyntax);

                    builder.GetEnumeratorMethod = (MethodSymbol)GetSpecialTypeMember(SpecialMember.System_Collections_IEnumerable__GetEnumerator, diagnostics, errorLocationSyntax);
                    builder.CurrentPropertyGetter = (MethodSymbol)GetSpecialTypeMember(SpecialMember.System_Collections_IEnumerator__get_Current, diagnostics, errorLocationSyntax);
                    builder.MoveNextMethod = (MethodSymbol)GetSpecialTypeMember(SpecialMember.System_Collections_IEnumerator__MoveNext, diagnostics, errorLocationSyntax);

                    Debug.Assert((object)builder.GetEnumeratorMethod == null ||
                        builder.GetEnumeratorMethod.ReturnType.SpecialType == SpecialType.System_Collections_IEnumerator);
                }

                // We don't know the runtime type, so we will have to insert a runtime check for IDisposable (with a conditional call to IDisposable.Dispose).
                builder.NeedsDisposeMethod = true;
                return true;
            }

            // COMPAT:
            // In some rare cases, like MicroFramework, System.String does not implement foreach pattern.
            // For compat reasons we must still treat System.String as valid to use in a foreach
            // Similarly to the cases with array and dynamic, we will default to IEnumerable for binding purposes.
            // Lowering will not use iterator info with strings, so it is ok.
            if (collectionExprType.SpecialType == SpecialType.System_String)
            {
                builder = GetDefaultEnumeratorInfo(builder, diagnostics, collectionExprType);
                return true;
            }

            if (!string.IsNullOrEmpty(collectionExprType.Name) || !collectionExpr.HasErrors)
            {
                diagnostics.Add(ErrorCode.ERR_ForEachMissingMember, _syntax.Expression.Location, collectionExprType, GetEnumeratorMethodName);
            }
            return false;
        }

        private ForEachEnumeratorInfo.Builder GetDefaultEnumeratorInfo(ForEachEnumeratorInfo.Builder builder, DiagnosticBag diagnostics, TypeSymbol collectionExprType)
        {
            // NOTE: for arrays, we won't actually use any of these members - they're just for the API.
            builder.CollectionType = GetSpecialType(SpecialType.System_Collections_IEnumerable, diagnostics, _syntax);

            if (collectionExprType.IsDynamic())
            {
                builder.ElementType = ((_syntax as ForEachStatementSyntax)?.Type.IsVar == true) ?
                    (TypeSymbol)DynamicTypeSymbol.Instance :
                    GetSpecialType(SpecialType.System_Object, diagnostics, _syntax);
            }
            else
            {
                builder.ElementType = collectionExprType.SpecialType == SpecialType.System_String ?
                    GetSpecialType(SpecialType.System_Char, diagnostics, _syntax) :
                    ((ArrayTypeSymbol)collectionExprType).ElementType.TypeSymbol;
            }

            // CONSIDER: 
            // For arrays and string none of these members will actually be emitted, so it seems strange to prevent compilation if they can't be found.
            // skip this work in the batch case?
            builder.GetEnumeratorMethod = (MethodSymbol)GetSpecialTypeMember(SpecialMember.System_Collections_IEnumerable__GetEnumerator, diagnostics, _syntax);
            builder.CurrentPropertyGetter = (MethodSymbol)GetSpecialTypeMember(SpecialMember.System_Collections_IEnumerator__get_Current, diagnostics, _syntax);
            builder.MoveNextMethod = (MethodSymbol)GetSpecialTypeMember(SpecialMember.System_Collections_IEnumerator__MoveNext, diagnostics, _syntax);

            Debug.Assert((object)builder.GetEnumeratorMethod == null ||
                builder.GetEnumeratorMethod.ReturnType.TypeSymbol == this.Compilation.GetSpecialType(SpecialType.System_Collections_IEnumerator));

            // We don't know the runtime type, so we will have to insert a runtime check for IDisposable (with a conditional call to IDisposable.Dispose).
            builder.NeedsDisposeMethod = true;
            return builder;
        }

        /// <summary>
        /// Check for a GetEnumerator method on collectionExprType.  Failing to satisfy the pattern is not an error -
        /// it just means that we have to check for an interface instead.
        /// </summary>
        /// <param name="collectionExprType">Type of the expression over which to iterate.</param>
        /// <param name="diagnostics">Populated with *warnings* if there are near misses.</param>
        /// <param name="builder">Builder to fill in. <see cref="ForEachEnumeratorInfo.Builder.GetEnumeratorMethod"/> set if the pattern in satisfied.</param>
        /// <returns>True if the method was found (still have to verify that the return (i.e. enumerator) type is acceptable).</returns>
        /// <remarks>
        /// Only adds warnings, so does not affect control flow (i.e. no need to check for failure).
        /// </remarks>
        private bool SatisfiesGetEnumeratorPattern(ref ForEachEnumeratorInfo.Builder builder, TypeSymbol collectionExprType, DiagnosticBag diagnostics)
        {
            LookupResult lookupResult = LookupResult.GetInstance();
            MethodSymbol getEnumeratorMethod = FindForEachPatternMethod(collectionExprType, GetEnumeratorMethodName, lookupResult, warningsOnly: true, diagnostics: diagnostics);
            lookupResult.Free();

            builder.GetEnumeratorMethod = getEnumeratorMethod;
            return (object)getEnumeratorMethod != null;
        }

        /// <summary>
        /// Perform a lookup for the specified method on the specified type.  Perform overload resolution
        /// on the lookup results.
        /// </summary>
        /// <param name="patternType">Type to search.</param>
        /// <param name="methodName">Method to search for.</param>
        /// <param name="lookupResult">Passed in for reusability.</param>
        /// <param name="warningsOnly">True if failures should result in warnings; false if they should result in errors.</param>
        /// <param name="diagnostics">Populated with binding diagnostics.</param>
        /// <returns>The desired method or null.</returns>
        private MethodSymbol FindForEachPatternMethod(TypeSymbol patternType, string methodName, LookupResult lookupResult, bool warningsOnly, DiagnosticBag diagnostics)
        {
            Debug.Assert(lookupResult.IsClear);

            // Not using LookupOptions.MustBeInvocableMember because we don't want the corresponding lookup error.
            // We filter out non-methods below.
            HashSet<DiagnosticInfo> useSiteDiagnostics = null;
            this.LookupMembersInType(
                lookupResult,
                patternType,
                methodName,
                arity: 0,
                basesBeingResolved: null,
                options: LookupOptions.Default,
                originalBinder: this,
                diagnose: false,
                useSiteDiagnostics: ref useSiteDiagnostics);

            diagnostics.Add(_syntax.Expression, useSiteDiagnostics);

            if (!lookupResult.IsMultiViable)
            {
                ReportPatternMemberLookupDiagnostics(lookupResult, patternType, methodName, warningsOnly, diagnostics);
                return null;
            }

            ArrayBuilder<MethodSymbol> candidateMethods = ArrayBuilder<MethodSymbol>.GetInstance();

            foreach (Symbol member in lookupResult.Symbols)
            {
                if (member.Kind != SymbolKind.Method)
                {
                    candidateMethods.Free();

                    if (warningsOnly)
                    {
                        ReportEnumerableWarning(diagnostics, patternType, member);
                    }
                    return null;
                }

                MethodSymbol method = (MethodSymbol)member;

                // SPEC VIOLATION: The spec says we should apply overload resolution, but Dev10 uses
                // some custom logic in ExpressionBinder.BindGrpToParams.  The biggest difference
                // we've found (so far) is that it only considers methods with zero parameters
                // (i.e. doesn't work with "params" or optional parameters).
                if (!method.Parameters.Any())
                {
                    candidateMethods.Add((MethodSymbol)member);
                }
            }

            MethodSymbol patternMethod = PerformForEachPatternOverloadResolution(patternType, candidateMethods, warningsOnly, diagnostics);

            candidateMethods.Free();

            return patternMethod;
        }

        /// <summary>
        /// The overload resolution portion of FindForEachPatternMethod.
        /// </summary>
        private MethodSymbol PerformForEachPatternOverloadResolution(TypeSymbol patternType, ArrayBuilder<MethodSymbol> candidateMethods, bool warningsOnly, DiagnosticBag diagnostics)
        {
            ArrayBuilder<TypeSymbolWithAnnotations> typeArguments = ArrayBuilder<TypeSymbolWithAnnotations>.GetInstance();
            AnalyzedArguments arguments = AnalyzedArguments.GetInstance();
            OverloadResolutionResult<MethodSymbol> overloadResolutionResult = OverloadResolutionResult<MethodSymbol>.GetInstance();

            HashSet<DiagnosticInfo> useSiteDiagnostics = null;
            this.OverloadResolution.MethodInvocationOverloadResolution(candidateMethods, typeArguments, arguments, overloadResolutionResult, ref useSiteDiagnostics);
            diagnostics.Add(_syntax.Expression, useSiteDiagnostics);

            MethodSymbol result = null;

            if (overloadResolutionResult.Succeeded)
            {
                result = overloadResolutionResult.ValidResult.Member;

                if (result.IsStatic || result.DeclaredAccessibility != Accessibility.Public)
                {
                    if (warningsOnly)
                    {
                        diagnostics.Add(ErrorCode.WRN_PatternStaticOrInaccessible, _syntax.Expression.Location, patternType, MessageID.IDS_Collection.Localize(), result);
                    }
                    result = null;
                }
                else if (result.CallsAreOmitted(_syntax.SyntaxTree))
                {
                    // Calls to this method are omitted in the current syntax tree, i.e it is either a partial method with no implementation part OR a conditional method whose condition is not true in this source file.
                    // We don't want to want to allow this case, see StatementBinder::bindPatternToMethod.
                    result = null;
                }
            }
            else if (overloadResolutionResult.Results.Length > 1)
            {
                if (warningsOnly)
                {
                    diagnostics.Add(ErrorCode.WRN_PatternIsAmbiguous, _syntax.Expression.Location, patternType, MessageID.IDS_Collection.Localize(),
                        overloadResolutionResult.Results[0].Member, overloadResolutionResult.Results[1].Member);
                }
            }

            overloadResolutionResult.Free();
            arguments.Free();
            typeArguments.Free();

            return result;
        }

        /// <summary>
        /// Called after it is determined that the expression being enumerated is of a type that
        /// has a GetEnumerator method.  Checks to see if the return type of the GetEnumerator
        /// method is suitable (i.e. has Current and MoveNext).
        /// </summary>
        /// <param name="builder">Must be non-null and contain a non-null GetEnumeratorMethod.</param>
        /// <param name="diagnostics">Will be populated with pattern diagnostics.</param>
        /// <returns>True if the return type has suitable members.</returns>
        /// <remarks>
        /// It seems that every failure path reports the same diagnostics, so that is left to the caller.
        /// </remarks>
        private bool SatisfiesForEachPattern(ref ForEachEnumeratorInfo.Builder builder, DiagnosticBag diagnostics)
        {
            Debug.Assert((object)builder.GetEnumeratorMethod != null);

            MethodSymbol getEnumeratorMethod = builder.GetEnumeratorMethod;
            TypeSymbol enumeratorType = GetTypeOrReturnTypeWithAdjustedNullableAnnotations(getEnumeratorMethod).TypeSymbol;

            switch (enumeratorType.TypeKind)
            {
                case TypeKind.Class:
                case TypeKind.Struct:
                case TypeKind.Interface:
                case TypeKind.TypeParameter: // Not specifically mentioned in the spec, but consistent with Dev10.
                case TypeKind.Dynamic: // Not specifically mentioned in the spec, but consistent with Dev10.
                    break;

                case TypeKind.Submission:
                    // submission class is synthesized and should never appear in a foreach:
                    throw ExceptionUtilities.UnexpectedValue(enumeratorType.TypeKind);

                default:
                    return false;
            }

            // Use a try-finally since there are many return points
            LookupResult lookupResult = LookupResult.GetInstance();
            try
            {
                // If we searched for the accessor directly, we could reuse FindForEachPatternMethod and we
                // wouldn't have to mangle CurrentPropertyName.  However, Dev10 searches for the property and
                // then extracts the accessor, so we should do the same (in case of accessors with non-standard
                // names).
                HashSet<DiagnosticInfo> useSiteDiagnostics = null;
                this.LookupMembersInType(
                    lookupResult,
                    enumeratorType,
                    CurrentPropertyName,
                    arity: 0,
                    basesBeingResolved: null,
                    options: LookupOptions.Default, // properties are not invocable - their accessors are
                    originalBinder: this,
                    diagnose: false,
                    useSiteDiagnostics: ref useSiteDiagnostics);

                diagnostics.Add(_syntax.Expression, useSiteDiagnostics);
                useSiteDiagnostics = null;

                if (!lookupResult.IsSingleViable)
                {
                    ReportPatternMemberLookupDiagnostics(lookupResult, enumeratorType, CurrentPropertyName, warningsOnly: false, diagnostics: diagnostics);
                    return false;
                }

                // lookupResult.IsSingleViable above guaranteed there is exactly one symbol.
                Symbol lookupSymbol = lookupResult.SingleSymbolOrDefault;
                Debug.Assert((object)lookupSymbol != null);

                if (lookupSymbol.IsStatic || lookupSymbol.DeclaredAccessibility != Accessibility.Public || lookupSymbol.Kind != SymbolKind.Property)
                {
                    return false;
                }

                // NOTE: accessor can be inherited from overridden property
                MethodSymbol currentPropertyGetterCandidate = ((PropertySymbol)lookupSymbol).GetOwnOrInheritedGetMethod();

                if ((object)currentPropertyGetterCandidate == null)
                {
                    return false;
                }
                else
                {
                    bool isAccessible = this.IsAccessible(currentPropertyGetterCandidate, ref useSiteDiagnostics);
                    diagnostics.Add(_syntax.Expression, useSiteDiagnostics);

                    if (!isAccessible)
                    {
                        // NOTE: per Dev10 and the spec, the property has to be public, but the accessor just has to be accessible
                        return false;
                    }
                }

                builder.CurrentPropertyGetter = currentPropertyGetterCandidate;

                lookupResult.Clear(); // Reuse the same LookupResult

                MethodSymbol moveNextMethodCandidate = FindForEachPatternMethod(enumeratorType, MoveNextMethodName, lookupResult, warningsOnly: false, diagnostics: diagnostics);

                // SPEC VIOLATION: Dev10 checks the return type of the original definition, rather than the return type of the actual method.

                if ((object)moveNextMethodCandidate == null ||
                    moveNextMethodCandidate.IsStatic || moveNextMethodCandidate.DeclaredAccessibility != Accessibility.Public ||
                    ((MethodSymbol)moveNextMethodCandidate.OriginalDefinition).ReturnType.SpecialType != SpecialType.System_Boolean)
                {
                    return false;
                }

                builder.MoveNextMethod = moveNextMethodCandidate;

                return true;
            }
            finally
            {
                lookupResult.Free();
            }
        }

        private void ReportEnumerableWarning(DiagnosticBag diagnostics, TypeSymbol enumeratorType, Symbol patternMemberCandidate)
        {
            HashSet<DiagnosticInfo> useSiteDiagnostics = null;
            if (this.IsAccessible(patternMemberCandidate, ref useSiteDiagnostics))
            {
                diagnostics.Add(ErrorCode.WRN_PatternBadSignature, _syntax.Expression.Location, enumeratorType, MessageID.IDS_Collection.Localize(), patternMemberCandidate);
            }

            diagnostics.Add(_syntax.Expression, useSiteDiagnostics);
        }

        private static bool IsIEnumerable(TypeSymbol type)
        {
            switch (((TypeSymbol)type.OriginalDefinition).SpecialType)
            {
                case SpecialType.System_Collections_IEnumerable:
                case SpecialType.System_Collections_Generic_IEnumerable_T:
                    return true;
                default:
                    return false;
            }
        }

        /// <summary>
        /// Checks if the given type implements (or extends, in the case of an interface),
        /// System.Collections.IEnumerable or System.Collections.Generic.IEnumerable&lt;T&gt;,
        /// for at least one T.
        /// </summary>
        /// <param name="builder">builder to fill in CollectionType.</param>
        /// <param name="type">Type to check.</param>
        /// <param name="diagnostics" />
        /// <param name="foundMultiple">True if multiple T's are found.</param>
        /// <returns>True if some IEnumerable is found (may still be ambiguous).</returns>
        private bool AllInterfacesContainsIEnumerable(
            ref ForEachEnumeratorInfo.Builder builder,
            TypeSymbol type,
            DiagnosticBag diagnostics,
            out bool foundMultiple)
        {
            Debug.Assert(!IsIEnumerable(type));

            NamedTypeSymbol implementedIEnumerable = null;
            foundMultiple = false;
            HashSet<DiagnosticInfo> useSiteDiagnostics = null;

            if (type.TypeKind == TypeKind.TypeParameter)
            {
                var typeParameter = (TypeParameterSymbol)type;
                GetIEnumerableOfT(typeParameter.EffectiveBaseClass(ref useSiteDiagnostics).AllInterfacesWithDefinitionUseSiteDiagnostics(ref useSiteDiagnostics), ref @implementedIEnumerable, ref foundMultiple);
                GetIEnumerableOfT(typeParameter.AllEffectiveInterfacesWithDefinitionUseSiteDiagnostics(ref useSiteDiagnostics), ref @implementedIEnumerable, ref foundMultiple);
            }
            else
            {
                GetIEnumerableOfT(type.AllInterfacesWithDefinitionUseSiteDiagnostics(ref useSiteDiagnostics), ref @implementedIEnumerable, ref foundMultiple);
            }

            // Prefer generic to non-generic, unless it is inaccessible.
            if (((object)implementedIEnumerable == null) || !this.IsAccessible(implementedIEnumerable, ref useSiteDiagnostics))
            {
                implementedIEnumerable = null;

                var implementedNonGeneric = this.Compilation.GetSpecialType(SpecialType.System_Collections_IEnumerable);
                if ((object)implementedNonGeneric != null)
                {
                    var conversion = this.Conversions.ClassifyImplicitConversionFromType(type, implementedNonGeneric, ref useSiteDiagnostics);
                    if (conversion.IsImplicit)
                    {
                        implementedIEnumerable = implementedNonGeneric;
                    }
                }
            }

            diagnostics.Add(_syntax.Expression, useSiteDiagnostics);

            builder.CollectionType = implementedIEnumerable;
            return (object)implementedIEnumerable != null;
        }

        private static void GetIEnumerableOfT(ImmutableArray<NamedTypeSymbol> interfaces, ref NamedTypeSymbol result, ref bool foundMultiple)
        {
            if (foundMultiple)
            {
                return;
            }
            foreach (NamedTypeSymbol @interface in interfaces)
            {
                if (@interface.OriginalDefinition.SpecialType == SpecialType.System_Collections_Generic_IEnumerable_T)
                {
                    if ((object)result == null)
                    {
                        result = @interface;
                    }
                    else if (@interface != result)
                    {
                        foundMultiple = true;
                        return;
                    }
                }
            }
        }

        /// <summary>
        /// Report appropriate diagnostics when lookup of a pattern member (i.e. GetEnumerator, Current, or MoveNext) fails.
        /// </summary>
        /// <param name="lookupResult">Failed lookup result.</param>
        /// <param name="patternType">Type in which member was looked up.</param>
        /// <param name="memberName">Name of looked up member.</param>
        /// <param name="warningsOnly">True if failures should result in warnings; false if they should result in errors.</param>
        /// <param name="diagnostics">Populated appropriately.</param>
        private void ReportPatternMemberLookupDiagnostics(LookupResult lookupResult, TypeSymbol patternType, string memberName, bool warningsOnly, DiagnosticBag diagnostics)
        {
            if (lookupResult.Symbols.Any())
            {
                if (warningsOnly)
                {
                    ReportEnumerableWarning(diagnostics, patternType, lookupResult.Symbols.First());
                }
                else
                {
                    lookupResult.Clear();

                    HashSet<DiagnosticInfo> useSiteDiagnostics = null;
                    this.LookupMembersInType(
                        lookupResult,
                        patternType,
                        memberName,
                        arity: 0,
                        basesBeingResolved: null,
                        options: LookupOptions.Default,
                        originalBinder: this,
                        diagnose: true,
                        useSiteDiagnostics: ref useSiteDiagnostics);

                    diagnostics.Add(_syntax.Expression, useSiteDiagnostics);

                    if (lookupResult.Error != null)
                    {
                        diagnostics.Add(lookupResult.Error, _syntax.Expression.Location);
                    }
                }
            }
            else if (!warningsOnly)
            {
                diagnostics.Add(ErrorCode.ERR_NoSuchMember, _syntax.Expression.Location, patternType, memberName);
            }
        }

        internal override ImmutableArray<LocalSymbol> GetDeclaredLocalsForScope(SyntaxNode scopeDesignator)
        {
            if (_syntax == scopeDesignator)
            {
                return this.Locals;
            }

            throw ExceptionUtilities.Unreachable;
        }

        internal override ImmutableArray<LocalFunctionSymbol> GetDeclaredLocalFunctionsForScope(CSharpSyntaxNode scopeDesignator)
        {
            throw ExceptionUtilities.Unreachable;
        }

        internal override SyntaxNode ScopeDesignator
        {
            get
            {
                return _syntax;
            }
        }
    }
}<|MERGE_RESOLUTION|>--- conflicted
+++ resolved
@@ -234,15 +234,11 @@
                         }
 
                         boundIterationVariableType = new BoundTypeExpression(typeSyntax, alias, iterationVariableType);
-<<<<<<< HEAD
-                        this.IterationVariable.SetTypeSymbol(TypeSymbolWithAnnotations.Create(iterationVariableType));
-=======
 
                         SourceLocalSymbol local = this.IterationVariable;
                         local.SetType(iterationVariableType);
                         local.SetValEscape(collectionEscape);
 
->>>>>>> 3b5a3354
                         break;
                     }
                 case SyntaxKind.ForEachVariableStatement:
@@ -359,9 +355,6 @@
             builder.CollectionConversion = this.Conversions.ClassifyConversionFromExpression(collectionExpr, builder.CollectionType, ref useSiteDiagnostics);
             builder.CurrentConversion = this.Conversions.ClassifyConversionFromType(builder.CurrentPropertyGetter.ReturnType.TypeSymbol, builder.ElementType, ref useSiteDiagnostics);
 
-<<<<<<< HEAD
-            builder.EnumeratorConversion = this.Conversions.ClassifyConversionFromType(builder.GetEnumeratorMethod.ReturnType.TypeSymbol, GetSpecialType(SpecialType.System_Object, diagnostics, _syntax), ref useSiteDiagnostics);
-=======
             var getEnumeratorType = builder.GetEnumeratorMethod.ReturnType;
             // we never convert struct enumerators to object - it is done only for null-checks.
             builder.EnumeratorConversion = getEnumeratorType.IsValueType ?
@@ -372,7 +365,6 @@
             {
                 diagnostics.Add(ErrorCode.ERR_BadSpecialByRefIterator, foreachKeyword.GetLocation(), getEnumeratorType);
             }
->>>>>>> 3b5a3354
 
             diagnostics.Add(_syntax.ForEachKeyword.GetLocation(), useSiteDiagnostics);
 
