--- conflicted
+++ resolved
@@ -409,9 +409,6 @@
             }
         }
 
-<<<<<<< HEAD
-        private NamedTypeSymbol BindPredefinedTypeSymbol(PredefinedTypeSyntax node, DiagnosticBag diagnostics)
-=======
         private TypeSymbol BindTupleType(TupleTypeSyntax syntax, DiagnosticBag diagnostics)
         {
             int numElements = syntax.Elements.Count;
@@ -533,8 +530,7 @@
             return true;
         }
 
-        private Symbol BindPredefinedTypeSymbol(PredefinedTypeSyntax node, DiagnosticBag diagnostics)
->>>>>>> 2355a7be
+        private NamedTypeSymbol BindPredefinedTypeSymbol(PredefinedTypeSyntax node, DiagnosticBag diagnostics)
         {
             return GetSpecialType(node.Keyword.Kind().GetSpecialType(), diagnostics, node);
         }
@@ -720,7 +716,6 @@
             return symbol;
         }
 
-<<<<<<< HEAD
         private NamespaceOrTypeSymbolWithAnnotations UnwrapAlias(NamespaceOrTypeOrAliasSymbolWithAnnotations symbol, DiagnosticBag diagnostics, CSharpSyntaxNode syntax, ConsList<Symbol> basesBeingResolved = null)
         {
             if (symbol.Kind == SymbolKind.Alias)
@@ -744,9 +739,6 @@
         }
 
         private Symbol UnwrapAlias(Symbol symbol, DiagnosticBag diagnostics, CSharpSyntaxNode syntax, ConsList<Symbol> basesBeingResolved = null)
-=======
-        private Symbol UnwrapAlias(Symbol symbol, DiagnosticBag diagnostics, SyntaxNode syntax, ConsList<Symbol> basesBeingResolved = null)
->>>>>>> 2355a7be
         {
             AliasSymbol discarded;
             return UnwrapAlias(symbol, out discarded, diagnostics, syntax, basesBeingResolved);
@@ -998,11 +990,7 @@
         /// <remarks>
         /// Keep check and error in sync with ConstructBoundMethodGroupAndReportOmittedTypeArguments.
         /// </remarks>
-<<<<<<< HEAD
         private NamedTypeSymbol ConstructNamedTypeUnlessTypeArgumentOmitted(CSharpSyntaxNode typeSyntax, NamedTypeSymbol type, SeparatedSyntaxList<TypeSyntax> typeArgumentsSyntax, ImmutableArray<TypeSymbolWithAnnotations> typeArguments, DiagnosticBag diagnostics)
-=======
-        private NamedTypeSymbol ConstructNamedTypeUnlessTypeArgumentOmitted(SyntaxNode typeSyntax, NamedTypeSymbol type, SeparatedSyntaxList<TypeSyntax> typeArgumentsSyntax, ImmutableArray<TypeSymbol> typeArguments, DiagnosticBag diagnostics)
->>>>>>> 2355a7be
         {
             if (typeArgumentsSyntax.Any(SyntaxKind.OmittedTypeArgument))
             {
