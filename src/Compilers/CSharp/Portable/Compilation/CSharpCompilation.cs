--- conflicted
+++ resolved
@@ -2341,10 +2341,6 @@
             // Use a temporary bag so we don't have to refilter pre-existing diagnostics.
             DiagnosticBag methodBodyDiagnosticBag = DiagnosticBag.GetInstance();
 
-<<<<<<< HEAD
-            string assemblyName = FileNameUtilities.ChangeExtension(emitOptions.OutputNameOverride, extension: null);
-            DocumentationCommentCompiler.WriteDocumentationCommentXml(this, assemblyName, xmlDocStream, xmlDiagnostics, cancellationToken);
-=======
             var moduleBeingBuilt = (PEModuleBuilder)moduleBuilder;
 
             SetupWin32Resources(moduleBeingBuilt, win32Resources, methodBodyDiagnosticBag);
@@ -2354,7 +2350,6 @@
                 SourceAssembly.Modules.Skip(1).Select((m) => m.Name),   //all modules except the first one
                 AddedModulesResourceNames(methodBodyDiagnosticBag),
                 methodBodyDiagnosticBag);
->>>>>>> 066798fd
 
             if (!FilterAndAppendAndFreeDiagnostics(diagnostics, ref methodBodyDiagnosticBag))
             {
