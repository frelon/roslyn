--- conflicted
+++ resolved
@@ -259,26 +259,11 @@
 
             if (ownerOfTypeParametersInScope != null)
             {
-<<<<<<< HEAD
-                binder = new TypeofBinder(typeOfArgument, binder);
-            }
-
-            if (unexpectedAnonymousFunction != null)
-            {
-                binder = new ExecutableCodeBinder(unexpectedAnonymousFunction,
-                                                  new LambdaSymbol(binder.ContainingMemberOrLambda,
-                                                                   unexpectedAnonymousFunction.Kind() == SyntaxKind.AnonymousMethodExpression ? MessageID.IDS_AnonMethod : MessageID.IDS_Lambda,
-                                                                   unexpectedAnonymousFunction,
-                                                                   isSynthesized: false,
-                                                                   isAsync: false),
-                                                  binder);
-=======
                 LocalFunctionSymbol function = GetDeclaredLocalFunction(binder, ownerOfTypeParametersInScope.Identifier);
                 if ((object)function != null)
                 {
                     binder = function.SignatureBinder;
                 }
->>>>>>> c28d8bac
             }
 
             if (typeOfArgument != null)
