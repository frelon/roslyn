﻿// Copyright (c) Microsoft.  All Rights Reserved.  Licensed under the Apache License, Version 2.0.  See License.txt in the project root for license information.

using System.Collections.Generic;
using System.Diagnostics;
using Microsoft.CodeAnalysis.CSharp.Symbols;
using Microsoft.CodeAnalysis.CSharp.Syntax;
using Microsoft.CodeAnalysis.Text;

namespace Microsoft.CodeAnalysis.CSharp
{
    /// <summary>
    /// A region analysis walker that computes the set of variables whose values flow into (are used
    /// in) the region. A variable assigned outside is used inside if an analysis that leaves the
    /// variable unassigned on entry to the region would cause the generation of "unassigned" errors
    /// within the region.
    /// </summary>
    internal class DataFlowsInWalker : AbstractRegionDataFlowPass
    {
        // TODO: normalize the result by removing variables that are unassigned in an unmodified
        // flow analysis.
        private readonly HashSet<Symbol> _dataFlowsIn = new HashSet<Symbol>();

        private DataFlowsInWalker(CSharpCompilation compilation, Symbol member, BoundNode node, BoundNode firstInRegion, BoundNode lastInRegion,
            HashSet<Symbol> unassignedVariables, HashSet<PrefixUnaryExpressionSyntax> unassignedVariableAddressOfSyntaxes)
            : base(compilation, member, node, firstInRegion, lastInRegion, unassignedVariables, unassignedVariableAddressOfSyntaxes)
        {
        }

        internal static HashSet<Symbol> Analyze(CSharpCompilation compilation, Symbol member, BoundNode node, BoundNode firstInRegion, BoundNode lastInRegion,
            HashSet<Symbol> unassignedVariables, HashSet<PrefixUnaryExpressionSyntax> unassignedVariableAddressOfSyntaxes, out bool? succeeded)
        {
            var walker = new DataFlowsInWalker(compilation, member, node, firstInRegion, lastInRegion, unassignedVariables, unassignedVariableAddressOfSyntaxes);
            try
            {
                bool badRegion = false;
                var result = walker.Analyze(ref badRegion);
                succeeded = !badRegion;
                return badRegion ? new HashSet<Symbol>() : result;
            }
            finally
            {
                walker.Free();
            }
        }

        private new HashSet<Symbol> Analyze(ref bool badRegion)
        {
            base.Analyze(ref badRegion, null);
            return _dataFlowsIn;
        }

        private LocalState ResetState(LocalState state)
        {
            bool unreachable = !state.Reachable;
            state = ReachableState();
            if (unreachable)
            {
                state.Assign(0);
            }
            return state;
        }

        protected override void EnterRegion()
        {
            this.State = ResetState(this.State);
            _dataFlowsIn.Clear();
            base.EnterRegion();
        }

        protected override void NoteBranch(
            PendingBranch pending,
            BoundNode gotoStmt,
            BoundStatement targetStmt)
        {
            targetStmt.AssertIsLabeledStatement();
            if (!gotoStmt.WasCompilerGenerated && !targetStmt.WasCompilerGenerated && !RegionContains(gotoStmt.Syntax.Span) && RegionContains(targetStmt.Syntax.Span))
            {
                pending.State = ResetState(pending.State);
            }

            base.NoteBranch(pending, gotoStmt, targetStmt);
        }

        public override BoundNode VisitRangeVariable(BoundRangeVariable node)
        {
            if (IsInside && !RegionContains(node.RangeVariableSymbol.Locations[0].SourceSpan))
            {
                _dataFlowsIn.Add(node.RangeVariableSymbol);
            }

            return null;
        }

        protected override void ReportUnassigned(Symbol symbol, SyntaxNode node, int slot, bool skipIfUseBeforeDeclaration)
        {
            // TODO: how to handle fields of structs?
            if (RegionContains(node.Span))
            {
                // if the field access is reported as unassigned it should mean the original local
                // or parameter flows in, so we should get the symbol associated with the expression
                _dataFlowsIn.Add(symbol.Kind == SymbolKind.Field ? GetNonFieldSymbol(slot) : symbol);
            }

            base.ReportUnassigned(symbol, node, slot, skipIfUseBeforeDeclaration);
        }

        protected override void ReportUnassignedOutParameter(
            ParameterSymbol parameter,
            SyntaxNode node,
            Location location)
        {
            if (node != null && node is ReturnStatementSyntax && RegionContains(node.Span))
            {
                _dataFlowsIn.Add(parameter);
            }

            base.ReportUnassignedOutParameter(parameter, node, location);
        }
<<<<<<< HEAD

        protected override void ReportUnassigned(FieldSymbol fieldSymbol, int unassignedSlot, SyntaxNode node)
        {
            if (RegionContains(node.Span))
            {
                //  if the field access is reported as unassigned it should mean the original local 
                //  or parameter flows in, so we should get the symbol associated with the expression
                _dataFlowsIn.Add(GetNonMemberSymbol(unassignedSlot));
            }

            base.ReportUnassigned(fieldSymbol, unassignedSlot, node);
        }
=======
>>>>>>> 16ea9949
    }
}<|MERGE_RESOLUTION|>--- conflicted
+++ resolved
@@ -116,20 +116,5 @@
 
             base.ReportUnassignedOutParameter(parameter, node, location);
         }
-<<<<<<< HEAD
-
-        protected override void ReportUnassigned(FieldSymbol fieldSymbol, int unassignedSlot, SyntaxNode node)
-        {
-            if (RegionContains(node.Span))
-            {
-                //  if the field access is reported as unassigned it should mean the original local 
-                //  or parameter flows in, so we should get the symbol associated with the expression
-                _dataFlowsIn.Add(GetNonMemberSymbol(unassignedSlot));
-            }
-
-            base.ReportUnassigned(fieldSymbol, unassignedSlot, node);
-        }
-=======
->>>>>>> 16ea9949
     }
 }