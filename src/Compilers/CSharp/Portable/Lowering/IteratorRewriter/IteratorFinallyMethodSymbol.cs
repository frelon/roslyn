﻿// Copyright (c) Microsoft.  All Rights Reserved.  Licensed under the Apache License, Version 2.0.  See License.txt in the project root for license information.

using System;
using System.Collections.Generic;
using System.Collections.Immutable;
using System.Diagnostics;
using Microsoft.CodeAnalysis.CSharp.Symbols;
using Roslyn.Utilities;

namespace Microsoft.CodeAnalysis.CSharp
{
    /// <summary>
    /// A synthesized Finally method containing finalization code for a resumable try statement.
    /// Finalization code for such try may run when:
    /// 1) control flow goes out of try scope by dropping through
    /// 2) control flow goes out of try scope by conditionally or unconditionally branching outside of one ore more try/finally frames.
    /// 3) enumerator is disposed by the owner.
    /// 4) enumerator is being disposed after an exception.
    /// 
    /// It is easier to manage partial or complete finalization when every finally is factored out as a separate method. 
    /// 
    /// NOTE: Finally is a private void nonvirtual instance method with no parameters. 
    ///       It is a valid JIT inlining target as long as JIT may consider inlining profitable.
    /// </summary>
    internal sealed class IteratorFinallyMethodSymbol : SynthesizedInstanceMethodSymbol, ISynthesizedMethodBodyImplementationSymbol
    {
        private readonly IteratorStateMachine _stateMachineType;
        private readonly string _name;

        public IteratorFinallyMethodSymbol(IteratorStateMachine stateMachineType, string name)
        {
            Debug.Assert(stateMachineType != null);
            Debug.Assert(name != null);

            _stateMachineType = stateMachineType;
            _name = name;
        }

        public override string Name
        {
            get
            {
                return _name;
            }
        }

        internal override bool IsMetadataNewSlot(bool ignoreInterfaceImplementationChanges = false)
        {
            return false;
        }

        internal override bool IsMetadataVirtual(bool ignoreInterfaceImplementationChanges = false)
        {
            return false;
        }

        internal override bool IsMetadataFinal
        {
            get
            {
                return false;
            }
        }

        public override MethodKind MethodKind
        {
            get { return MethodKind.Ordinary; }
        }

        public override int Arity
        {
            get { return 0; }
        }

        public override bool IsExtensionMethod
        {
            get { return false; }
        }

        internal override bool HasSpecialName
        {
            get { return false; }
        }

        internal override System.Reflection.MethodImplAttributes ImplementationAttributes
        {
            get { return default(System.Reflection.MethodImplAttributes); }
        }

        internal override bool HasDeclarativeSecurity
        {
            get { return false; }
        }

        public override DllImportData GetDllImportData()
        {
            return null;
        }

        internal override IEnumerable<Cci.SecurityAttribute> GetSecurityInformation()
        {
            throw ExceptionUtilities.Unreachable;
        }

        internal override MarshalPseudoCustomAttributeData ReturnValueMarshallingInformation
        {
            get { return null; }
        }

        internal override bool RequiresSecurityObject
        {
            get { return false; }
        }

        public override bool HidesBaseMethodsByName
        {
            get { return false; }
        }

        public override bool IsVararg
        {
            get { return false; }
        }

        public override bool ReturnsVoid
        {
            get { return true; }
        }

        public override bool IsAsync
        {
            get { return false; }
        }

<<<<<<< HEAD
        public override TypeSymbolWithAnnotations ReturnType
=======
        internal override RefKind RefKind
        {
            get { return RefKind.None; }
        }

        public override TypeSymbol ReturnType
>>>>>>> c7afb2d2
        {
            get { return TypeSymbolWithAnnotations.Create(ContainingAssembly.GetSpecialType(SpecialType.System_Void)); }
        }

        public override ImmutableArray<TypeSymbolWithAnnotations> TypeArguments
        {
            get { return ImmutableArray<TypeSymbolWithAnnotations>.Empty; }
        }

        public override ImmutableArray<TypeParameterSymbol> TypeParameters
        {
            get { return ImmutableArray<TypeParameterSymbol>.Empty; }
        }

        public override ImmutableArray<ParameterSymbol> Parameters
        {
            get { return ImmutableArray<ParameterSymbol>.Empty; }
        }

        public override ImmutableArray<MethodSymbol> ExplicitInterfaceImplementations
        {
            get { return ImmutableArray<MethodSymbol>.Empty; }
        }

        public override Symbol AssociatedSymbol
        {
            get { return null; }
        }

        internal override ImmutableArray<string> GetAppliedConditionalSymbols()
        {
            return ImmutableArray<string>.Empty;
        }

        internal override Cci.CallingConvention CallingConvention
        {
            get { return Cci.CallingConvention.HasThis; }
        }

        internal override bool GenerateDebugInfo
        {
            get { return true; }
        }

        public override Symbol ContainingSymbol
        {
            get { return _stateMachineType; }
        }

        public override ImmutableArray<Location> Locations
        {
            get { return ContainingType.Locations; }
        }

        public override Accessibility DeclaredAccessibility
        {
            get { return Accessibility.Private; }
        }

        public override bool IsStatic
        {
            get { return false; }
        }

        public override bool IsVirtual
        {
            get { return false; }
        }

        public override bool IsOverride
        {
            get { return false; }
        }

        public override bool IsAbstract
        {
            get { return false; }
        }

        public override bool IsSealed
        {
            get { return false; }
        }

        public override bool IsExtern
        {
            get { return false; }
        }

        IMethodSymbol ISynthesizedMethodBodyImplementationSymbol.Method
        {
            get { return _stateMachineType.KickoffMethod; }
        }

        bool ISynthesizedMethodBodyImplementationSymbol.HasMethodBodyDependency
        {
            get { return true; }
        }

        internal override int CalculateLocalSyntaxOffset(int localPosition, SyntaxTree localTree)
        {
            return _stateMachineType.KickoffMethod.CalculateLocalSyntaxOffset(localPosition, localTree);
        }
    }
}<|MERGE_RESOLUTION|>--- conflicted
+++ resolved
@@ -132,16 +132,12 @@
             get { return false; }
         }
 
-<<<<<<< HEAD
+        internal override RefKind RefKind
+        {
+            get { return RefKind.None; }
+        }
+
         public override TypeSymbolWithAnnotations ReturnType
-=======
-        internal override RefKind RefKind
-        {
-            get { return RefKind.None; }
-        }
-
-        public override TypeSymbol ReturnType
->>>>>>> c7afb2d2
         {
             get { return TypeSymbolWithAnnotations.Create(ContainingAssembly.GetSpecialType(SpecialType.System_Void)); }
         }
