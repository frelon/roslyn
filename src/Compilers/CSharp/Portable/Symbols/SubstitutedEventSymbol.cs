﻿// Copyright (c) Microsoft.  All Rights Reserved.  Licensed under the Apache License, Version 2.0.  See License.txt in the project root for license information.

using System.Collections.Immutable;
using System.Diagnostics;
using System.Globalization;
using System.Threading;
using Microsoft.CodeAnalysis.CSharp.Symbols;
using Microsoft.CodeAnalysis.CSharp.Syntax;
using Microsoft.CodeAnalysis.Text;

namespace Microsoft.CodeAnalysis.CSharp.Symbols
{
    internal sealed class SubstitutedEventSymbol : WrappedEventSymbol
    {
        private readonly SubstitutedNamedTypeSymbol _containingType;

        private TypeSymbolWithAnnotations _lazyType;

        internal SubstitutedEventSymbol(SubstitutedNamedTypeSymbol containingType, EventSymbol originalDefinition)
            : base(originalDefinition)
        {
            Debug.Assert(originalDefinition.IsDefinition);
            _containingType = containingType;
        }

        public override TypeSymbolWithAnnotations Type
        {
            get
            {
                if ((object)_lazyType == null)
                {
<<<<<<< HEAD
                    Interlocked.CompareExchange(ref _lazyType, _containingType.TypeSubstitution.SubstituteType(_originalDefinition.Type), null);
=======
                    Interlocked.CompareExchange(ref _lazyType, _containingType.TypeSubstitution.SubstituteTypeWithTupleUnification(OriginalDefinition.Type).Type, null);
>>>>>>> 2355a7be
                }

                return _lazyType;
            }
        }

        public override Symbol ContainingSymbol
        {
            get
            {
                return _containingType;
            }
        }

        public override EventSymbol OriginalDefinition
        {
            get
            {
                return _underlyingEvent;
            }
        }

        public override ImmutableArray<CSharpAttributeData> GetAttributes()
        {
            return OriginalDefinition.GetAttributes();
        }

        public override MethodSymbol AddMethod
        {
            get
            {
                MethodSymbol originalAddMethod = OriginalDefinition.AddMethod;
                return (object)originalAddMethod == null ? null : originalAddMethod.AsMember(_containingType);
            }
        }

        public override MethodSymbol RemoveMethod
        {
            get
            {
                MethodSymbol originalRemoveMethod = OriginalDefinition.RemoveMethod;
                return (object)originalRemoveMethod == null ? null : originalRemoveMethod.AsMember(_containingType);
            }
        }

        internal override FieldSymbol AssociatedField
        {
            get
            {
                FieldSymbol originalAssociatedField = OriginalDefinition.AssociatedField;
                return (object)originalAssociatedField == null ? null : originalAssociatedField.AsMember(_containingType);
            }
        }

        internal override bool IsExplicitInterfaceImplementation
        {
            get { return OriginalDefinition.IsExplicitInterfaceImplementation; }
        }

        //we want to compute this lazily since it may be expensive for the underlying symbol
        private ImmutableArray<EventSymbol> _lazyExplicitInterfaceImplementations;

        private OverriddenOrHiddenMembersResult _lazyOverriddenOrHiddenMembers;

        public override ImmutableArray<EventSymbol> ExplicitInterfaceImplementations
        {
            get
            {
                if (_lazyExplicitInterfaceImplementations.IsDefault)
                {
                    ImmutableInterlocked.InterlockedCompareExchange(
                        ref _lazyExplicitInterfaceImplementations,
                        ExplicitInterfaceHelpers.SubstituteExplicitInterfaceImplementations(OriginalDefinition.ExplicitInterfaceImplementations, _containingType.TypeSubstitution),
                        default(ImmutableArray<EventSymbol>));
                }
                return _lazyExplicitInterfaceImplementations;
            }
        }

        internal override bool MustCallMethodsDirectly
        {
            get { return OriginalDefinition.MustCallMethodsDirectly; }
        }

        internal override OverriddenOrHiddenMembersResult OverriddenOrHiddenMembers
        {
            get
            {
                if (_lazyOverriddenOrHiddenMembers == null)
                {
                    Interlocked.CompareExchange(ref _lazyOverriddenOrHiddenMembers, this.MakeOverriddenOrHiddenMembers(), null);
                }
                return _lazyOverriddenOrHiddenMembers;
            }
        }

        public override bool IsWindowsRuntimeEvent
        {
            get
            {
                // A substituted event computes overriding and interface implementation separately
                // from the original definition, in case the type has changed.  However, is should
                // never be the case that providing type arguments changes a WinRT event to a 
                // non-WinRT event or vice versa, so we'll delegate to the original definition.
                return OriginalDefinition.IsWindowsRuntimeEvent;
            }
        }
    }
}<|MERGE_RESOLUTION|>--- conflicted
+++ resolved
@@ -2,11 +2,7 @@
 
 using System.Collections.Immutable;
 using System.Diagnostics;
-using System.Globalization;
 using System.Threading;
-using Microsoft.CodeAnalysis.CSharp.Symbols;
-using Microsoft.CodeAnalysis.CSharp.Syntax;
-using Microsoft.CodeAnalysis.Text;
 
 namespace Microsoft.CodeAnalysis.CSharp.Symbols
 {
@@ -29,11 +25,7 @@
             {
                 if ((object)_lazyType == null)
                 {
-<<<<<<< HEAD
-                    Interlocked.CompareExchange(ref _lazyType, _containingType.TypeSubstitution.SubstituteType(_originalDefinition.Type), null);
-=======
                     Interlocked.CompareExchange(ref _lazyType, _containingType.TypeSubstitution.SubstituteTypeWithTupleUnification(OriginalDefinition.Type).Type, null);
->>>>>>> 2355a7be
                 }
 
                 return _lazyType;
