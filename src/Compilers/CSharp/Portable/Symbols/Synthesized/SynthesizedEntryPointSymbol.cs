--- conflicted
+++ resolved
@@ -37,11 +37,7 @@
                 var taskType = compilation.GetWellKnownType(WellKnownType.System_Threading_Tasks_Task);
 #if DEBUG
                 HashSet<DiagnosticInfo> useSiteDiagnostics = null;
-<<<<<<< HEAD
-                Debug.Assert(taskType.IsErrorType() || initializerMethod.ReturnType.TypeSymbol.IsDerivedFrom(taskType, ignoreDynamic: true, useSiteDiagnostics: ref useSiteDiagnostics));
-=======
-                Debug.Assert(taskType.IsErrorType() || initializerMethod.ReturnType.IsDerivedFrom(taskType, TypeCompareKind.IgnoreDynamicAndTupleNames, useSiteDiagnostics: ref useSiteDiagnostics));
->>>>>>> 2355a7be
+                Debug.Assert(taskType.IsErrorType() || initializerMethod.ReturnType.TypeSymbol.IsDerivedFrom(taskType, TypeCompareKind.IgnoreDynamicAndTupleNames, useSiteDiagnostics: ref useSiteDiagnostics));
 #endif
                 ReportUseSiteDiagnostics(taskType, diagnostics);
                 var getAwaiterMethod = taskType.IsErrorType() ?
@@ -137,23 +133,14 @@
             get { return _returnType; }
         }
 
+        public override ImmutableArray<CustomModifier> RefCustomModifiers
+        {
+            get { return ImmutableArray<CustomModifier>.Empty; }
+        }
+
         public override ImmutableArray<TypeSymbolWithAnnotations> TypeArguments
         {
-<<<<<<< HEAD
             get { return ImmutableArray<TypeSymbolWithAnnotations>.Empty; }
-=======
-            get { return ImmutableArray<CustomModifier>.Empty; }
-        }
-
-        public override ImmutableArray<CustomModifier> RefCustomModifiers
-        {
-            get { return ImmutableArray<CustomModifier>.Empty; }
-        }
-
-        public override ImmutableArray<TypeSymbol> TypeArguments
-        {
-            get { return ImmutableArray<TypeSymbol>.Empty; }
->>>>>>> 2355a7be
         }
 
         public override Symbol AssociatedSymbol
