--- conflicted
+++ resolved
@@ -612,16 +612,12 @@
             get { return ImmutableArray<TypeParameterSymbol>.Empty; }
         }
 
-<<<<<<< HEAD
+        internal override RefKind RefKind
+        {
+            get { return RefKind.None; }
+        }
+
         public sealed override TypeSymbolWithAnnotations ReturnType
-=======
-        internal override RefKind RefKind
-        {
-            get { return RefKind.None; }
-        }
-
-        public sealed override TypeSymbol ReturnType
->>>>>>> c7afb2d2
         {
             get
             {
