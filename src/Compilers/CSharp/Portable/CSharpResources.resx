﻿<?xml version="1.0" encoding="utf-8"?>
<root>
  <!-- 
    Microsoft ResX Schema 
    
    Version 2.0
    
    The primary goals of this format is to allow a simple XML format 
    that is mostly human readable. The generation and parsing of the 
    various data types are done through the TypeConverter classes 
    associated with the data types.
    
    Example:
    
    ... ado.net/XML headers & schema ...
    <resheader name="resmimetype">text/microsoft-resx</resheader>
    <resheader name="version">2.0</resheader>
    <resheader name="reader">System.Resources.ResXResourceReader, System.Windows.Forms, ...</resheader>
    <resheader name="writer">System.Resources.ResXResourceWriter, System.Windows.Forms, ...</resheader>
    <data name="Name1"><value>this is my long string</value><comment>this is a comment</comment></data>
    <data name="Color1" type="System.Drawing.Color, System.Drawing">Blue</data>
    <data name="Bitmap1" mimetype="application/x-microsoft.net.object.binary.base64">
        <value>[base64 mime encoded serialized .NET Framework object]</value>
    </data>
    <data name="Icon1" type="System.Drawing.Icon, System.Drawing" mimetype="application/x-microsoft.net.object.bytearray.base64">
        <value>[base64 mime encoded string representing a byte array form of the .NET Framework object]</value>
        <comment>This is a comment</comment>
    </data>
                
    There are any number of "resheader" rows that contain simple 
    name/value pairs.
    
    Each data row contains a name, and value. The row also contains a 
    type or mimetype. Type corresponds to a .NET class that support 
    text/value conversion through the TypeConverter architecture. 
    Classes that don't support this are serialized and stored with the 
    mimetype set.
    
    The mimetype is used for serialized objects, and tells the 
    ResXResourceReader how to depersist the object. This is currently not 
    extensible. For a given mimetype the value must be set accordingly:
    
    Note - application/x-microsoft.net.object.binary.base64 is the format 
    that the ResXResourceWriter will generate, however the reader can 
    read any of the formats listed below.
    
    mimetype: application/x-microsoft.net.object.binary.base64
    value   : The object must be serialized with 
            : System.Runtime.Serialization.Formatters.Binary.BinaryFormatter
            : and then encoded with base64 encoding.
    
    mimetype: application/x-microsoft.net.object.soap.base64
    value   : The object must be serialized with 
            : System.Runtime.Serialization.Formatters.Soap.SoapFormatter
            : and then encoded with base64 encoding.

    mimetype: application/x-microsoft.net.object.bytearray.base64
    value   : The object must be serialized into a byte array 
            : using a System.ComponentModel.TypeConverter
            : and then encoded with base64 encoding.
    -->
  <xsd:schema id="root" xmlns="" xmlns:xsd="http://www.w3.org/2001/XMLSchema" xmlns:msdata="urn:schemas-microsoft-com:xml-msdata">
    <xsd:import namespace="http://www.w3.org/XML/1998/namespace" />
    <xsd:element name="root" msdata:IsDataSet="true">
      <xsd:complexType>
        <xsd:choice maxOccurs="unbounded">
          <xsd:element name="metadata">
            <xsd:complexType>
              <xsd:sequence>
                <xsd:element name="value" type="xsd:string" minOccurs="0" />
              </xsd:sequence>
              <xsd:attribute name="name" use="required" type="xsd:string" />
              <xsd:attribute name="type" type="xsd:string" />
              <xsd:attribute name="mimetype" type="xsd:string" />
              <xsd:attribute ref="xml:space" />
            </xsd:complexType>
          </xsd:element>
          <xsd:element name="assembly">
            <xsd:complexType>
              <xsd:attribute name="alias" type="xsd:string" />
              <xsd:attribute name="name" type="xsd:string" />
            </xsd:complexType>
          </xsd:element>
          <xsd:element name="data">
            <xsd:complexType>
              <xsd:sequence>
                <xsd:element name="value" type="xsd:string" minOccurs="0" msdata:Ordinal="1" />
                <xsd:element name="comment" type="xsd:string" minOccurs="0" msdata:Ordinal="2" />
              </xsd:sequence>
              <xsd:attribute name="name" type="xsd:string" use="required" msdata:Ordinal="1" />
              <xsd:attribute name="type" type="xsd:string" msdata:Ordinal="3" />
              <xsd:attribute name="mimetype" type="xsd:string" msdata:Ordinal="4" />
              <xsd:attribute ref="xml:space" />
            </xsd:complexType>
          </xsd:element>
          <xsd:element name="resheader">
            <xsd:complexType>
              <xsd:sequence>
                <xsd:element name="value" type="xsd:string" minOccurs="0" msdata:Ordinal="1" />
              </xsd:sequence>
              <xsd:attribute name="name" type="xsd:string" use="required" />
            </xsd:complexType>
          </xsd:element>
        </xsd:choice>
      </xsd:complexType>
    </xsd:element>
  </xsd:schema>
  <resheader name="resmimetype">
    <value>text/microsoft-resx</value>
  </resheader>
  <resheader name="version">
    <value>2.0</value>
  </resheader>
  <resheader name="reader">
    <value>System.Resources.ResXResourceReader, System.Windows.Forms, Version=4.0.0.0, Culture=neutral, PublicKeyToken=b77a5c561934e089</value>
  </resheader>
  <resheader name="writer">
    <value>System.Resources.ResXResourceWriter, System.Windows.Forms, Version=4.0.0.0, Culture=neutral, PublicKeyToken=b77a5c561934e089</value>
  </resheader>
  <data name="IDS_NULL" xml:space="preserve">
    <value>&lt;null&gt;</value>
  </data>
  <data name="IDS_ThrowExpression" xml:space="preserve">
    <value>&lt;throw expression&gt;</value>
  </data>
  <data name="IDS_RELATEDERROR" xml:space="preserve">
    <value>(Location of symbol related to previous error)</value>
  </data>
  <data name="IDS_RELATEDWARNING" xml:space="preserve">
    <value>(Location of symbol related to previous warning)</value>
  </data>
  <data name="IDS_XMLIGNORED" xml:space="preserve">
    <value>&lt;!-- Badly formed XML comment ignored for member "{0}" --&gt;</value>
  </data>
  <data name="IDS_XMLIGNORED2" xml:space="preserve">
    <value> Badly formed XML file "{0}" cannot be included </value>
  </data>
  <data name="IDS_XMLFAILEDINCLUDE" xml:space="preserve">
    <value> Failed to insert some or all of included XML </value>
  </data>
  <data name="IDS_XMLBADINCLUDE" xml:space="preserve">
    <value> Include tag is invalid </value>
  </data>
  <data name="IDS_XMLNOINCLUDE" xml:space="preserve">
    <value> No matching elements were found for the following include tag </value>
  </data>
  <data name="IDS_XMLMISSINGINCLUDEFILE" xml:space="preserve">
    <value>Missing file attribute</value>
  </data>
  <data name="IDS_XMLMISSINGINCLUDEPATH" xml:space="preserve">
    <value>Missing path attribute</value>
  </data>
  <data name="IDS_GlobalNamespace" xml:space="preserve">
    <value>&lt;global namespace&gt;</value>
  </data>
  <data name="IDS_FeatureGenerics" xml:space="preserve">
    <value>generics</value>
  </data>
  <data name="IDS_FeatureAnonDelegates" xml:space="preserve">
    <value>anonymous methods</value>
  </data>
  <data name="IDS_FeatureModuleAttrLoc" xml:space="preserve">
    <value>module as an attribute target specifier</value>
  </data>
  <data name="IDS_FeatureGlobalNamespace" xml:space="preserve">
    <value>namespace alias qualifier</value>
  </data>
  <data name="IDS_FeatureFixedBuffer" xml:space="preserve">
    <value>fixed size buffers</value>
  </data>
  <data name="IDS_FeaturePragma" xml:space="preserve">
    <value>#pragma</value>
  </data>
  <data name="IDS_FeatureStaticClasses" xml:space="preserve">
    <value>static classes</value>
  </data>
  <data name="IDS_FeatureReadOnlyStructs" xml:space="preserve">
    <value>readonly structs</value>
  </data>
  <data name="IDS_FeaturePartialTypes" xml:space="preserve">
    <value>partial types</value>
  </data>
  <data name="IDS_FeatureAsync" xml:space="preserve">
    <value>async function</value>
  </data>
  <data name="IDS_FeatureSwitchOnBool" xml:space="preserve">
    <value>switch on boolean type</value>
  </data>
  <data name="IDS_MethodGroup" xml:space="preserve">
    <value>method group</value>
  </data>
  <data name="IDS_AnonMethod" xml:space="preserve">
    <value>anonymous method</value>
  </data>
  <data name="IDS_Lambda" xml:space="preserve">
    <value>lambda expression</value>
  </data>
  <data name="IDS_Collection" xml:space="preserve">
    <value>collection</value>
  </data>
  <data name="IDS_FeaturePropertyAccessorMods" xml:space="preserve">
    <value>access modifiers on properties</value>
  </data>
  <data name="IDS_FeatureExternAlias" xml:space="preserve">
    <value>extern alias</value>
  </data>
  <data name="IDS_FeatureIterators" xml:space="preserve">
    <value>iterators</value>
  </data>
  <data name="IDS_FeatureDefault" xml:space="preserve">
    <value>default operator</value>
  </data>
  <data name="IDS_FeatureDefaultLiteral" xml:space="preserve">
    <value>default literal</value>
  </data>
  <data name="IDS_FeaturePrivateProtected" xml:space="preserve">
    <value>private protected</value>
  </data>
  <data name="IDS_FeatureNullable" xml:space="preserve">
    <value>nullable types</value>
  </data>
  <data name="IDS_FeaturePatternMatching" xml:space="preserve">
    <value>pattern matching</value>
  </data>
  <data name="IDS_FeatureExpressionBodiedAccessor" xml:space="preserve">
    <value>expression body property accessor</value>
  </data>
  <data name="IDS_FeatureExpressionBodiedDeOrConstructor" xml:space="preserve">
    <value>expression body constructor and destructor</value>
  </data>
  <data name="IDS_FeatureThrowExpression" xml:space="preserve">
    <value>throw expression</value>
  </data>
  <data name="IDS_FeatureImplicitArray" xml:space="preserve">
    <value>implicitly typed array</value>
  </data>
  <data name="IDS_FeatureImplicitLocal" xml:space="preserve">
    <value>implicitly typed local variable</value>
  </data>
  <data name="IDS_FeatureAnonymousTypes" xml:space="preserve">
    <value>anonymous types</value>
  </data>
  <data name="IDS_FeatureAutoImplementedProperties" xml:space="preserve">
    <value>automatically implemented properties</value>
  </data>
  <data name="IDS_FeatureReadonlyAutoImplementedProperties" xml:space="preserve">
    <value>readonly automatically implemented properties</value>
  </data>
  <data name="IDS_FeatureObjectInitializer" xml:space="preserve">
    <value>object initializer</value>
  </data>
  <data name="IDS_FeatureCollectionInitializer" xml:space="preserve">
    <value>collection initializer</value>
  </data>
  <data name="IDS_FeatureQueryExpression" xml:space="preserve">
    <value>query expression</value>
  </data>
  <data name="IDS_FeatureExtensionMethod" xml:space="preserve">
    <value>extension method</value>
  </data>
  <data name="IDS_FeaturePartialMethod" xml:space="preserve">
    <value>partial method</value>
  </data>
  <data name="IDS_SK_METHOD" xml:space="preserve">
    <value>method</value>
  </data>
  <data name="IDS_SK_TYPE" xml:space="preserve">
    <value>type</value>
  </data>
  <data name="IDS_SK_NAMESPACE" xml:space="preserve">
    <value>namespace</value>
  </data>
  <data name="IDS_SK_FIELD" xml:space="preserve">
    <value>field</value>
  </data>
  <data name="IDS_SK_PROPERTY" xml:space="preserve">
    <value>property</value>
  </data>
  <data name="IDS_SK_UNKNOWN" xml:space="preserve">
    <value>element</value>
  </data>
  <data name="IDS_SK_VARIABLE" xml:space="preserve">
    <value>variable</value>
  </data>
  <data name="IDS_SK_LABEL" xml:space="preserve">
    <value>label</value>
  </data>
  <data name="IDS_SK_EVENT" xml:space="preserve">
    <value>event</value>
  </data>
  <data name="IDS_SK_TYVAR" xml:space="preserve">
    <value>type parameter</value>
  </data>
  <data name="IDS_SK_ALIAS" xml:space="preserve">
    <value>using alias</value>
  </data>
  <data name="IDS_SK_EXTERNALIAS" xml:space="preserve">
    <value>extern alias</value>
  </data>
  <data name="IDS_SK_CONSTRUCTOR" xml:space="preserve">
    <value>constructor</value>
  </data>
  <data name="IDS_FOREACHLOCAL" xml:space="preserve">
    <value>foreach iteration variable</value>
  </data>
  <data name="IDS_FIXEDLOCAL" xml:space="preserve">
    <value>fixed variable</value>
  </data>
  <data name="IDS_USINGLOCAL" xml:space="preserve">
    <value>using variable</value>
  </data>
  <data name="IDS_Contravariant" xml:space="preserve">
    <value>contravariant</value>
  </data>
  <data name="IDS_Contravariantly" xml:space="preserve">
    <value>contravariantly</value>
  </data>
  <data name="IDS_Covariant" xml:space="preserve">
    <value>covariant</value>
  </data>
  <data name="IDS_Covariantly" xml:space="preserve">
    <value>covariantly</value>
  </data>
  <data name="IDS_Invariantly" xml:space="preserve">
    <value>invariantly</value>
  </data>
  <data name="IDS_FeatureDynamic" xml:space="preserve">
    <value>dynamic</value>
  </data>
  <data name="IDS_FeatureNamedArgument" xml:space="preserve">
    <value>named argument</value>
  </data>
  <data name="IDS_FeatureOptionalParameter" xml:space="preserve">
    <value>optional parameter</value>
  </data>
  <data name="IDS_FeatureExceptionFilter" xml:space="preserve">
    <value>exception filter</value>
  </data>
  <data name="IDS_FeatureTypeVariance" xml:space="preserve">
    <value>type variance</value>
  </data>
  <data name="XML_InvalidToken" xml:space="preserve">
    <value>The character(s) '{0}' cannot be used at this location.</value>
  </data>
  <data name="XML_IncorrectComment" xml:space="preserve">
    <value>Incorrect syntax was used in a comment.</value>
  </data>
  <data name="XML_InvalidCharEntity" xml:space="preserve">
    <value>An invalid character was found inside an entity reference.</value>
  </data>
  <data name="XML_ExpectedEndOfTag" xml:space="preserve">
    <value>Expected '&gt;' or '/&gt;' to close tag '{0}'.</value>
  </data>
  <data name="XML_ExpectedIdentifier" xml:space="preserve">
    <value>An identifier was expected.</value>
  </data>
  <data name="XML_InvalidUnicodeChar" xml:space="preserve">
    <value>Invalid unicode character.</value>
  </data>
  <data name="XML_InvalidWhitespace" xml:space="preserve">
    <value>Whitespace is not allowed at this location.</value>
  </data>
  <data name="XML_LessThanInAttributeValue" xml:space="preserve">
    <value>The character '&lt;' cannot be used in an attribute value.</value>
  </data>
  <data name="XML_MissingEqualsAttribute" xml:space="preserve">
    <value>Missing equals sign between attribute and attribute value.</value>
  </data>
  <data name="XML_RefUndefinedEntity_1" xml:space="preserve">
    <value>Reference to undefined entity '{0}'.</value>
  </data>
  <data name="XML_StringLiteralNoStartQuote" xml:space="preserve">
    <value>A string literal was expected, but no opening quotation mark was found.</value>
  </data>
  <data name="XML_StringLiteralNoEndQuote" xml:space="preserve">
    <value>Missing closing quotation mark for string literal.</value>
  </data>
  <data name="XML_StringLiteralNonAsciiQuote" xml:space="preserve">
    <value>Non-ASCII quotations marks may not be used around string literals.</value>
  </data>
  <data name="XML_EndTagNotExpected" xml:space="preserve">
    <value>End tag was not expected at this location.</value>
  </data>
  <data name="XML_ElementTypeMatch" xml:space="preserve">
    <value>End tag '{0}' does not match the start tag '{1}'.</value>
  </data>
  <data name="XML_EndTagExpected" xml:space="preserve">
    <value>Expected an end tag for element '{0}'.</value>
  </data>
  <data name="XML_WhitespaceMissing" xml:space="preserve">
    <value>Required white space was missing.</value>
  </data>
  <data name="XML_ExpectedEndOfXml" xml:space="preserve">
    <value>Unexpected character at this location.</value>
  </data>
  <data name="XML_CDataEndTagNotAllowed" xml:space="preserve">
    <value>The literal string ']]&gt;' is not allowed in element content.</value>
  </data>
  <data name="XML_DuplicateAttribute" xml:space="preserve">
    <value>Duplicate '{0}' attribute</value>
  </data>
  <data name="ERR_NoMetadataFile" xml:space="preserve">
    <value>Metadata file '{0}' could not be found</value>
  </data>
  <data name="ERR_MetadataReferencesNotSupported" xml:space="preserve">
    <value>Metadata references are not supported.</value>
  </data>
  <data name="FTL_MetadataCantOpenFile" xml:space="preserve">
    <value>Metadata file '{0}' could not be opened -- {1}</value>
  </data>
  <data name="ERR_NoTypeDef" xml:space="preserve">
    <value>The type '{0}' is defined in an assembly that is not referenced. You must add a reference to assembly '{1}'.</value>
  </data>
  <data name="ERR_NoTypeDefFromModule" xml:space="preserve">
    <value>The type '{0}' is defined in a module that has not been added. You must add the module '{1}'.</value>
  </data>
  <data name="ERR_OutputWriteFailed" xml:space="preserve">
    <value>Could not write to output file '{0}' -- '{1}'</value>
  </data>
  <data name="ERR_MultipleEntryPoints" xml:space="preserve">
    <value>Program has more than one entry point defined. Compile with /main to specify the type that contains the entry point.</value>
  </data>
  <data name="ERR_BadBinaryOps" xml:space="preserve">
    <value>Operator '{0}' cannot be applied to operands of type '{1}' and '{2}'</value>
  </data>
  <data name="ERR_IntDivByZero" xml:space="preserve">
    <value>Division by constant zero</value>
  </data>
  <data name="ERR_BadIndexLHS" xml:space="preserve">
    <value>Cannot apply indexing with [] to an expression of type '{0}'</value>
  </data>
  <data name="ERR_BadIndexCount" xml:space="preserve">
    <value>Wrong number of indices inside []; expected {0}</value>
  </data>
  <data name="ERR_BadUnaryOp" xml:space="preserve">
    <value>Operator '{0}' cannot be applied to operand of type '{1}'</value>
  </data>
  <data name="ERR_BadOpOnNullOrDefault" xml:space="preserve">
    <value>Operator '{0}' cannot be applied to operand '{1}'</value>
  </data>
  <data name="ERR_ThisInStaticMeth" xml:space="preserve">
    <value>Keyword 'this' is not valid in a static property, static method, or static field initializer</value>
  </data>
  <data name="ERR_ThisInBadContext" xml:space="preserve">
    <value>Keyword 'this' is not available in the current context</value>
  </data>
  <data name="WRN_InvalidMainSig" xml:space="preserve">
    <value>'{0}' has the wrong signature to be an entry point</value>
  </data>
  <data name="WRN_InvalidMainSig_Title" xml:space="preserve">
    <value>Method has the wrong signature to be an entry point</value>
  </data>
  <data name="ERR_NoImplicitConv" xml:space="preserve">
    <value>Cannot implicitly convert type '{0}' to '{1}'</value>
  </data>
  <data name="ERR_NoExplicitConv" xml:space="preserve">
    <value>Cannot convert type '{0}' to '{1}'</value>
  </data>
  <data name="ERR_ConstOutOfRange" xml:space="preserve">
    <value>Constant value '{0}' cannot be converted to a '{1}'</value>
  </data>
  <data name="ERR_AmbigBinaryOps" xml:space="preserve">
    <value>Operator '{0}' is ambiguous on operands of type '{1}' and '{2}'</value>
  </data>
  <data name="ERR_AmbigBinaryOpsOnDefault" xml:space="preserve">
    <value>Operator '{0}' is ambiguous on operands 'default' and 'default'</value>
  </data>
  <data name="ERR_AmbigUnaryOp" xml:space="preserve">
    <value>Operator '{0}' is ambiguous on an operand of type '{1}'</value>
  </data>
  <data name="ERR_InAttrOnOutParam" xml:space="preserve">
    <value>An out parameter cannot have the In attribute</value>
  </data>
  <data name="ERR_ValueCantBeNull" xml:space="preserve">
    <value>Cannot convert null to '{0}' because it is a non-nullable value type</value>
  </data>
  <data name="ERR_NoExplicitBuiltinConv" xml:space="preserve">
    <value>Cannot convert type '{0}' to '{1}' via a reference conversion, boxing conversion, unboxing conversion, wrapping conversion, or null type conversion</value>
  </data>
  <data name="FTL_DebugEmitFailure" xml:space="preserve">
    <value>Unexpected error writing debug information -- '{0}'</value>
  </data>
  <data name="ERR_BadVisReturnType" xml:space="preserve">
    <value>Inconsistent accessibility: return type '{1}' is less accessible than method '{0}'</value>
  </data>
  <data name="ERR_BadVisParamType" xml:space="preserve">
    <value>Inconsistent accessibility: parameter type '{1}' is less accessible than method '{0}'</value>
  </data>
  <data name="ERR_BadVisFieldType" xml:space="preserve">
    <value>Inconsistent accessibility: field type '{1}' is less accessible than field '{0}'</value>
  </data>
  <data name="ERR_BadVisPropertyType" xml:space="preserve">
    <value>Inconsistent accessibility: property type '{1}' is less accessible than property '{0}'</value>
  </data>
  <data name="ERR_BadVisIndexerReturn" xml:space="preserve">
    <value>Inconsistent accessibility: indexer return type '{1}' is less accessible than indexer '{0}'</value>
  </data>
  <data name="ERR_BadVisIndexerParam" xml:space="preserve">
    <value>Inconsistent accessibility: parameter type '{1}' is less accessible than indexer '{0}'</value>
  </data>
  <data name="ERR_BadVisOpReturn" xml:space="preserve">
    <value>Inconsistent accessibility: return type '{1}' is less accessible than operator '{0}'</value>
  </data>
  <data name="ERR_BadVisOpParam" xml:space="preserve">
    <value>Inconsistent accessibility: parameter type '{1}' is less accessible than operator '{0}'</value>
  </data>
  <data name="ERR_BadVisDelegateReturn" xml:space="preserve">
    <value>Inconsistent accessibility: return type '{1}' is less accessible than delegate '{0}'</value>
  </data>
  <data name="ERR_BadVisDelegateParam" xml:space="preserve">
    <value>Inconsistent accessibility: parameter type '{1}' is less accessible than delegate '{0}'</value>
  </data>
  <data name="ERR_BadVisBaseClass" xml:space="preserve">
    <value>Inconsistent accessibility: base class '{1}' is less accessible than class '{0}'</value>
  </data>
  <data name="ERR_BadVisBaseInterface" xml:space="preserve">
    <value>Inconsistent accessibility: base interface '{1}' is less accessible than interface '{0}'</value>
  </data>
  <data name="ERR_EventNeedsBothAccessors" xml:space="preserve">
    <value>'{0}': event property must have both add and remove accessors</value>
  </data>
  <data name="ERR_EventNotDelegate" xml:space="preserve">
    <value>'{0}': event must be of a delegate type</value>
  </data>
  <data name="WRN_UnreferencedEvent" xml:space="preserve">
    <value>The event '{0}' is never used</value>
  </data>
  <data name="WRN_UnreferencedEvent_Title" xml:space="preserve">
    <value>Event is never used</value>
  </data>
  <data name="ERR_InterfaceEventInitializer" xml:space="preserve">
    <value>'{0}': event in interface cannot have initializer</value>
  </data>
  <data name="ERR_EventPropertyInInterface" xml:space="preserve">
    <value>An event in an interface cannot have add or remove accessors</value>
  </data>
  <data name="ERR_BadEventUsage" xml:space="preserve">
    <value>The event '{0}' can only appear on the left hand side of += or -= (except when used from within the type '{1}')</value>
  </data>
  <data name="ERR_ExplicitEventFieldImpl" xml:space="preserve">
    <value>An explicit interface implementation of an event must use event accessor syntax</value>
  </data>
  <data name="ERR_CantOverrideNonEvent" xml:space="preserve">
    <value>'{0}': cannot override; '{1}' is not an event</value>
  </data>
  <data name="ERR_AddRemoveMustHaveBody" xml:space="preserve">
    <value>An add or remove accessor must have a body</value>
  </data>
  <data name="ERR_AbstractEventInitializer" xml:space="preserve">
    <value>'{0}': abstract event cannot have initializer</value>
  </data>
  <data name="ERR_ReservedAssemblyName" xml:space="preserve">
    <value>The assembly name '{0}' is reserved and cannot be used as a reference in an interactive session</value>
  </data>
  <data name="ERR_ReservedEnumerator" xml:space="preserve">
    <value>The enumerator name '{0}' is reserved and cannot be used</value>
  </data>
  <data name="ERR_AsMustHaveReferenceType" xml:space="preserve">
    <value>The as operator must be used with a reference type or nullable type ('{0}' is a non-nullable value type)</value>
  </data>
  <data name="WRN_LowercaseEllSuffix" xml:space="preserve">
    <value>The 'l' suffix is easily confused with the digit '1' -- use 'L' for clarity</value>
  </data>
  <data name="WRN_LowercaseEllSuffix_Title" xml:space="preserve">
    <value>The 'l' suffix is easily confused with the digit '1'</value>
  </data>
  <data name="ERR_BadEventUsageNoField" xml:space="preserve">
    <value>The event '{0}' can only appear on the left hand side of += or -=</value>
  </data>
  <data name="ERR_ConstraintOnlyAllowedOnGenericDecl" xml:space="preserve">
    <value>Constraints are not allowed on non-generic declarations</value>
  </data>
  <data name="ERR_TypeParamMustBeIdentifier" xml:space="preserve">
    <value>Type parameter declaration must be an identifier not a type</value>
  </data>
  <data name="ERR_MemberReserved" xml:space="preserve">
    <value>Type '{1}' already reserves a member called '{0}' with the same parameter types</value>
  </data>
  <data name="ERR_DuplicateParamName" xml:space="preserve">
    <value>The parameter name '{0}' is a duplicate</value>
  </data>
  <data name="ERR_DuplicateNameInNS" xml:space="preserve">
    <value>The namespace '{1}' already contains a definition for '{0}'</value>
  </data>
  <data name="ERR_DuplicateNameInClass" xml:space="preserve">
    <value>The type '{0}' already contains a definition for '{1}'</value>
  </data>
  <data name="ERR_NameNotInContext" xml:space="preserve">
    <value>The name '{0}' does not exist in the current context</value>
  </data>
  <data name="ERR_NameNotInContextPossibleMissingReference" xml:space="preserve">
    <value>The name '{0}' does not exist in the current context (are you missing a reference to assembly '{1}'?)</value>
  </data>
  <data name="ERR_AmbigContext" xml:space="preserve">
    <value>'{0}' is an ambiguous reference between '{1}' and '{2}'</value>
  </data>
  <data name="WRN_DuplicateUsing" xml:space="preserve">
    <value>The using directive for '{0}' appeared previously in this namespace</value>
  </data>
  <data name="WRN_DuplicateUsing_Title" xml:space="preserve">
    <value>Using directive appeared previously in this namespace</value>
  </data>
  <data name="ERR_BadMemberFlag" xml:space="preserve">
    <value>The modifier '{0}' is not valid for this item</value>
  </data>
  <data name="ERR_BadMemberProtection" xml:space="preserve">
    <value>More than one protection modifier</value>
  </data>
  <data name="WRN_NewRequired" xml:space="preserve">
    <value>'{0}' hides inherited member '{1}'. Use the new keyword if hiding was intended.</value>
  </data>
  <data name="WRN_NewRequired_Title" xml:space="preserve">
    <value>Member hides inherited member; missing new keyword</value>
  </data>
  <data name="WRN_NewRequired_Description" xml:space="preserve">
    <value>A variable was declared with the same name as a variable in a base class. However, the new keyword was not used. This warning informs you that you should use new; the variable is declared as if new had been used in the declaration.</value>
  </data>
  <data name="WRN_NewNotRequired" xml:space="preserve">
    <value>The member '{0}' does not hide an accessible member. The new keyword is not required.</value>
  </data>
  <data name="WRN_NewNotRequired_Title" xml:space="preserve">
    <value>Member does not hide an inherited member; new keyword is not required</value>
  </data>
  <data name="ERR_CircConstValue" xml:space="preserve">
    <value>The evaluation of the constant value for '{0}' involves a circular definition</value>
  </data>
  <data name="ERR_MemberAlreadyExists" xml:space="preserve">
    <value>Type '{1}' already defines a member called '{0}' with the same parameter types</value>
  </data>
  <data name="ERR_StaticNotVirtual" xml:space="preserve">
    <value>A static member '{0}' cannot be marked as override, virtual, or abstract</value>
  </data>
  <data name="ERR_OverrideNotNew" xml:space="preserve">
    <value>A member '{0}' marked as override cannot be marked as new or virtual</value>
  </data>
  <data name="WRN_NewOrOverrideExpected" xml:space="preserve">
    <value>'{0}' hides inherited member '{1}'. To make the current member override that implementation, add the override keyword. Otherwise add the new keyword.</value>
  </data>
  <data name="WRN_NewOrOverrideExpected_Title" xml:space="preserve">
    <value>Member hides inherited member; missing override keyword</value>
  </data>
  <data name="ERR_OverrideNotExpected" xml:space="preserve">
    <value>'{0}': no suitable method found to override</value>
  </data>
  <data name="ERR_NamespaceUnexpected" xml:space="preserve">
    <value>A namespace cannot directly contain members such as fields or methods</value>
  </data>
  <data name="ERR_NoSuchMember" xml:space="preserve">
    <value>'{0}' does not contain a definition for '{1}'</value>
  </data>
  <data name="ERR_BadSKknown" xml:space="preserve">
    <value>'{0}' is a {1} but is used like a {2}</value>
  </data>
  <data name="ERR_BadSKunknown" xml:space="preserve">
    <value>'{0}' is a {1}, which is not valid in the given context</value>
  </data>
  <data name="ERR_ObjectRequired" xml:space="preserve">
    <value>An object reference is required for the non-static field, method, or property '{0}'</value>
  </data>
  <data name="ERR_AmbigCall" xml:space="preserve">
    <value>The call is ambiguous between the following methods or properties: '{0}' and '{1}'</value>
  </data>
  <data name="ERR_BadAccess" xml:space="preserve">
    <value>'{0}' is inaccessible due to its protection level</value>
  </data>
  <data name="ERR_MethDelegateMismatch" xml:space="preserve">
    <value>No overload for '{0}' matches delegate '{1}'</value>
  </data>
  <data name="ERR_RetObjectRequired" xml:space="preserve">
    <value>An object of a type convertible to '{0}' is required</value>
  </data>
  <data name="ERR_RetNoObjectRequired" xml:space="preserve">
    <value>Since '{0}' returns void, a return keyword must not be followed by an object expression</value>
  </data>
  <data name="ERR_LocalDuplicate" xml:space="preserve">
    <value>A local variable or function named '{0}' is already defined in this scope</value>
  </data>
  <data name="ERR_AssgLvalueExpected" xml:space="preserve">
    <value>The left-hand side of an assignment must be a variable, property or indexer</value>
  </data>
  <data name="ERR_StaticConstParam" xml:space="preserve">
    <value>'{0}': a static constructor must be parameterless</value>
  </data>
  <data name="ERR_NotConstantExpression" xml:space="preserve">
    <value>The expression being assigned to '{0}' must be constant</value>
  </data>
  <data name="ERR_NotNullConstRefField" xml:space="preserve">
    <value>'{0}' is of type '{1}'. A const field of a reference type other than string can only be initialized with null.</value>
  </data>
  <data name="ERR_LocalIllegallyOverrides" xml:space="preserve">
    <value>A local or parameter named '{0}' cannot be declared in this scope because that name is used in an enclosing local scope to define a local or parameter</value>
  </data>
  <data name="ERR_BadUsingNamespace" xml:space="preserve">
    <value>A 'using namespace' directive can only be applied to namespaces; '{0}' is a type not a namespace. Consider a 'using static' directive instead</value>
  </data>
  <data name="ERR_BadUsingType" xml:space="preserve">
    <value>A 'using static' directive can only be applied to types; '{0}' is a namespace not a type. Consider a 'using namespace' directive instead</value>
  </data>
  <data name="ERR_NoAliasHere" xml:space="preserve">
    <value>A 'using static' directive cannot be used to declare an alias</value>
  </data>
  <data name="ERR_NoBreakOrCont" xml:space="preserve">
    <value>No enclosing loop out of which to break or continue</value>
  </data>
  <data name="ERR_DuplicateLabel" xml:space="preserve">
    <value>The label '{0}' is a duplicate</value>
  </data>
  <data name="ERR_NoConstructors" xml:space="preserve">
    <value>The type '{0}' has no constructors defined</value>
  </data>
  <data name="ERR_NoNewAbstract" xml:space="preserve">
    <value>Cannot create an instance of the abstract class or interface '{0}'</value>
  </data>
  <data name="ERR_ConstValueRequired" xml:space="preserve">
    <value>A const field requires a value to be provided</value>
  </data>
  <data name="ERR_CircularBase" xml:space="preserve">
    <value>Circular base class dependency involving '{0}' and '{1}'</value>
  </data>
  <data name="ERR_BadDelegateConstructor" xml:space="preserve">
    <value>The delegate '{0}' does not have a valid constructor</value>
  </data>
  <data name="ERR_MethodNameExpected" xml:space="preserve">
    <value>Method name expected</value>
  </data>
  <data name="ERR_ConstantExpected" xml:space="preserve">
    <value>A constant value is expected</value>
  </data>
  <data name="ERR_V6SwitchGoverningTypeValueExpected" xml:space="preserve">
    <value>A switch expression or case label must be a bool, char, string, integral, enum, or corresponding nullable type in C# 6 and earlier.</value>
  </data>
  <data name="ERR_IntegralTypeValueExpected" xml:space="preserve">
    <value>A value of an integral type expected</value>
  </data>
  <data name="ERR_DuplicateCaseLabel" xml:space="preserve">
    <value>The switch statement contains multiple cases with the label value '{0}'</value>
  </data>
  <data name="ERR_InvalidGotoCase" xml:space="preserve">
    <value>A goto case is only valid inside a switch statement</value>
  </data>
  <data name="ERR_PropertyLacksGet" xml:space="preserve">
    <value>The property or indexer '{0}' cannot be used in this context because it lacks the get accessor</value>
  </data>
  <data name="ERR_BadExceptionType" xml:space="preserve">
    <value>The type caught or thrown must be derived from System.Exception</value>
  </data>
  <data name="ERR_BadEmptyThrow" xml:space="preserve">
    <value>A throw statement with no arguments is not allowed outside of a catch clause</value>
  </data>
  <data name="ERR_BadFinallyLeave" xml:space="preserve">
    <value>Control cannot leave the body of a finally clause</value>
  </data>
  <data name="ERR_LabelShadow" xml:space="preserve">
    <value>The label '{0}' shadows another label by the same name in a contained scope</value>
  </data>
  <data name="ERR_LabelNotFound" xml:space="preserve">
    <value>No such label '{0}' within the scope of the goto statement</value>
  </data>
  <data name="ERR_UnreachableCatch" xml:space="preserve">
    <value>A previous catch clause already catches all exceptions of this or of a super type ('{0}')</value>
  </data>
  <data name="WRN_FilterIsConstantTrue" xml:space="preserve">
    <value>Filter expression is a constant 'true', consider removing the filter</value>
  </data>
  <data name="WRN_FilterIsConstantTrue_Title" xml:space="preserve">
    <value>Filter expression is a constant 'true'</value>
  </data>
  <data name="ERR_ReturnExpected" xml:space="preserve">
    <value>'{0}': not all code paths return a value</value>
  </data>
  <data name="WRN_UnreachableCode" xml:space="preserve">
    <value>Unreachable code detected</value>
  </data>
  <data name="WRN_UnreachableCode_Title" xml:space="preserve">
    <value>Unreachable code detected</value>
  </data>
  <data name="ERR_SwitchFallThrough" xml:space="preserve">
    <value>Control cannot fall through from one case label ('{0}') to another</value>
  </data>
  <data name="WRN_UnreferencedLabel" xml:space="preserve">
    <value>This label has not been referenced</value>
  </data>
  <data name="WRN_UnreferencedLabel_Title" xml:space="preserve">
    <value>This label has not been referenced</value>
  </data>
  <data name="ERR_UseDefViolation" xml:space="preserve">
    <value>Use of unassigned local variable '{0}'</value>
  </data>
  <data name="WRN_UnreferencedVar" xml:space="preserve">
    <value>The variable '{0}' is declared but never used</value>
  </data>
  <data name="WRN_UnreferencedVar_Title" xml:space="preserve">
    <value>Variable is declared but never used</value>
  </data>
  <data name="WRN_UnreferencedField" xml:space="preserve">
    <value>The field '{0}' is never used</value>
  </data>
  <data name="WRN_UnreferencedField_Title" xml:space="preserve">
    <value>Field is never used</value>
  </data>
  <data name="ERR_UseDefViolationField" xml:space="preserve">
    <value>Use of possibly unassigned field '{0}'</value>
  </data>
  <data name="ERR_UseDefViolationProperty" xml:space="preserve">
    <value>Use of possibly unassigned auto-implemented property '{0}'</value>
  </data>
  <data name="ERR_UnassignedThis" xml:space="preserve">
    <value>Field '{0}' must be fully assigned before control is returned to the caller</value>
  </data>
  <data name="ERR_AmbigQM" xml:space="preserve">
    <value>Type of conditional expression cannot be determined because '{0}' and '{1}' implicitly convert to one another</value>
  </data>
  <data name="ERR_InvalidQM" xml:space="preserve">
    <value>Type of conditional expression cannot be determined because there is no implicit conversion between '{0}' and '{1}'</value>
  </data>
  <data name="ERR_NoBaseClass" xml:space="preserve">
    <value>A base class is required for a 'base' reference</value>
  </data>
  <data name="ERR_BaseIllegal" xml:space="preserve">
    <value>Use of keyword 'base' is not valid in this context</value>
  </data>
  <data name="ERR_ObjectProhibited" xml:space="preserve">
    <value>Member '{0}' cannot be accessed with an instance reference; qualify it with a type name instead</value>
  </data>
  <data name="ERR_ParamUnassigned" xml:space="preserve">
    <value>The out parameter '{0}' must be assigned to before control leaves the current method</value>
  </data>
  <data name="ERR_InvalidArray" xml:space="preserve">
    <value>Invalid rank specifier: expected ',' or ']'</value>
  </data>
  <data name="ERR_ExternHasBody" xml:space="preserve">
    <value>'{0}' cannot be extern and declare a body</value>
  </data>
  <data name="ERR_ExternHasConstructorInitializer" xml:space="preserve">
    <value>'{0}' cannot be extern and have a constructor initializer</value>
  </data>
  <data name="ERR_AbstractAndExtern" xml:space="preserve">
    <value>'{0}' cannot be both extern and abstract</value>
  </data>
  <data name="ERR_BadAttributeParamType" xml:space="preserve">
    <value>Attribute constructor parameter '{0}' has type '{1}', which is not a valid attribute parameter type</value>
  </data>
  <data name="ERR_BadAttributeArgument" xml:space="preserve">
    <value>An attribute argument must be a constant expression, typeof expression or array creation expression of an attribute parameter type</value>
  </data>
  <data name="ERR_BadAttributeParamDefaultArgument" xml:space="preserve">
    <value>Attribute constructor parameter '{0}' is optional, but no default parameter value was specified.</value>
  </data>
  <data name="WRN_IsAlwaysTrue" xml:space="preserve">
    <value>The given expression is always of the provided ('{0}') type</value>
  </data>
  <data name="WRN_IsAlwaysTrue_Title" xml:space="preserve">
    <value>'is' expression's given expression is always of the provided type</value>
  </data>
  <data name="WRN_IsAlwaysFalse" xml:space="preserve">
    <value>The given expression is never of the provided ('{0}') type</value>
  </data>
  <data name="WRN_IsAlwaysFalse_Title" xml:space="preserve">
    <value>'is' expression's given expression is never of the provided type</value>
  </data>
  <data name="ERR_LockNeedsReference" xml:space="preserve">
    <value>'{0}' is not a reference type as required by the lock statement</value>
  </data>
  <data name="ERR_NullNotValid" xml:space="preserve">
    <value>Use of null is not valid in this context</value>
  </data>
  <data name="ERR_DefaultLiteralNotValid" xml:space="preserve">
    <value>Use of default literal is not valid in this context</value>
  </data>
  <data name="ERR_UseDefViolationThis" xml:space="preserve">
    <value>The 'this' object cannot be used before all of its fields are assigned to</value>
  </data>
  <data name="ERR_ArgsInvalid" xml:space="preserve">
    <value>The __arglist construct is valid only within a variable argument method</value>
  </data>
  <data name="ERR_PtrExpected" xml:space="preserve">
    <value>The * or -&gt; operator must be applied to a pointer</value>
  </data>
  <data name="ERR_PtrIndexSingle" xml:space="preserve">
    <value>A pointer must be indexed by only one value</value>
  </data>
  <data name="WRN_ByRefNonAgileField" xml:space="preserve">
    <value>Using '{0}' as a ref or out value or taking its address may cause a runtime exception because it is a field of a marshal-by-reference class</value>
  </data>
  <data name="WRN_ByRefNonAgileField_Title" xml:space="preserve">
    <value>Using a field of a marshal-by-reference class as a ref or out value or taking its address may cause a runtime exception</value>
  </data>
  <data name="ERR_AssgReadonlyStatic" xml:space="preserve">
    <value>A static readonly field cannot be assigned to (except in a static constructor or a variable initializer)</value>
  </data>
  <data name="ERR_RefReadonlyStatic" xml:space="preserve">
    <value>A static readonly field cannot be used as a ref or out value (except in a static constructor)</value>
  </data>
  <data name="ERR_AssgReadonlyProp" xml:space="preserve">
    <value>Property or indexer '{0}' cannot be assigned to -- it is read only</value>
  </data>
  <data name="ERR_IllegalStatement" xml:space="preserve">
    <value>Only assignment, call, increment, decrement, and new object expressions can be used as a statement</value>
  </data>
  <data name="ERR_BadGetEnumerator" xml:space="preserve">
    <value>foreach requires that the return type '{0}' of '{1}' must have a suitable public MoveNext method and public Current property</value>
  </data>
  <data name="ERR_TooManyLocals" xml:space="preserve">
    <value>Only 65534 locals, including those generated by the compiler, are allowed</value>
  </data>
  <data name="ERR_AbstractBaseCall" xml:space="preserve">
    <value>Cannot call an abstract base member: '{0}'</value>
  </data>
  <data name="ERR_RefProperty" xml:space="preserve">
    <value>A property or indexer may not be passed as an out or ref parameter</value>
  </data>
  <data name="ERR_ManagedAddr" xml:space="preserve">
    <value>Cannot take the address of, get the size of, or declare a pointer to a managed type ('{0}')</value>
  </data>
  <data name="ERR_BadFixedInitType" xml:space="preserve">
    <value>The type of a local declared in a fixed statement must be a pointer type</value>
  </data>
  <data name="ERR_FixedMustInit" xml:space="preserve">
    <value>You must provide an initializer in a fixed or using statement declaration</value>
  </data>
  <data name="ERR_InvalidAddrOp" xml:space="preserve">
    <value>Cannot take the address of the given expression</value>
  </data>
  <data name="ERR_FixedNeeded" xml:space="preserve">
    <value>You can only take the address of an unfixed expression inside of a fixed statement initializer</value>
  </data>
  <data name="ERR_FixedNotNeeded" xml:space="preserve">
    <value>You cannot use the fixed statement to take the address of an already fixed expression</value>
  </data>
  <data name="ERR_UnsafeNeeded" xml:space="preserve">
    <value>Pointers and fixed size buffers may only be used in an unsafe context</value>
  </data>
  <data name="ERR_OpTFRetType" xml:space="preserve">
    <value>The return type of operator True or False must be bool</value>
  </data>
  <data name="ERR_OperatorNeedsMatch" xml:space="preserve">
    <value>The operator '{0}' requires a matching operator '{1}' to also be defined</value>
  </data>
  <data name="ERR_BadBoolOp" xml:space="preserve">
    <value>In order to be applicable as a short circuit operator a user-defined logical operator ('{0}') must have the same return type and parameter types</value>
  </data>
  <data name="ERR_MustHaveOpTF" xml:space="preserve">
    <value>In order for '{0}' to be applicable as a short circuit operator, its declaring type '{1}' must define operator true and operator false</value>
  </data>
  <data name="WRN_UnreferencedVarAssg" xml:space="preserve">
    <value>The variable '{0}' is assigned but its value is never used</value>
  </data>
  <data name="WRN_UnreferencedVarAssg_Title" xml:space="preserve">
    <value>Variable is assigned but its value is never used</value>
  </data>
  <data name="ERR_CheckedOverflow" xml:space="preserve">
    <value>The operation overflows at compile time in checked mode</value>
  </data>
  <data name="ERR_ConstOutOfRangeChecked" xml:space="preserve">
    <value>Constant value '{0}' cannot be converted to a '{1}' (use 'unchecked' syntax to override)</value>
  </data>
  <data name="ERR_BadVarargs" xml:space="preserve">
    <value>A method with vararg cannot be generic, be in a generic type, or have a params parameter</value>
  </data>
  <data name="ERR_ParamsMustBeArray" xml:space="preserve">
    <value>The params parameter must be a single dimensional array</value>
  </data>
  <data name="ERR_IllegalArglist" xml:space="preserve">
    <value>An __arglist expression may only appear inside of a call or new expression</value>
  </data>
  <data name="ERR_IllegalUnsafe" xml:space="preserve">
    <value>Unsafe code may only appear if compiling with /unsafe</value>
  </data>
  <data name="ERR_AmbigMember" xml:space="preserve">
    <value>Ambiguity between '{0}' and '{1}'</value>
  </data>
  <data name="ERR_BadForeachDecl" xml:space="preserve">
    <value>Type and identifier are both required in a foreach statement</value>
  </data>
  <data name="ERR_ParamsLast" xml:space="preserve">
    <value>A params parameter must be the last parameter in a formal parameter list</value>
  </data>
  <data name="ERR_SizeofUnsafe" xml:space="preserve">
    <value>'{0}' does not have a predefined size, therefore sizeof can only be used in an unsafe context (consider using System.Runtime.InteropServices.Marshal.SizeOf)</value>
  </data>
  <data name="ERR_DottedTypeNameNotFoundInNS" xml:space="preserve">
    <value>The type or namespace name '{0}' does not exist in the namespace '{1}' (are you missing an assembly reference?)</value>
  </data>
  <data name="ERR_FieldInitRefNonstatic" xml:space="preserve">
    <value>A field initializer cannot reference the non-static field, method, or property '{0}'</value>
  </data>
  <data name="ERR_SealedNonOverride" xml:space="preserve">
    <value>'{0}' cannot be sealed because it is not an override</value>
  </data>
  <data name="ERR_CantOverrideSealed" xml:space="preserve">
    <value>'{0}': cannot override inherited member '{1}' because it is sealed</value>
  </data>
  <data name="ERR_VoidError" xml:space="preserve">
    <value>The operation in question is undefined on void pointers</value>
  </data>
  <data name="ERR_ConditionalOnOverride" xml:space="preserve">
    <value>The Conditional attribute is not valid on '{0}' because it is an override method</value>
  </data>
  <data name="ERR_PointerInAsOrIs" xml:space="preserve">
    <value>Neither 'is' nor 'as' is valid on pointer types</value>
  </data>
  <data name="ERR_CallingFinalizeDeprecated" xml:space="preserve">
    <value>Destructors and object.Finalize cannot be called directly. Consider calling IDisposable.Dispose if available.</value>
  </data>
  <data name="ERR_SingleTypeNameNotFound" xml:space="preserve">
    <value>The type or namespace name '{0}' could not be found (are you missing a using directive or an assembly reference?)</value>
  </data>
  <data name="ERR_NegativeStackAllocSize" xml:space="preserve">
    <value>Cannot use a negative size with stackalloc</value>
  </data>
  <data name="ERR_NegativeArraySize" xml:space="preserve">
    <value>Cannot create an array with a negative size</value>
  </data>
  <data name="ERR_OverrideFinalizeDeprecated" xml:space="preserve">
    <value>Do not override object.Finalize. Instead, provide a destructor.</value>
  </data>
  <data name="ERR_CallingBaseFinalizeDeprecated" xml:space="preserve">
    <value>Do not directly call your base class Finalize method. It is called automatically from your destructor.</value>
  </data>
  <data name="WRN_NegativeArrayIndex" xml:space="preserve">
    <value>Indexing an array with a negative index (array indices always start at zero)</value>
  </data>
  <data name="WRN_NegativeArrayIndex_Title" xml:space="preserve">
    <value>Indexing an array with a negative index</value>
  </data>
  <data name="WRN_BadRefCompareLeft" xml:space="preserve">
    <value>Possible unintended reference comparison; to get a value comparison, cast the left hand side to type '{0}'</value>
  </data>
  <data name="WRN_BadRefCompareLeft_Title" xml:space="preserve">
    <value>Possible unintended reference comparison; left hand side needs cast</value>
  </data>
  <data name="WRN_BadRefCompareRight" xml:space="preserve">
    <value>Possible unintended reference comparison; to get a value comparison, cast the right hand side to type '{0}'</value>
  </data>
  <data name="WRN_BadRefCompareRight_Title" xml:space="preserve">
    <value>Possible unintended reference comparison; right hand side needs cast</value>
  </data>
  <data name="ERR_BadCastInFixed" xml:space="preserve">
    <value>The right hand side of a fixed statement assignment may not be a cast expression</value>
  </data>
  <data name="ERR_StackallocInCatchFinally" xml:space="preserve">
    <value>stackalloc may not be used in a catch or finally block</value>
  </data>
  <data name="ERR_VarargsLast" xml:space="preserve">
    <value>An __arglist parameter must be the last parameter in a formal parameter list</value>
  </data>
  <data name="ERR_MissingPartial" xml:space="preserve">
    <value>Missing partial modifier on declaration of type '{0}'; another partial declaration of this type exists</value>
  </data>
  <data name="ERR_PartialTypeKindConflict" xml:space="preserve">
    <value>Partial declarations of '{0}' must be all classes, all structs, or all interfaces</value>
  </data>
  <data name="ERR_PartialModifierConflict" xml:space="preserve">
    <value>Partial declarations of '{0}' have conflicting accessibility modifiers</value>
  </data>
  <data name="ERR_PartialMultipleBases" xml:space="preserve">
    <value>Partial declarations of '{0}' must not specify different base classes</value>
  </data>
  <data name="ERR_PartialWrongTypeParams" xml:space="preserve">
    <value>Partial declarations of '{0}' must have the same type parameter names in the same order</value>
  </data>
  <data name="ERR_PartialWrongConstraints" xml:space="preserve">
    <value>Partial declarations of '{0}' have inconsistent constraints for type parameter '{1}'</value>
  </data>
  <data name="ERR_NoImplicitConvCast" xml:space="preserve">
    <value>Cannot implicitly convert type '{0}' to '{1}'. An explicit conversion exists (are you missing a cast?)</value>
  </data>
  <data name="ERR_PartialMisplaced" xml:space="preserve">
    <value>The 'partial' modifier can only appear immediately before 'class', 'struct', 'interface', or 'void'</value>
  </data>
  <data name="ERR_ImportedCircularBase" xml:space="preserve">
    <value>Imported type '{0}' is invalid. It contains a circular base class dependency.</value>
  </data>
  <data name="ERR_UseDefViolationOut" xml:space="preserve">
    <value>Use of unassigned out parameter '{0}'</value>
  </data>
  <data name="ERR_ArraySizeInDeclaration" xml:space="preserve">
    <value>Array size cannot be specified in a variable declaration (try initializing with a 'new' expression)</value>
  </data>
  <data name="ERR_InaccessibleGetter" xml:space="preserve">
    <value>The property or indexer '{0}' cannot be used in this context because the get accessor is inaccessible</value>
  </data>
  <data name="ERR_InaccessibleSetter" xml:space="preserve">
    <value>The property or indexer '{0}' cannot be used in this context because the set accessor is inaccessible</value>
  </data>
  <data name="ERR_InvalidPropertyAccessMod" xml:space="preserve">
    <value>The accessibility modifier of the '{0}' accessor must be more restrictive than the property or indexer '{1}'</value>
  </data>
  <data name="ERR_DuplicatePropertyAccessMods" xml:space="preserve">
    <value>Cannot specify accessibility modifiers for both accessors of the property or indexer '{0}'</value>
  </data>
  <data name="ERR_PropertyAccessModInInterface" xml:space="preserve">
    <value>'{0}': accessibility modifiers may not be used on accessors in an interface</value>
  </data>
  <data name="ERR_AccessModMissingAccessor" xml:space="preserve">
    <value>'{0}': accessibility modifiers on accessors may only be used if the property or indexer has both a get and a set accessor</value>
  </data>
  <data name="ERR_UnimplementedInterfaceAccessor" xml:space="preserve">
    <value>'{0}' does not implement interface member '{1}'. '{2}' is not public.</value>
  </data>
  <data name="WRN_PatternIsAmbiguous" xml:space="preserve">
    <value>'{0}' does not implement the '{1}' pattern. '{2}' is ambiguous with '{3}'.</value>
  </data>
  <data name="WRN_PatternIsAmbiguous_Title" xml:space="preserve">
    <value>Type does not implement the collection pattern; members are ambiguous</value>
  </data>
  <data name="WRN_PatternStaticOrInaccessible" xml:space="preserve">
    <value>'{0}' does not implement the '{1}' pattern. '{2}' is either static or not public.</value>
  </data>
  <data name="WRN_PatternStaticOrInaccessible_Title" xml:space="preserve">
    <value>Type does not implement the collection pattern; member is either static or not public</value>
  </data>
  <data name="WRN_PatternBadSignature" xml:space="preserve">
    <value>'{0}' does not implement the '{1}' pattern. '{2}' has the wrong signature.</value>
  </data>
  <data name="WRN_PatternBadSignature_Title" xml:space="preserve">
    <value>Type does not implement the collection pattern; member has the wrong signature</value>
  </data>
  <data name="ERR_FriendRefNotEqualToThis" xml:space="preserve">
    <value>Friend access was granted by '{0}', but the public key of the output assembly does not match that specified by the attribute in the granting assembly.</value>
  </data>
  <data name="ERR_FriendRefSigningMismatch" xml:space="preserve">
    <value>Friend access was granted by '{0}', but the strong name signing state of the output assembly does not match that of the granting assembly.</value>
  </data>
  <data name="WRN_SequentialOnPartialClass" xml:space="preserve">
    <value>There is no defined ordering between fields in multiple declarations of partial struct '{0}'. To specify an ordering, all instance fields must be in the same declaration.</value>
  </data>
  <data name="WRN_SequentialOnPartialClass_Title" xml:space="preserve">
    <value>There is no defined ordering between fields in multiple declarations of partial struct</value>
  </data>
  <data name="ERR_BadConstType" xml:space="preserve">
    <value>The type '{0}' cannot be declared const</value>
  </data>
  <data name="ERR_NoNewTyvar" xml:space="preserve">
    <value>Cannot create an instance of the variable type '{0}' because it does not have the new() constraint</value>
  </data>
  <data name="ERR_BadArity" xml:space="preserve">
    <value>Using the generic {1} '{0}' requires {2} type arguments</value>
  </data>
  <data name="ERR_BadTypeArgument" xml:space="preserve">
    <value>The type '{0}' may not be used as a type argument</value>
  </data>
  <data name="ERR_TypeArgsNotAllowed" xml:space="preserve">
    <value>The {1} '{0}' cannot be used with type arguments</value>
  </data>
  <data name="ERR_HasNoTypeVars" xml:space="preserve">
    <value>The non-generic {1} '{0}' cannot be used with type arguments</value>
  </data>
  <data name="ERR_NewConstraintNotSatisfied" xml:space="preserve">
    <value>'{2}' must be a non-abstract type with a public parameterless constructor in order to use it as parameter '{1}' in the generic type or method '{0}'</value>
  </data>
  <data name="ERR_GenericConstraintNotSatisfiedRefType" xml:space="preserve">
    <value>The type '{3}' cannot be used as type parameter '{2}' in the generic type or method '{0}'. There is no implicit reference conversion from '{3}' to '{1}'.</value>
  </data>
  <data name="ERR_GenericConstraintNotSatisfiedNullableEnum" xml:space="preserve">
    <value>The type '{3}' cannot be used as type parameter '{2}' in the generic type or method '{0}'. The nullable type '{3}' does not satisfy the constraint of '{1}'.</value>
  </data>
  <data name="ERR_GenericConstraintNotSatisfiedNullableInterface" xml:space="preserve">
    <value>The type '{3}' cannot be used as type parameter '{2}' in the generic type or method '{0}'. The nullable type '{3}' does not satisfy the constraint of '{1}'. Nullable types can not satisfy any interface constraints.</value>
  </data>
  <data name="ERR_GenericConstraintNotSatisfiedTyVar" xml:space="preserve">
    <value>The type '{3}' cannot be used as type parameter '{2}' in the generic type or method '{0}'. There is no boxing conversion or type parameter conversion from '{3}' to '{1}'.</value>
  </data>
  <data name="ERR_GenericConstraintNotSatisfiedValType" xml:space="preserve">
    <value>The type '{3}' cannot be used as type parameter '{2}' in the generic type or method '{0}'. There is no boxing conversion from '{3}' to '{1}'.</value>
  </data>
  <data name="ERR_DuplicateGeneratedName" xml:space="preserve">
    <value>The parameter name '{0}' conflicts with an automatically-generated parameter name</value>
  </data>
  <data name="ERR_GlobalSingleTypeNameNotFound" xml:space="preserve">
    <value>The type or namespace name '{0}' could not be found in the global namespace (are you missing an assembly reference?)</value>
  </data>
  <data name="ERR_NewBoundMustBeLast" xml:space="preserve">
    <value>The new() constraint must be the last constraint specified</value>
  </data>
  <data name="WRN_MainCantBeGeneric" xml:space="preserve">
    <value>'{0}': an entry point cannot be generic or in a generic type</value>
  </data>
  <data name="WRN_MainCantBeGeneric_Title" xml:space="preserve">
    <value>An entry point cannot be generic or in a generic type</value>
  </data>
  <data name="ERR_TypeVarCantBeNull" xml:space="preserve">
    <value>Cannot convert null to type parameter '{0}' because it could be a non-nullable value type. Consider using 'default({0})' instead.</value>
  </data>
  <data name="ERR_AttributeCantBeGeneric" xml:space="preserve">
    <value>Cannot apply attribute class '{0}' because it is generic</value>
  </data>
  <data name="ERR_DuplicateBound" xml:space="preserve">
    <value>Duplicate constraint '{0}' for type parameter '{1}'</value>
  </data>
  <data name="ERR_ClassBoundNotFirst" xml:space="preserve">
    <value>The class type constraint '{0}' must come before any other constraints</value>
  </data>
  <data name="ERR_BadRetType" xml:space="preserve">
    <value>'{1} {0}' has the wrong return type</value>
  </data>
  <data name="ERR_DelegateRefMismatch" xml:space="preserve">
    <value>Ref mismatch between '{0}' and delegate '{1}'</value>
  </data>
  <data name="ERR_DuplicateConstraintClause" xml:space="preserve">
    <value>A constraint clause has already been specified for type parameter '{0}'. All of the constraints for a type parameter must be specified in a single where clause.</value>
  </data>
  <data name="ERR_CantInferMethTypeArgs" xml:space="preserve">
    <value>The type arguments for method '{0}' cannot be inferred from the usage. Try specifying the type arguments explicitly.</value>
  </data>
  <data name="ERR_LocalSameNameAsTypeParam" xml:space="preserve">
    <value>'{0}': a parameter, local variable, or local function cannot have the same name as a method type parameter</value>
  </data>
  <data name="ERR_AsWithTypeVar" xml:space="preserve">
    <value>The type parameter '{0}' cannot be used with the 'as' operator because it does not have a class type constraint nor a 'class' constraint</value>
  </data>
  <data name="WRN_UnreferencedFieldAssg" xml:space="preserve">
    <value>The field '{0}' is assigned but its value is never used</value>
  </data>
  <data name="WRN_UnreferencedFieldAssg_Title" xml:space="preserve">
    <value>Field is assigned but its value is never used</value>
  </data>
  <data name="ERR_BadIndexerNameAttr" xml:space="preserve">
    <value>The '{0}' attribute is valid only on an indexer that is not an explicit interface member declaration</value>
  </data>
  <data name="ERR_AttrArgWithTypeVars" xml:space="preserve">
    <value>'{0}': an attribute argument cannot use type parameters</value>
  </data>
  <data name="ERR_NewTyvarWithArgs" xml:space="preserve">
    <value>'{0}': cannot provide arguments when creating an instance of a variable type</value>
  </data>
  <data name="ERR_AbstractSealedStatic" xml:space="preserve">
    <value>'{0}': an abstract class cannot be sealed or static</value>
  </data>
  <data name="WRN_AmbiguousXMLReference" xml:space="preserve">
    <value>Ambiguous reference in cref attribute: '{0}'. Assuming '{1}', but could have also matched other overloads including '{2}'.</value>
  </data>
  <data name="WRN_AmbiguousXMLReference_Title" xml:space="preserve">
    <value>Ambiguous reference in cref attribute</value>
  </data>
  <data name="WRN_VolatileByRef" xml:space="preserve">
    <value>'{0}': a reference to a volatile field will not be treated as volatile</value>
  </data>
  <data name="WRN_VolatileByRef_Title" xml:space="preserve">
    <value>A reference to a volatile field will not be treated as volatile</value>
  </data>
  <data name="WRN_VolatileByRef_Description" xml:space="preserve">
    <value>A volatile field should not normally be used as a ref or out value, since it will not be treated as volatile. There are exceptions to this, such as when calling an interlocked API.</value>
  </data>
  <data name="ERR_ComImportWithImpl" xml:space="preserve">
    <value>Since '{1}' has the ComImport attribute, '{0}' must be extern or abstract</value>
  </data>
  <data name="ERR_ComImportWithBase" xml:space="preserve">
    <value>'{0}': a class with the ComImport attribute cannot specify a base class</value>
  </data>
  <data name="ERR_ImplBadConstraints" xml:space="preserve">
    <value>The constraints for type parameter '{0}' of method '{1}' must match the constraints for type parameter '{2}' of interface method '{3}'. Consider using an explicit interface implementation instead.</value>
  </data>
  <data name="ERR_ImplBadTupleNames" xml:space="preserve">
    <value>The tuple element names in the signature of method '{0}' must match the tuple element names of interface method '{1}' (including on the return type).</value>
  </data>
  <data name="ERR_DottedTypeNameNotFoundInAgg" xml:space="preserve">
    <value>The type name '{0}' does not exist in the type '{1}'</value>
  </data>
  <data name="ERR_MethGrpToNonDel" xml:space="preserve">
    <value>Cannot convert method group '{0}' to non-delegate type '{1}'. Did you intend to invoke the method?</value>
  </data>
  <data name="ERR_BadExternAlias" xml:space="preserve">
    <value>The extern alias '{0}' was not specified in a /reference option</value>
  </data>
  <data name="ERR_ColColWithTypeAlias" xml:space="preserve">
    <value>Cannot use alias '{0}' with '::' since the alias references a type. Use '.' instead.</value>
  </data>
  <data name="ERR_AliasNotFound" xml:space="preserve">
    <value>Alias '{0}' not found</value>
  </data>
  <data name="ERR_SameFullNameAggAgg" xml:space="preserve">
    <value>The type '{1}' exists in both '{0}' and '{2}'</value>
  </data>
  <data name="ERR_SameFullNameNsAgg" xml:space="preserve">
    <value>The namespace '{1}' in '{0}' conflicts with the type '{3}' in '{2}'</value>
  </data>
  <data name="WRN_SameFullNameThisNsAgg" xml:space="preserve">
    <value>The namespace '{1}' in '{0}' conflicts with the imported type '{3}' in '{2}'. Using the namespace defined in '{0}'.</value>
  </data>
  <data name="WRN_SameFullNameThisNsAgg_Title" xml:space="preserve">
    <value>Namespace conflicts with imported type</value>
  </data>
  <data name="WRN_SameFullNameThisAggAgg" xml:space="preserve">
    <value>The type '{1}' in '{0}' conflicts with the imported type '{3}' in '{2}'. Using the type defined in '{0}'.</value>
  </data>
  <data name="WRN_SameFullNameThisAggAgg_Title" xml:space="preserve">
    <value>Type conflicts with imported type</value>
  </data>
  <data name="WRN_SameFullNameThisAggNs" xml:space="preserve">
    <value>The type '{1}' in '{0}' conflicts with the imported namespace '{3}' in '{2}'. Using the type defined in '{0}'.</value>
  </data>
  <data name="WRN_SameFullNameThisAggNs_Title" xml:space="preserve">
    <value>Type conflicts with imported namespace</value>
  </data>
  <data name="ERR_SameFullNameThisAggThisNs" xml:space="preserve">
    <value>The type '{1}' in '{0}' conflicts with the namespace '{3}' in '{2}'</value>
  </data>
  <data name="ERR_ExternAfterElements" xml:space="preserve">
    <value>An extern alias declaration must precede all other elements defined in the namespace</value>
  </data>
  <data name="WRN_GlobalAliasDefn" xml:space="preserve">
    <value>Defining an alias named 'global' is ill-advised since 'global::' always references the global namespace and not an alias</value>
  </data>
  <data name="WRN_GlobalAliasDefn_Title" xml:space="preserve">
    <value>Defining an alias named 'global' is ill-advised</value>
  </data>
  <data name="ERR_SealedStaticClass" xml:space="preserve">
    <value>'{0}': a class cannot be both static and sealed</value>
  </data>
  <data name="ERR_PrivateAbstractAccessor" xml:space="preserve">
    <value>'{0}': abstract properties cannot have private accessors</value>
  </data>
  <data name="ERR_ValueExpected" xml:space="preserve">
    <value>Syntax error; value expected</value>
  </data>
  <data name="ERR_UnboxNotLValue" xml:space="preserve">
    <value>Cannot modify the result of an unboxing conversion</value>
  </data>
  <data name="ERR_AnonMethGrpInForEach" xml:space="preserve">
    <value>Foreach cannot operate on a '{0}'. Did you intend to invoke the '{0}'?</value>
  </data>
  <data name="ERR_BadIncDecRetType" xml:space="preserve">
    <value>The return type for ++ or -- operator must match the parameter type or be derived from the parameter type</value>
  </data>
  <data name="ERR_RefValBoundMustBeFirst" xml:space="preserve">
    <value>The 'class' or 'struct' constraint must come before any other constraints</value>
  </data>
  <data name="ERR_RefValBoundWithClass" xml:space="preserve">
    <value>'{0}': cannot specify both a constraint class and the 'class' or 'struct' constraint</value>
  </data>
  <data name="ERR_NewBoundWithVal" xml:space="preserve">
    <value>The 'new()' constraint cannot be used with the 'struct' constraint</value>
  </data>
  <data name="ERR_RefConstraintNotSatisfied" xml:space="preserve">
    <value>The type '{2}' must be a reference type in order to use it as parameter '{1}' in the generic type or method '{0}'</value>
  </data>
  <data name="ERR_ValConstraintNotSatisfied" xml:space="preserve">
    <value>The type '{2}' must be a non-nullable value type in order to use it as parameter '{1}' in the generic type or method '{0}'</value>
  </data>
  <data name="ERR_CircularConstraint" xml:space="preserve">
    <value>Circular constraint dependency involving '{0}' and '{1}'</value>
  </data>
  <data name="ERR_BaseConstraintConflict" xml:space="preserve">
    <value>Type parameter '{0}' inherits conflicting constraints '{1}' and '{2}'</value>
  </data>
  <data name="ERR_ConWithValCon" xml:space="preserve">
    <value>Type parameter '{1}' has the 'struct' constraint so '{1}' cannot be used as a constraint for '{0}'</value>
  </data>
  <data name="ERR_AmbigUDConv" xml:space="preserve">
    <value>Ambiguous user defined conversions '{0}' and '{1}' when converting from '{2}' to '{3}'</value>
  </data>
  <data name="WRN_AlwaysNull" xml:space="preserve">
    <value>The result of the expression is always 'null' of type '{0}'</value>
  </data>
  <data name="WRN_AlwaysNull_Title" xml:space="preserve">
    <value>The result of the expression is always 'null'</value>
  </data>
  <data name="ERR_RefReturnThis" xml:space="preserve">
    <value>Cannot return 'this' by reference.</value>
  </data>
  <data name="ERR_AttributeCtorInParameter" xml:space="preserve">
    <value>Cannot use attribute constructor '{0}' because it is has 'in' parameters.</value>
  </data>
  <data name="ERR_OverrideWithConstraints" xml:space="preserve">
    <value>Constraints for override and explicit interface implementation methods are inherited from the base method, so they cannot be specified directly</value>
  </data>
  <data name="ERR_AmbigOverride" xml:space="preserve">
    <value>The inherited members '{0}' and '{1}' have the same signature in type '{2}', so they cannot be overridden</value>
  </data>
  <data name="ERR_DecConstError" xml:space="preserve">
    <value>Evaluation of the decimal constant expression failed</value>
  </data>
  <data name="WRN_CmpAlwaysFalse" xml:space="preserve">
    <value>Comparing with null of type '{0}' always produces 'false'</value>
  </data>
  <data name="WRN_CmpAlwaysFalse_Title" xml:space="preserve">
    <value>Comparing with null of struct type always produces 'false'</value>
  </data>
  <data name="WRN_FinalizeMethod" xml:space="preserve">
    <value>Introducing a 'Finalize' method can interfere with destructor invocation. Did you intend to declare a destructor?</value>
  </data>
  <data name="WRN_FinalizeMethod_Title" xml:space="preserve">
    <value>Introducing a 'Finalize' method can interfere with destructor invocation</value>
  </data>
  <data name="WRN_FinalizeMethod_Description" xml:space="preserve">
    <value>This warning occurs when you create a class with a method whose signature is public virtual void Finalize.

If such a class is used as a base class and if the deriving class defines a destructor, the destructor will override the base class Finalize method, not Finalize.</value>
  </data>
  <data name="ERR_ExplicitImplParams" xml:space="preserve">
    <value>'{0}' should not have a params parameter since '{1}' does not</value>
  </data>
  <data name="WRN_GotoCaseShouldConvert" xml:space="preserve">
    <value>The 'goto case' value is not implicitly convertible to type '{0}'</value>
  </data>
  <data name="WRN_GotoCaseShouldConvert_Title" xml:space="preserve">
    <value>The 'goto case' value is not implicitly convertible to the switch type</value>
  </data>
  <data name="ERR_MethodImplementingAccessor" xml:space="preserve">
    <value>Method '{0}' cannot implement interface accessor '{1}' for type '{2}'. Use an explicit interface implementation.</value>
  </data>
  <data name="WRN_NubExprIsConstBool" xml:space="preserve">
    <value>The result of the expression is always '{0}' since a value of type '{1}' is never equal to 'null' of type '{2}'</value>
  </data>
  <data name="WRN_NubExprIsConstBool_Title" xml:space="preserve">
    <value>The result of the expression is always the same since a value of this type is never equal to 'null'</value>
  </data>
  <data name="WRN_NubExprIsConstBool2" xml:space="preserve">
    <value>The result of the expression is always '{0}' since a value of type '{1}' is never equal to 'null' of type '{2}'</value>
  </data>
  <data name="WRN_NubExprIsConstBool2_Title" xml:space="preserve">
    <value>The result of the expression is always the same since a value of this type is never equal to 'null'</value>
  </data>
  <data name="WRN_ExplicitImplCollision" xml:space="preserve">
    <value>Explicit interface implementation '{0}' matches more than one interface member. Which interface member is actually chosen is implementation-dependent. Consider using a non-explicit implementation instead.</value>
  </data>
  <data name="WRN_ExplicitImplCollision_Title" xml:space="preserve">
    <value>Explicit interface implementation matches more than one interface member</value>
  </data>
  <data name="ERR_AbstractHasBody" xml:space="preserve">
    <value>'{0}' cannot declare a body because it is marked abstract</value>
  </data>
  <data name="ERR_ConcreteMissingBody" xml:space="preserve">
    <value>'{0}' must declare a body because it is not marked abstract, extern, or partial</value>
  </data>
  <data name="ERR_AbstractAndSealed" xml:space="preserve">
    <value>'{0}' cannot be both abstract and sealed</value>
  </data>
  <data name="ERR_AbstractNotVirtual" xml:space="preserve">
    <value>The abstract {0} '{1}' cannot be marked virtual</value>
  </data>
  <data name="ERR_StaticConstant" xml:space="preserve">
    <value>The constant '{0}' cannot be marked static</value>
  </data>
  <data name="ERR_CantOverrideNonFunction" xml:space="preserve">
    <value>'{0}': cannot override because '{1}' is not a function</value>
  </data>
  <data name="ERR_CantOverrideNonVirtual" xml:space="preserve">
    <value>'{0}': cannot override inherited member '{1}' because it is not marked virtual, abstract, or override</value>
  </data>
  <data name="ERR_CantChangeAccessOnOverride" xml:space="preserve">
    <value>'{0}': cannot change access modifiers when overriding '{1}' inherited member '{2}'</value>
  </data>
  <data name="ERR_CantChangeTupleNamesOnOverride" xml:space="preserve">
    <value>'{0}': cannot change tuple element names when overriding inherited member '{1}'</value>
  </data>
  <data name="ERR_CantChangeReturnTypeOnOverride" xml:space="preserve">
    <value>'{0}': return type must be '{2}' to match overridden member '{1}'</value>
  </data>
  <data name="ERR_CantDeriveFromSealedType" xml:space="preserve">
    <value>'{0}': cannot derive from sealed type '{1}'</value>
  </data>
  <data name="ERR_AbstractInConcreteClass" xml:space="preserve">
    <value>'{0}' is abstract but it is contained in non-abstract class '{1}'</value>
  </data>
  <data name="ERR_StaticConstructorWithExplicitConstructorCall" xml:space="preserve">
    <value>'{0}': static constructor cannot have an explicit 'this' or 'base' constructor call</value>
  </data>
  <data name="ERR_StaticConstructorWithAccessModifiers" xml:space="preserve">
    <value>'{0}': access modifiers are not allowed on static constructors</value>
  </data>
  <data name="ERR_RecursiveConstructorCall" xml:space="preserve">
    <value>Constructor '{0}' cannot call itself</value>
  </data>
  <data name="ERR_IndirectRecursiveConstructorCall" xml:space="preserve">
    <value>Constructor '{0}' cannot call itself through another constructor</value>
  </data>
  <data name="ERR_ObjectCallingBaseConstructor" xml:space="preserve">
    <value>'{0}' has no base class and cannot call a base constructor</value>
  </data>
  <data name="ERR_PredefinedTypeNotFound" xml:space="preserve">
    <value>Predefined type '{0}' is not defined or imported</value>
  </data>
  <data name="ERR_PredefinedValueTupleTypeNotFound" xml:space="preserve">
    <!-- We need a specific error code for ValueTuple as an IDE codefix depends on it (AddNuget) -->
    <value>Predefined type '{0}' is not defined or imported</value>
  </data>
  <data name="ERR_PredefinedValueTupleTypeAmbiguous3" xml:space="preserve">
    <value>Predefined type '{0}' is declared in multiple referenced assemblies: '{1}' and '{2}'</value>
  </data>
  <data name="ERR_StructWithBaseConstructorCall" xml:space="preserve">
    <value>'{0}': structs cannot call base class constructors</value>
  </data>
  <data name="ERR_StructLayoutCycle" xml:space="preserve">
    <value>Struct member '{0}' of type '{1}' causes a cycle in the struct layout</value>
  </data>
  <data name="ERR_InterfacesCannotContainTypes" xml:space="preserve">
    <value>'{0}': interfaces cannot declare types</value>
  </data>
  <data name="ERR_InterfacesCantContainFields" xml:space="preserve">
    <value>Interfaces cannot contain fields</value>
  </data>
  <data name="ERR_InterfacesCantContainConstructors" xml:space="preserve">
    <value>Interfaces cannot contain constructors</value>
  </data>
  <data name="ERR_NonInterfaceInInterfaceList" xml:space="preserve">
    <value>Type '{0}' in interface list is not an interface</value>
  </data>
  <data name="ERR_DuplicateInterfaceInBaseList" xml:space="preserve">
    <value>'{0}' is already listed in interface list</value>
  </data>
  <data name="ERR_DuplicateInterfaceWithTupleNamesInBaseList" xml:space="preserve">
    <value>'{0}' is already listed in the interface list on type '{2}' with different tuple element names, as '{1}'.</value>
  </data>
  <data name="ERR_CycleInInterfaceInheritance" xml:space="preserve">
    <value>Inherited interface '{1}' causes a cycle in the interface hierarchy of '{0}'</value>
  </data>
  <data name="ERR_InterfaceMemberHasBody" xml:space="preserve">
    <value>'{0}': interface members cannot have a definition</value>
  </data>
  <data name="ERR_HidingAbstractMethod" xml:space="preserve">
    <value>'{0}' hides inherited abstract member '{1}'</value>
  </data>
  <data name="ERR_UnimplementedAbstractMethod" xml:space="preserve">
    <value>'{0}' does not implement inherited abstract member '{1}'</value>
  </data>
  <data name="ERR_UnimplementedInterfaceMember" xml:space="preserve">
    <value>'{0}' does not implement interface member '{1}'</value>
  </data>
  <data name="ERR_ObjectCantHaveBases" xml:space="preserve">
    <value>The class System.Object cannot have a base class or implement an interface</value>
  </data>
  <data name="ERR_ExplicitInterfaceImplementationNotInterface" xml:space="preserve">
    <value>'{0}' in explicit interface declaration is not an interface</value>
  </data>
  <data name="ERR_InterfaceMemberNotFound" xml:space="preserve">
    <value>'{0}' in explicit interface declaration is not a member of interface</value>
  </data>
  <data name="ERR_ClassDoesntImplementInterface" xml:space="preserve">
    <value>'{0}': containing type does not implement interface '{1}'</value>
  </data>
  <data name="ERR_ExplicitInterfaceImplementationInNonClassOrStruct" xml:space="preserve">
    <value>'{0}': explicit interface declaration can only be declared in a class or struct</value>
  </data>
  <data name="ERR_MemberNameSameAsType" xml:space="preserve">
    <value>'{0}': member names cannot be the same as their enclosing type</value>
  </data>
  <data name="ERR_EnumeratorOverflow" xml:space="preserve">
    <value>'{0}': the enumerator value is too large to fit in its type</value>
  </data>
  <data name="ERR_CantOverrideNonProperty" xml:space="preserve">
    <value>'{0}': cannot override because '{1}' is not a property</value>
  </data>
  <data name="ERR_NoGetToOverride" xml:space="preserve">
    <value>'{0}': cannot override because '{1}' does not have an overridable get accessor</value>
  </data>
  <data name="ERR_NoSetToOverride" xml:space="preserve">
    <value>'{0}': cannot override because '{1}' does not have an overridable set accessor</value>
  </data>
  <data name="ERR_PropertyCantHaveVoidType" xml:space="preserve">
    <value>'{0}': property or indexer cannot have void type</value>
  </data>
  <data name="ERR_PropertyWithNoAccessors" xml:space="preserve">
    <value>'{0}': property or indexer must have at least one accessor</value>
  </data>
  <data name="ERR_NewVirtualInSealed" xml:space="preserve">
    <value>'{0}' is a new virtual member in sealed class '{1}'</value>
  </data>
  <data name="ERR_ExplicitPropertyAddingAccessor" xml:space="preserve">
    <value>'{0}' adds an accessor not found in interface member '{1}'</value>
  </data>
  <data name="ERR_ExplicitPropertyMissingAccessor" xml:space="preserve">
    <value>Explicit interface implementation '{0}' is missing accessor '{1}'</value>
  </data>
  <data name="ERR_ConversionWithInterface" xml:space="preserve">
    <value>'{0}': user-defined conversions to or from an interface are not allowed</value>
  </data>
  <data name="ERR_ConversionWithBase" xml:space="preserve">
    <value>'{0}': user-defined conversions to or from a base class are not allowed</value>
  </data>
  <data name="ERR_ConversionWithDerived" xml:space="preserve">
    <value>'{0}': user-defined conversions to or from a derived class are not allowed</value>
  </data>
  <data name="ERR_IdentityConversion" xml:space="preserve">
    <value>User-defined operator cannot take an object of the enclosing type and convert to an object of the enclosing type</value>
  </data>
  <data name="ERR_ConversionNotInvolvingContainedType" xml:space="preserve">
    <value>User-defined conversion must convert to or from the enclosing type</value>
  </data>
  <data name="ERR_DuplicateConversionInClass" xml:space="preserve">
    <value>Duplicate user-defined conversion in type '{0}'</value>
  </data>
  <data name="ERR_OperatorsMustBeStatic" xml:space="preserve">
    <value>User-defined operator '{0}' must be declared static and public</value>
  </data>
  <data name="ERR_BadIncDecSignature" xml:space="preserve">
    <value>The parameter type for ++ or -- operator must be the containing type</value>
  </data>
  <data name="ERR_BadUnaryOperatorSignature" xml:space="preserve">
    <value>The parameter of a unary operator must be the containing type</value>
  </data>
  <data name="ERR_BadBinaryOperatorSignature" xml:space="preserve">
    <value>One of the parameters of a binary operator must be the containing type</value>
  </data>
  <data name="ERR_BadShiftOperatorSignature" xml:space="preserve">
    <value>The first operand of an overloaded shift operator must have the same type as the containing type, and the type of the second operand must be int</value>
  </data>
  <data name="ERR_InterfacesCantContainOperators" xml:space="preserve">
    <value>Interfaces cannot contain operators</value>
  </data>
  <data name="ERR_StructsCantContainDefaultConstructor" xml:space="preserve">
    <value>Structs cannot contain explicit parameterless constructors</value>
  </data>
  <data name="ERR_EnumsCantContainDefaultConstructor" xml:space="preserve">
    <value>Enums cannot contain explicit parameterless constructors</value>
  </data>
  <data name="ERR_CantOverrideBogusMethod" xml:space="preserve">
    <value>'{0}': cannot override '{1}' because it is not supported by the language</value>
  </data>
  <data name="ERR_BindToBogus" xml:space="preserve">
    <value>'{0}' is not supported by the language</value>
  </data>
  <data name="ERR_CantCallSpecialMethod" xml:space="preserve">
    <value>'{0}': cannot explicitly call operator or accessor</value>
  </data>
  <data name="ERR_BadTypeReference" xml:space="preserve">
    <value>'{0}': cannot reference a type through an expression; try '{1}' instead</value>
  </data>
  <data name="ERR_FieldInitializerInStruct" xml:space="preserve">
    <value>'{0}': cannot have instance property or field initializers in structs</value>
  </data>
  <data name="ERR_BadDestructorName" xml:space="preserve">
    <value>Name of destructor must match name of class</value>
  </data>
  <data name="ERR_OnlyClassesCanContainDestructors" xml:space="preserve">
    <value>Only class types can contain destructors</value>
  </data>
  <data name="ERR_ConflictAliasAndMember" xml:space="preserve">
    <value>Namespace '{1}' contains a definition conflicting with alias '{0}'</value>
  </data>
  <data name="ERR_ConflictingAliasAndDefinition" xml:space="preserve">
    <value>Alias '{0}' conflicts with {1} definition</value>
  </data>
  <data name="ERR_ConditionalOnSpecialMethod" xml:space="preserve">
    <value>The Conditional attribute is not valid on '{0}' because it is a constructor, destructor, operator, or explicit interface implementation</value>
  </data>
  <data name="ERR_ConditionalMustReturnVoid" xml:space="preserve">
    <value>The Conditional attribute is not valid on '{0}' because its return type is not void</value>
  </data>
  <data name="ERR_DuplicateAttribute" xml:space="preserve">
    <value>Duplicate '{0}' attribute</value>
  </data>
  <data name="ERR_DuplicateAttributeInNetModule" xml:space="preserve">
    <value>Duplicate '{0}' attribute in '{1}'</value>
  </data>
  <data name="ERR_ConditionalOnInterfaceMethod" xml:space="preserve">
    <value>The Conditional attribute is not valid on interface members</value>
  </data>
  <data name="ERR_OperatorCantReturnVoid" xml:space="preserve">
    <value>User-defined operators cannot return void</value>
  </data>
  <data name="ERR_BadDynamicConversion" xml:space="preserve">
    <value>'{0}': user-defined conversions to or from the dynamic type are not allowed</value>
  </data>
  <data name="ERR_InvalidAttributeArgument" xml:space="preserve">
    <value>Invalid value for argument to '{0}' attribute</value>
  </data>
  <data name="ERR_ParameterNotValidForType" xml:space="preserve">
    <value>Parameter not valid for the specified unmanaged type.</value>
  </data>
  <data name="ERR_AttributeParameterRequired1" xml:space="preserve">
    <value>Attribute parameter '{0}' must be specified.</value>
  </data>
  <data name="ERR_AttributeParameterRequired2" xml:space="preserve">
    <value>Attribute parameter '{0}' or '{1}' must be specified.</value>
  </data>
  <data name="ERR_MarshalUnmanagedTypeNotValidForFields" xml:space="preserve">
    <value>Unmanaged type '{0}' not valid for fields.</value>
  </data>
  <data name="ERR_MarshalUnmanagedTypeOnlyValidForFields" xml:space="preserve">
    <value>Unmanaged type '{0}' is only valid for fields.</value>
  </data>
  <data name="ERR_AttributeOnBadSymbolType" xml:space="preserve">
    <value>Attribute '{0}' is not valid on this declaration type. It is only valid on '{1}' declarations.</value>
  </data>
  <data name="ERR_FloatOverflow" xml:space="preserve">
    <value>Floating-point constant is outside the range of type '{0}'</value>
  </data>
  <data name="ERR_ComImportWithoutUuidAttribute" xml:space="preserve">
    <value>The Guid attribute must be specified with the ComImport attribute</value>
  </data>
  <data name="ERR_InvalidNamedArgument" xml:space="preserve">
    <value>Invalid value for named attribute argument '{0}'</value>
  </data>
  <data name="ERR_DllImportOnInvalidMethod" xml:space="preserve">
    <value>The DllImport attribute must be specified on a method marked 'static' and 'extern'</value>
  </data>
  <data name="ERR_EncUpdateFailedMissingAttribute" xml:space="preserve">
    <value>Cannot update '{0}'; attribute '{1}' is missing.</value>
  </data>
  <data name="ERR_DllImportOnGenericMethod" xml:space="preserve">
    <value>The DllImport attribute cannot be applied to a method that is generic or contained in a generic type.</value>
  </data>
  <data name="ERR_FieldCantBeRefAny" xml:space="preserve">
    <value>Field or property cannot be of type '{0}'</value>
  </data>
  <data name="ERR_FieldAutoPropCantBeByRefLike" xml:space="preserve">
    <value>Field or auto-implemented property cannot be of type '{0}' unless it is an instance member of a ref struct.</value>
  </data>
  <data name="ERR_ArrayElementCantBeRefAny" xml:space="preserve">
    <value>Array elements cannot be of type '{0}'</value>
  </data>
  <data name="WRN_DeprecatedSymbol" xml:space="preserve">
    <value>'{0}' is obsolete</value>
  </data>
  <data name="WRN_DeprecatedSymbol_Title" xml:space="preserve">
    <value>Type or member is obsolete</value>
  </data>
  <data name="ERR_NotAnAttributeClass" xml:space="preserve">
    <value>'{0}' is not an attribute class</value>
  </data>
  <data name="ERR_BadNamedAttributeArgument" xml:space="preserve">
    <value>'{0}' is not a valid named attribute argument. Named attribute arguments must be fields which are not readonly, static, or const, or read-write properties which are public and not static.</value>
  </data>
  <data name="WRN_DeprecatedSymbolStr" xml:space="preserve">
    <value>'{0}' is obsolete: '{1}'</value>
  </data>
  <data name="WRN_DeprecatedSymbolStr_Title" xml:space="preserve">
    <value>Type or member is obsolete</value>
  </data>
  <data name="ERR_DeprecatedSymbolStr" xml:space="preserve">
    <value>'{0}' is obsolete: '{1}'</value>
  </data>
  <data name="ERR_IndexerCantHaveVoidType" xml:space="preserve">
    <value>Indexers cannot have void type</value>
  </data>
  <data name="ERR_VirtualPrivate" xml:space="preserve">
    <value>'{0}': virtual or abstract members cannot be private</value>
  </data>
  <data name="ERR_ArrayInitToNonArrayType" xml:space="preserve">
    <value>Can only use array initializer expressions to assign to array types. Try using a new expression instead.</value>
  </data>
  <data name="ERR_ArrayInitInBadPlace" xml:space="preserve">
    <value>Array initializers can only be used in a variable or field initializer. Try using a new expression instead.</value>
  </data>
  <data name="ERR_MissingStructOffset" xml:space="preserve">
    <value>'{0}': instance field types marked with StructLayout(LayoutKind.Explicit) must have a FieldOffset attribute</value>
  </data>
  <data name="WRN_ExternMethodNoImplementation" xml:space="preserve">
    <value>Method, operator, or accessor '{0}' is marked external and has no attributes on it. Consider adding a DllImport attribute to specify the external implementation.</value>
  </data>
  <data name="WRN_ExternMethodNoImplementation_Title" xml:space="preserve">
    <value>Method, operator, or accessor is marked external and has no attributes on it</value>
  </data>
  <data name="WRN_ProtectedInSealed" xml:space="preserve">
    <value>'{0}': new protected member declared in sealed class</value>
  </data>
  <data name="WRN_ProtectedInSealed_Title" xml:space="preserve">
    <value>New protected member declared in sealed class</value>
  </data>
  <data name="ERR_InterfaceImplementedByConditional" xml:space="preserve">
    <value>Conditional member '{0}' cannot implement interface member '{1}' in type '{2}'</value>
  </data>
  <data name="ERR_IllegalRefParam" xml:space="preserve">
    <value>ref and out are not valid in this context</value>
  </data>
  <data name="ERR_BadArgumentToAttribute" xml:space="preserve">
    <value>The argument to the '{0}' attribute must be a valid identifier</value>
  </data>
  <data name="ERR_StructOffsetOnBadStruct" xml:space="preserve">
    <value>The FieldOffset attribute can only be placed on members of types marked with the StructLayout(LayoutKind.Explicit)</value>
  </data>
  <data name="ERR_StructOffsetOnBadField" xml:space="preserve">
    <value>The FieldOffset attribute is not allowed on static or const fields</value>
  </data>
  <data name="ERR_AttributeUsageOnNonAttributeClass" xml:space="preserve">
    <value>Attribute '{0}' is only valid on classes derived from System.Attribute</value>
  </data>
  <data name="WRN_PossibleMistakenNullStatement" xml:space="preserve">
    <value>Possible mistaken empty statement</value>
  </data>
  <data name="WRN_PossibleMistakenNullStatement_Title" xml:space="preserve">
    <value>Possible mistaken empty statement</value>
  </data>
  <data name="ERR_DuplicateNamedAttributeArgument" xml:space="preserve">
    <value>'{0}' duplicate named attribute argument</value>
  </data>
  <data name="ERR_DeriveFromEnumOrValueType" xml:space="preserve">
    <value>'{0}' cannot derive from special class '{1}'</value>
  </data>
  <data name="ERR_DefaultMemberOnIndexedType" xml:space="preserve">
    <value>Cannot specify the DefaultMember attribute on a type containing an indexer</value>
  </data>
  <data name="ERR_BogusType" xml:space="preserve">
    <value>'{0}' is a type not supported by the language</value>
  </data>
  <data name="WRN_UnassignedInternalField" xml:space="preserve">
    <value>Field '{0}' is never assigned to, and will always have its default value {1}</value>
  </data>
  <data name="WRN_UnassignedInternalField_Title" xml:space="preserve">
    <value>Field is never assigned to, and will always have its default value</value>
  </data>
  <data name="ERR_CStyleArray" xml:space="preserve">
    <value>Bad array declarator: To declare a managed array the rank specifier precedes the variable's identifier. To declare a fixed size buffer field, use the fixed keyword before the field type.</value>
  </data>
  <data name="WRN_VacuousIntegralComp" xml:space="preserve">
    <value>Comparison to integral constant is useless; the constant is outside the range of type '{0}'</value>
  </data>
  <data name="WRN_VacuousIntegralComp_Title" xml:space="preserve">
    <value>Comparison to integral constant is useless; the constant is outside the range of the type</value>
  </data>
  <data name="ERR_AbstractAttributeClass" xml:space="preserve">
    <value>Cannot apply attribute class '{0}' because it is abstract</value>
  </data>
  <data name="ERR_BadNamedAttributeArgumentType" xml:space="preserve">
    <value>'{0}' is not a valid named attribute argument because it is not a valid attribute parameter type</value>
  </data>
  <data name="ERR_MissingPredefinedMember" xml:space="preserve">
    <value>Missing compiler required member '{0}.{1}'</value>
  </data>
  <data name="WRN_AttributeLocationOnBadDeclaration" xml:space="preserve">
    <value>'{0}' is not a valid attribute location for this declaration. Valid attribute locations for this declaration are '{1}'. All attributes in this block will be ignored.</value>
  </data>
  <data name="WRN_AttributeLocationOnBadDeclaration_Title" xml:space="preserve">
    <value>Not a valid attribute location for this declaration</value>
  </data>
  <data name="WRN_InvalidAttributeLocation" xml:space="preserve">
    <value>'{0}' is not a recognized attribute location. Valid attribute locations for this declaration are '{1}'. All attributes in this block will be ignored.</value>
  </data>
  <data name="WRN_InvalidAttributeLocation_Title" xml:space="preserve">
    <value>Not a recognized attribute location</value>
  </data>
  <data name="WRN_EqualsWithoutGetHashCode" xml:space="preserve">
    <value>'{0}' overrides Object.Equals(object o) but does not override Object.GetHashCode()</value>
  </data>
  <data name="WRN_EqualsWithoutGetHashCode_Title" xml:space="preserve">
    <value>Type overrides Object.Equals(object o) but does not override Object.GetHashCode()</value>
  </data>
  <data name="WRN_EqualityOpWithoutEquals" xml:space="preserve">
    <value>'{0}' defines operator == or operator != but does not override Object.Equals(object o)</value>
  </data>
  <data name="WRN_EqualityOpWithoutEquals_Title" xml:space="preserve">
    <value>Type defines operator == or operator != but does not override Object.Equals(object o)</value>
  </data>
  <data name="WRN_EqualityOpWithoutGetHashCode" xml:space="preserve">
    <value>'{0}' defines operator == or operator != but does not override Object.GetHashCode()</value>
  </data>
  <data name="WRN_EqualityOpWithoutGetHashCode_Title" xml:space="preserve">
    <value>Type defines operator == or operator != but does not override Object.GetHashCode()</value>
  </data>
  <data name="ERR_OutAttrOnRefParam" xml:space="preserve">
    <value>Cannot specify the Out attribute on a ref parameter without also specifying the In attribute.</value>
  </data>
  <data name="ERR_OverloadRefKind" xml:space="preserve">
    <value>'{0}' cannot define an overloaded {1} that differs only on parameter modifiers '{2}' and '{3}'</value>
  </data>
  <data name="ERR_LiteralDoubleCast" xml:space="preserve">
    <value>Literal of type double cannot be implicitly converted to type '{1}'; use an '{0}' suffix to create a literal of this type</value>
  </data>
  <data name="WRN_IncorrectBooleanAssg" xml:space="preserve">
    <value>Assignment in conditional expression is always constant; did you mean to use == instead of = ?</value>
  </data>
  <data name="WRN_IncorrectBooleanAssg_Title" xml:space="preserve">
    <value>Assignment in conditional expression is always constant</value>
  </data>
  <data name="ERR_ProtectedInStruct" xml:space="preserve">
    <value>'{0}': new protected member declared in struct</value>
  </data>
  <data name="ERR_InconsistentIndexerNames" xml:space="preserve">
    <value>Two indexers have different names; the IndexerName attribute must be used with the same name on every indexer within a type</value>
  </data>
  <data name="ERR_ComImportWithUserCtor" xml:space="preserve">
    <value>A class with the ComImport attribute cannot have a user-defined constructor</value>
  </data>
  <data name="ERR_FieldCantHaveVoidType" xml:space="preserve">
    <value>Field cannot have void type</value>
  </data>
  <data name="WRN_NonObsoleteOverridingObsolete" xml:space="preserve">
    <value>Member '{0}' overrides obsolete member '{1}'. Add the Obsolete attribute to '{0}'.</value>
  </data>
  <data name="WRN_NonObsoleteOverridingObsolete_Title" xml:space="preserve">
    <value>Member overrides obsolete member</value>
  </data>
  <data name="ERR_SystemVoid" xml:space="preserve">
    <value>System.Void cannot be used from C# -- use typeof(void) to get the void type object</value>
  </data>
  <data name="ERR_ExplicitParamArray" xml:space="preserve">
    <value>Do not use 'System.ParamArrayAttribute'. Use the 'params' keyword instead.</value>
  </data>
  <data name="WRN_BitwiseOrSignExtend" xml:space="preserve">
    <value>Bitwise-or operator used on a sign-extended operand; consider casting to a smaller unsigned type first</value>
  </data>
  <data name="WRN_BitwiseOrSignExtend_Title" xml:space="preserve">
    <value>Bitwise-or operator used on a sign-extended operand</value>
  </data>
  <data name="WRN_BitwiseOrSignExtend_Description" xml:space="preserve">
    <value>The compiler implicitly widened and sign-extended a variable, and then used the resulting value in a bitwise OR operation. This can result in unexpected behavior.</value>
  </data>
  <data name="ERR_VolatileStruct" xml:space="preserve">
    <value>'{0}': a volatile field cannot be of the type '{1}'</value>
  </data>
  <data name="ERR_VolatileAndReadonly" xml:space="preserve">
    <value>'{0}': a field cannot be both volatile and readonly</value>
  </data>
  <data name="ERR_AbstractField" xml:space="preserve">
    <value>The modifier 'abstract' is not valid on fields. Try using a property instead.</value>
  </data>
  <data name="ERR_BogusExplicitImpl" xml:space="preserve">
    <value>'{0}' cannot implement '{1}' because it is not supported by the language</value>
  </data>
  <data name="ERR_ExplicitMethodImplAccessor" xml:space="preserve">
    <value>'{0}' explicit method implementation cannot implement '{1}' because it is an accessor</value>
  </data>
  <data name="WRN_CoClassWithoutComImport" xml:space="preserve">
    <value>'{0}' interface marked with 'CoClassAttribute' not marked with 'ComImportAttribute'</value>
  </data>
  <data name="WRN_CoClassWithoutComImport_Title" xml:space="preserve">
    <value>Interface marked with 'CoClassAttribute' not marked with 'ComImportAttribute'</value>
  </data>
  <data name="ERR_ConditionalWithOutParam" xml:space="preserve">
    <value>Conditional member '{0}' cannot have an out parameter</value>
  </data>
  <data name="ERR_AccessorImplementingMethod" xml:space="preserve">
    <value>Accessor '{0}' cannot implement interface member '{1}' for type '{2}'. Use an explicit interface implementation.</value>
  </data>
  <data name="ERR_AliasQualAsExpression" xml:space="preserve">
    <value>The namespace alias qualifier '::' always resolves to a type or namespace so is illegal here. Consider using '.' instead.</value>
  </data>
  <data name="ERR_DerivingFromATyVar" xml:space="preserve">
    <value>Cannot derive from '{0}' because it is a type parameter</value>
  </data>
  <data name="ERR_DuplicateTypeParameter" xml:space="preserve">
    <value>Duplicate type parameter '{0}'</value>
  </data>
  <data name="WRN_TypeParameterSameAsOuterTypeParameter" xml:space="preserve">
    <value>Type parameter '{0}' has the same name as the type parameter from outer type '{1}'</value>
  </data>
  <data name="WRN_TypeParameterSameAsOuterTypeParameter_Title" xml:space="preserve">
    <value>Type parameter has the same name as the type parameter from outer type</value>
  </data>
  <data name="ERR_TypeVariableSameAsParent" xml:space="preserve">
    <value>Type parameter '{0}' has the same name as the containing type, or method</value>
  </data>
  <data name="ERR_UnifyingInterfaceInstantiations" xml:space="preserve">
    <value>'{0}' cannot implement both '{1}' and '{2}' because they may unify for some type parameter substitutions</value>
  </data>
  <data name="ERR_GenericDerivingFromAttribute" xml:space="preserve">
    <value>A generic type cannot derive from '{0}' because it is an attribute class</value>
  </data>
  <data name="ERR_TyVarNotFoundInConstraint" xml:space="preserve">
    <value>'{1}' does not define type parameter '{0}'</value>
  </data>
  <data name="ERR_BadBoundType" xml:space="preserve">
    <value>'{0}' is not a valid constraint. A type used as a constraint must be an interface, a non-sealed class or a type parameter.</value>
  </data>
  <data name="ERR_SpecialTypeAsBound" xml:space="preserve">
    <value>Constraint cannot be special class '{0}'</value>
  </data>
  <data name="ERR_BadVisBound" xml:space="preserve">
    <value>Inconsistent accessibility: constraint type '{1}' is less accessible than '{0}'</value>
  </data>
  <data name="ERR_LookupInTypeVariable" xml:space="preserve">
    <value>Cannot do member lookup in '{0}' because it is a type parameter</value>
  </data>
  <data name="ERR_BadConstraintType" xml:space="preserve">
    <value>Invalid constraint type. A type used as a constraint must be an interface, a non-sealed class or a type parameter.</value>
  </data>
  <data name="ERR_InstanceMemberInStaticClass" xml:space="preserve">
    <value>'{0}': cannot declare instance members in a static class</value>
  </data>
  <data name="ERR_StaticBaseClass" xml:space="preserve">
    <value>'{1}': cannot derive from static class '{0}'</value>
  </data>
  <data name="ERR_ConstructorInStaticClass" xml:space="preserve">
    <value>Static classes cannot have instance constructors</value>
  </data>
  <data name="ERR_DestructorInStaticClass" xml:space="preserve">
    <value>Static classes cannot contain destructors</value>
  </data>
  <data name="ERR_InstantiatingStaticClass" xml:space="preserve">
    <value>Cannot create an instance of the static class '{0}'</value>
  </data>
  <data name="ERR_StaticDerivedFromNonObject" xml:space="preserve">
    <value>Static class '{0}' cannot derive from type '{1}'. Static classes must derive from object.</value>
  </data>
  <data name="ERR_StaticClassInterfaceImpl" xml:space="preserve">
    <value>'{0}': static classes cannot implement interfaces</value>
  </data>
  <data name="ERR_RefStructInterfaceImpl" xml:space="preserve">
    <value>'{0}': ref structs cannot implement interfaces</value>
  </data>
  <data name="ERR_OperatorInStaticClass" xml:space="preserve">
    <value>'{0}': static classes cannot contain user-defined operators</value>
  </data>
  <data name="ERR_ConvertToStaticClass" xml:space="preserve">
    <value>Cannot convert to static type '{0}'</value>
  </data>
  <data name="ERR_ConstraintIsStaticClass" xml:space="preserve">
    <value>'{0}': static classes cannot be used as constraints</value>
  </data>
  <data name="ERR_GenericArgIsStaticClass" xml:space="preserve">
    <value>'{0}': static types cannot be used as type arguments</value>
  </data>
  <data name="ERR_ArrayOfStaticClass" xml:space="preserve">
    <value>'{0}': array elements cannot be of static type</value>
  </data>
  <data name="ERR_IndexerInStaticClass" xml:space="preserve">
    <value>'{0}': cannot declare indexers in a static class</value>
  </data>
  <data name="ERR_ParameterIsStaticClass" xml:space="preserve">
    <value>'{0}': static types cannot be used as parameters</value>
  </data>
  <data name="ERR_ReturnTypeIsStaticClass" xml:space="preserve">
    <value>'{0}': static types cannot be used as return types</value>
  </data>
  <data name="ERR_VarDeclIsStaticClass" xml:space="preserve">
    <value>Cannot declare a variable of static type '{0}'</value>
  </data>
  <data name="ERR_BadEmptyThrowInFinally" xml:space="preserve">
    <value>A throw statement with no arguments is not allowed in a finally clause that is nested inside the nearest enclosing catch clause</value>
  </data>
  <data name="ERR_InvalidSpecifier" xml:space="preserve">
    <value>'{0}' is not a valid format specifier</value>
  </data>
  <data name="WRN_AssignmentToLockOrDispose" xml:space="preserve">
    <value>Possibly incorrect assignment to local '{0}' which is the argument to a using or lock statement. The Dispose call or unlocking will happen on the original value of the local.</value>
  </data>
  <data name="WRN_AssignmentToLockOrDispose_Title" xml:space="preserve">
    <value>Possibly incorrect assignment to local which is the argument to a using or lock statement</value>
  </data>
  <data name="ERR_ForwardedTypeInThisAssembly" xml:space="preserve">
    <value>Type '{0}' is defined in this assembly, but a type forwarder is specified for it</value>
  </data>
  <data name="ERR_ForwardedTypeIsNested" xml:space="preserve">
    <value>Cannot forward type '{0}' because it is a nested type of '{1}'</value>
  </data>
  <data name="ERR_CycleInTypeForwarder" xml:space="preserve">
    <value>The type forwarder for type '{0}' in assembly '{1}' causes a cycle</value>
  </data>
  <data name="ERR_AssemblyNameOnNonModule" xml:space="preserve">
    <value>The /moduleassemblyname option may only be specified when building a target type of 'module'</value>
  </data>
  <data name="ERR_InvalidAssemblyName" xml:space="preserve">
    <value>Assembly reference '{0}' is invalid and cannot be resolved</value>
  </data>
  <data name="ERR_InvalidFwdType" xml:space="preserve">
    <value>Invalid type specified as an argument for TypeForwardedTo attribute</value>
  </data>
  <data name="ERR_CloseUnimplementedInterfaceMemberStatic" xml:space="preserve">
    <value>'{0}' does not implement interface member '{1}'. '{2}' cannot implement an interface member because it is static.</value>
  </data>
  <data name="ERR_CloseUnimplementedInterfaceMemberNotPublic" xml:space="preserve">
    <value>'{0}' does not implement interface member '{1}'. '{2}' cannot implement an interface member because it is not public.</value>
  </data>
  <data name="ERR_CloseUnimplementedInterfaceMemberWrongReturnType" xml:space="preserve">
    <value>'{0}' does not implement interface member '{1}'. '{2}' cannot implement '{1}' because it does not have the matching return type of '{3}'.</value>
  </data>
  <data name="ERR_DuplicateTypeForwarder" xml:space="preserve">
    <value>'{0}' duplicate TypeForwardedToAttribute</value>
  </data>
  <data name="ERR_ExpectedSelectOrGroup" xml:space="preserve">
    <value>A query body must end with a select clause or a group clause</value>
  </data>
  <data name="ERR_ExpectedContextualKeywordOn" xml:space="preserve">
    <value>Expected contextual keyword 'on'</value>
  </data>
  <data name="ERR_ExpectedContextualKeywordEquals" xml:space="preserve">
    <value>Expected contextual keyword 'equals'</value>
  </data>
  <data name="ERR_ExpectedContextualKeywordBy" xml:space="preserve">
    <value>Expected contextual keyword 'by'</value>
  </data>
  <data name="ERR_InvalidAnonymousTypeMemberDeclarator" xml:space="preserve">
    <value>Invalid anonymous type member declarator. Anonymous type members must be declared with a member assignment, simple name or member access.</value>
  </data>
  <data name="ERR_InvalidInitializerElementInitializer" xml:space="preserve">
    <value>Invalid initializer member declarator</value>
  </data>
  <data name="ERR_InconsistentLambdaParameterUsage" xml:space="preserve">
    <value>Inconsistent lambda parameter usage; parameter types must be all explicit or all implicit</value>
  </data>
  <data name="ERR_PartialMethodInvalidModifier" xml:space="preserve">
    <value>A partial method cannot have access modifiers or the virtual, abstract, override, new, sealed, or extern modifiers</value>
  </data>
  <data name="ERR_PartialMethodOnlyInPartialClass" xml:space="preserve">
    <value>A partial method must be declared within a partial class or partial struct</value>
  </data>
  <data name="ERR_PartialMethodCannotHaveOutParameters" xml:space="preserve">
    <value>A partial method cannot have out parameters</value>
  </data>
  <data name="ERR_PartialMethodNotExplicit" xml:space="preserve">
    <value>A partial method may not explicitly implement an interface method</value>
  </data>
  <data name="ERR_PartialMethodExtensionDifference" xml:space="preserve">
    <value>Both partial method declarations must be extension methods or neither may be an extension method</value>
  </data>
  <data name="ERR_PartialMethodOnlyOneLatent" xml:space="preserve">
    <value>A partial method may not have multiple defining declarations</value>
  </data>
  <data name="ERR_PartialMethodOnlyOneActual" xml:space="preserve">
    <value>A partial method may not have multiple implementing declarations</value>
  </data>
  <data name="ERR_PartialMethodParamsDifference" xml:space="preserve">
    <value>Both partial method declarations must use a params parameter or neither may use a params parameter</value>
  </data>
  <data name="ERR_PartialMethodMustHaveLatent" xml:space="preserve">
    <value>No defining declaration found for implementing declaration of partial method '{0}'</value>
  </data>
  <data name="ERR_PartialMethodInconsistentTupleNames" xml:space="preserve">
    <value>Both partial method declarations, '{0}' and '{1}', must use the same tuple element names.</value>
  </data>
  <data name="ERR_PartialMethodInconsistentConstraints" xml:space="preserve">
    <value>Partial method declarations of '{0}' have inconsistent type parameter constraints</value>
  </data>
  <data name="ERR_PartialMethodToDelegate" xml:space="preserve">
    <value>Cannot create delegate from method '{0}' because it is a partial method without an implementing declaration</value>
  </data>
  <data name="ERR_PartialMethodStaticDifference" xml:space="preserve">
    <value>Both partial method declarations must be static or neither may be static</value>
  </data>
  <data name="ERR_PartialMethodUnsafeDifference" xml:space="preserve">
    <value>Both partial method declarations must be unsafe or neither may be unsafe</value>
  </data>
  <data name="ERR_PartialMethodInExpressionTree" xml:space="preserve">
    <value>Partial methods with only a defining declaration or removed conditional methods cannot be used in expression trees</value>
  </data>
  <data name="ERR_PartialMethodMustReturnVoid" xml:space="preserve">
    <value>Partial methods must have a void return type</value>
  </data>
  <data name="WRN_ObsoleteOverridingNonObsolete" xml:space="preserve">
    <value>Obsolete member '{0}' overrides non-obsolete member '{1}'</value>
  </data>
  <data name="WRN_ObsoleteOverridingNonObsolete_Title" xml:space="preserve">
    <value>Obsolete member overrides non-obsolete member</value>
  </data>
  <data name="WRN_DebugFullNameTooLong" xml:space="preserve">
    <value>The fully qualified name for '{0}' is too long for debug information. Compile without '/debug' option.</value>
  </data>
  <data name="WRN_DebugFullNameTooLong_Title" xml:space="preserve">
    <value>Fully qualified name is too long for debug information</value>
  </data>
  <data name="ERR_ImplicitlyTypedVariableAssignedBadValue" xml:space="preserve">
    <value>Cannot assign {0} to an implicitly-typed variable</value>
  </data>
  <data name="ERR_ImplicitlyTypedVariableWithNoInitializer" xml:space="preserve">
    <value>Implicitly-typed variables must be initialized</value>
  </data>
  <data name="ERR_ImplicitlyTypedVariableMultipleDeclarator" xml:space="preserve">
    <value>Implicitly-typed variables cannot have multiple declarators</value>
  </data>
  <data name="ERR_ImplicitlyTypedVariableAssignedArrayInitializer" xml:space="preserve">
    <value>Cannot initialize an implicitly-typed variable with an array initializer</value>
  </data>
  <data name="ERR_ImplicitlyTypedLocalCannotBeFixed" xml:space="preserve">
    <value>Implicitly-typed local variables cannot be fixed</value>
  </data>
  <data name="ERR_ImplicitlyTypedVariableCannotBeConst" xml:space="preserve">
    <value>Implicitly-typed variables cannot be constant</value>
  </data>
  <data name="WRN_ExternCtorNoImplementation" xml:space="preserve">
    <value>Constructor '{0}' is marked external</value>
  </data>
  <data name="WRN_ExternCtorNoImplementation_Title" xml:space="preserve">
    <value>Constructor is marked external</value>
  </data>
  <data name="ERR_TypeVarNotFound" xml:space="preserve">
    <value>The contextual keyword 'var' may only appear within a local variable declaration or in script code</value>
  </data>
  <data name="ERR_ImplicitlyTypedArrayNoBestType" xml:space="preserve">
    <value>No best type found for implicitly-typed array</value>
  </data>
  <data name="ERR_AnonymousTypePropertyAssignedBadValue" xml:space="preserve">
    <value>Cannot assign '{0}' to anonymous type property</value>
  </data>
  <data name="ERR_ExpressionTreeContainsBaseAccess" xml:space="preserve">
    <value>An expression tree may not contain a base access</value>
  </data>
  <data name="ERR_ExpressionTreeContainsAssignment" xml:space="preserve">
    <value>An expression tree may not contain an assignment operator</value>
  </data>
  <data name="ERR_AnonymousTypeDuplicatePropertyName" xml:space="preserve">
    <value>An anonymous type cannot have multiple properties with the same name</value>
  </data>
  <data name="ERR_StatementLambdaToExpressionTree" xml:space="preserve">
    <value>A lambda expression with a statement body cannot be converted to an expression tree</value>
  </data>
  <data name="ERR_ExpressionTreeMustHaveDelegate" xml:space="preserve">
    <value>Cannot convert lambda to an expression tree whose type argument '{0}' is not a delegate type</value>
  </data>
  <data name="ERR_AnonymousTypeNotAvailable" xml:space="preserve">
    <value>Cannot use anonymous type in a constant expression</value>
  </data>
  <data name="ERR_LambdaInIsAs" xml:space="preserve">
    <value>The first operand of an 'is' or 'as' operator may not be a lambda expression, anonymous method, or method group.</value>
  </data>
  <data name="ERR_TypelessTupleInAs" xml:space="preserve">
    <value>The first operand of an 'as' operator may not be a tuple literal without a natural type.</value>
  </data>
  <data name="ERR_ExpressionTreeContainsMultiDimensionalArrayInitializer" xml:space="preserve">
    <value>An expression tree may not contain a multidimensional array initializer</value>
  </data>
  <data name="ERR_MissingArgument" xml:space="preserve">
    <value>Argument missing</value>
  </data>
  <data name="ERR_VariableUsedBeforeDeclaration" xml:space="preserve">
    <value>Cannot use local variable '{0}' before it is declared</value>
  </data>
  <data name="ERR_RecursivelyTypedVariable" xml:space="preserve">
    <value>Type of '{0}' cannot be inferred since its initializer directly or indirectly refers to the definition.</value>
  </data>
  <data name="ERR_ExplicitLayoutAndAutoImplementedProperty" xml:space="preserve">
    <value>'{0}': Auto-implemented properties cannot be used inside a type marked with StructLayout(LayoutKind.Explicit)</value>
  </data>
  <data name="ERR_UnassignedThisAutoProperty" xml:space="preserve">
    <value>Auto-implemented property '{0}' must be fully assigned before control is returned to the caller.</value>
  </data>
  <data name="ERR_VariableUsedBeforeDeclarationAndHidesField" xml:space="preserve">
    <value>Cannot use local variable '{0}' before it is declared. The declaration of the local variable hides the field '{1}'.</value>
  </data>
  <data name="ERR_ExpressionTreeContainsBadCoalesce" xml:space="preserve">
    <value>An expression tree lambda may not contain a coalescing operator with a null or default literal left-hand side</value>
  </data>
  <data name="ERR_IdentifierExpected" xml:space="preserve">
    <value>Identifier expected</value>
  </data>
  <data name="ERR_SemicolonExpected" xml:space="preserve">
    <value>; expected</value>
  </data>
  <data name="ERR_SyntaxError" xml:space="preserve">
    <value>Syntax error, '{0}' expected</value>
  </data>
  <data name="ERR_DuplicateModifier" xml:space="preserve">
    <value>Duplicate '{0}' modifier</value>
  </data>
  <data name="ERR_DuplicateAccessor" xml:space="preserve">
    <value>Property accessor already defined</value>
  </data>
  <data name="ERR_IntegralTypeExpected" xml:space="preserve">
    <value>Type byte, sbyte, short, ushort, int, uint, long, or ulong expected</value>
  </data>
  <data name="ERR_IllegalEscape" xml:space="preserve">
    <value>Unrecognized escape sequence</value>
  </data>
  <data name="ERR_NewlineInConst" xml:space="preserve">
    <value>Newline in constant</value>
  </data>
  <data name="ERR_EmptyCharConst" xml:space="preserve">
    <value>Empty character literal</value>
  </data>
  <data name="ERR_TooManyCharsInConst" xml:space="preserve">
    <value>Too many characters in character literal</value>
  </data>
  <data name="ERR_InvalidNumber" xml:space="preserve">
    <value>Invalid number</value>
  </data>
  <data name="ERR_GetOrSetExpected" xml:space="preserve">
    <value>A get or set accessor expected</value>
  </data>
  <data name="ERR_ClassTypeExpected" xml:space="preserve">
    <value>An object, string, or class type expected</value>
  </data>
  <data name="ERR_NamedArgumentExpected" xml:space="preserve">
    <value>Named attribute argument expected</value>
  </data>
  <data name="ERR_TooManyCatches" xml:space="preserve">
    <value>Catch clauses cannot follow the general catch clause of a try statement</value>
  </data>
  <data name="ERR_ThisOrBaseExpected" xml:space="preserve">
    <value>Keyword 'this' or 'base' expected</value>
  </data>
  <data name="ERR_OvlUnaryOperatorExpected" xml:space="preserve">
    <value>Overloadable unary operator expected</value>
  </data>
  <data name="ERR_OvlBinaryOperatorExpected" xml:space="preserve">
    <value>Overloadable binary operator expected</value>
  </data>
  <data name="ERR_IntOverflow" xml:space="preserve">
    <value>Integral constant is too large</value>
  </data>
  <data name="ERR_EOFExpected" xml:space="preserve">
    <value>Type or namespace definition, or end-of-file expected</value>
  </data>
  <data name="ERR_GlobalDefinitionOrStatementExpected" xml:space="preserve">
    <value>Member definition, statement, or end-of-file expected</value>
  </data>
  <data name="ERR_BadEmbeddedStmt" xml:space="preserve">
    <value>Embedded statement cannot be a declaration or labeled statement</value>
  </data>
  <data name="ERR_PPDirectiveExpected" xml:space="preserve">
    <value>Preprocessor directive expected</value>
  </data>
  <data name="ERR_EndOfPPLineExpected" xml:space="preserve">
    <value>Single-line comment or end-of-line expected</value>
  </data>
  <data name="ERR_CloseParenExpected" xml:space="preserve">
    <value>) expected</value>
  </data>
  <data name="ERR_EndifDirectiveExpected" xml:space="preserve">
    <value>#endif directive expected</value>
  </data>
  <data name="ERR_UnexpectedDirective" xml:space="preserve">
    <value>Unexpected preprocessor directive</value>
  </data>
  <data name="ERR_ErrorDirective" xml:space="preserve">
    <value>#error: '{0}'</value>
  </data>
  <data name="WRN_WarningDirective" xml:space="preserve">
    <value>#warning: '{0}'</value>
  </data>
  <data name="WRN_WarningDirective_Title" xml:space="preserve">
    <value>#warning directive</value>
  </data>
  <data name="ERR_TypeExpected" xml:space="preserve">
    <value>Type expected</value>
  </data>
  <data name="ERR_PPDefFollowsToken" xml:space="preserve">
    <value>Cannot define/undefine preprocessor symbols after first token in file</value>
  </data>
  <data name="ERR_PPReferenceFollowsToken" xml:space="preserve">
    <value>Cannot use #r after first token in file</value>
  </data>
  <data name="ERR_OpenEndedComment" xml:space="preserve">
    <value>End-of-file found, '*/' expected</value>
  </data>
  <data name="ERR_Merge_conflict_marker_encountered" xml:space="preserve">
    <value>Merge conflict marker encountered</value>
  </data>
  <data name="ERR_NoRefOutWhenRefOnly" xml:space="preserve">
    <value>Do not use refout when using refonly.</value>
  </data>
  <data name="ERR_NoNetModuleOutputWhenRefOutOrRefOnly" xml:space="preserve">
    <value>Cannot compile net modules when using /refout or /refonly.</value>
  </data>
  <data name="ERR_OvlOperatorExpected" xml:space="preserve">
    <value>Overloadable operator expected</value>
  </data>
  <data name="ERR_EndRegionDirectiveExpected" xml:space="preserve">
    <value>#endregion directive expected</value>
  </data>
  <data name="ERR_UnterminatedStringLit" xml:space="preserve">
    <value>Unterminated string literal</value>
  </data>
  <data name="ERR_BadDirectivePlacement" xml:space="preserve">
    <value>Preprocessor directives must appear as the first non-whitespace character on a line</value>
  </data>
  <data name="ERR_IdentifierExpectedKW" xml:space="preserve">
    <value>Identifier expected; '{1}' is a keyword</value>
  </data>
  <data name="ERR_SemiOrLBraceExpected" xml:space="preserve">
    <value>{ or ; expected</value>
  </data>
  <data name="ERR_MultiTypeInDeclaration" xml:space="preserve">
    <value>Cannot use more than one type in a for, using, fixed, or declaration statement</value>
  </data>
  <data name="ERR_AddOrRemoveExpected" xml:space="preserve">
    <value>An add or remove accessor expected</value>
  </data>
  <data name="ERR_UnexpectedCharacter" xml:space="preserve">
    <value>Unexpected character '{0}'</value>
  </data>
  <data name="ERR_UnexpectedToken" xml:space="preserve">
    <value>Unexpected token '{0}'</value>
  </data>
  <data name="ERR_ProtectedInStatic" xml:space="preserve">
    <value>'{0}': static classes cannot contain protected members</value>
  </data>
  <data name="WRN_UnreachableGeneralCatch" xml:space="preserve">
    <value>A previous catch clause already catches all exceptions. All non-exceptions thrown will be wrapped in a System.Runtime.CompilerServices.RuntimeWrappedException.</value>
  </data>
  <data name="WRN_UnreachableGeneralCatch_Title" xml:space="preserve">
    <value>A previous catch clause already catches all exceptions</value>
  </data>
  <data name="WRN_UnreachableGeneralCatch_Description" xml:space="preserve">
    <value>This warning is caused when a catch() block has no specified exception type after a catch (System.Exception e) block. The warning advises that the catch() block will not catch any exceptions.

A catch() block after a catch (System.Exception e) block can catch non-CLS exceptions if the RuntimeCompatibilityAttribute is set to false in the AssemblyInfo.cs file: [assembly: RuntimeCompatibilityAttribute(WrapNonExceptionThrows = false)]. If this attribute is not set explicitly to false, all thrown non-CLS exceptions are wrapped as Exceptions and the catch (System.Exception e) block catches them.</value>
  </data>
  <data name="ERR_IncrementLvalueExpected" xml:space="preserve">
    <value>The operand of an increment or decrement operator must be a variable, property or indexer</value>
  </data>
  <data name="ERR_NoSuchMemberOrExtension" xml:space="preserve">
    <value>'{0}' does not contain a definition for '{1}' and no extension method '{1}' accepting a first argument of type '{0}' could be found (are you missing a using directive or an assembly reference?)</value>
  </data>
  <data name="ERR_NoSuchMemberOrExtensionNeedUsing" xml:space="preserve">
    <value>'{0}' does not contain a definition for '{1}' and no extension method '{1}' accepting a first argument of type '{0}' could be found (are you missing a using directive for '{2}'?)</value>
  </data>
  <data name="ERR_BadThisParam" xml:space="preserve">
    <value>Method '{0}' has a parameter modifier 'this' which is not on the first parameter</value>
  </data>
  <data name="ERR_BadParameterModifiers" xml:space="preserve">
    <value> The parameter modifier '{0}' cannot be used with '{1}'</value>
  </data>
  <data name="ERR_BadTypeforThis" xml:space="preserve">
    <value>The first parameter of an extension method cannot be of type '{0}'</value>
  </data>
  <data name="ERR_BadParamModThis" xml:space="preserve">
    <value>A parameter array cannot be used with 'this' modifier on an extension method</value>
  </data>
  <data name="ERR_BadExtensionMeth" xml:space="preserve">
    <value>Extension method must be static</value>
  </data>
  <data name="ERR_BadExtensionAgg" xml:space="preserve">
    <value>Extension method must be defined in a non-generic static class</value>
  </data>
  <data name="ERR_DupParamMod" xml:space="preserve">
    <value>A parameter can only have one '{0}' modifier</value>
  </data>
  <data name="ERR_ExtensionMethodsDecl" xml:space="preserve">
    <value>Extension methods must be defined in a top level static class; {0} is a nested class</value>
  </data>
  <data name="ERR_ExtensionAttrNotFound" xml:space="preserve">
    <value>Cannot define a new extension method because the compiler required type '{0}' cannot be found. Are you missing a reference to System.Core.dll?</value>
  </data>
  <data name="ERR_ExplicitExtension" xml:space="preserve">
    <value>Do not use 'System.Runtime.CompilerServices.ExtensionAttribute'. Use the 'this' keyword instead.</value>
  </data>
  <data name="ERR_ExplicitDynamicAttr" xml:space="preserve">
    <value>Do not use 'System.Runtime.CompilerServices.DynamicAttribute'. Use the 'dynamic' keyword instead.</value>
  </data>
  <data name="ERR_NoDynamicPhantomOnBaseCtor" xml:space="preserve">
    <value>The constructor call needs to be dynamically dispatched, but cannot be because it is part of a constructor initializer. Consider casting the dynamic arguments.</value>
  </data>
  <data name="ERR_ValueTypeExtDelegate" xml:space="preserve">
    <value>Extension method '{0}' defined on value type '{1}' cannot be used to create delegates</value>
  </data>
  <data name="ERR_BadArgCount" xml:space="preserve">
    <value>No overload for method '{0}' takes {1} arguments</value>
  </data>
  <data name="ERR_BadArgType" xml:space="preserve">
    <value>Argument {0}: cannot convert from '{1}' to '{2}'</value>
  </data>
  <data name="ERR_NoSourceFile" xml:space="preserve">
    <value>Source file '{0}' could not be opened -- {1}</value>
  </data>
  <data name="ERR_CantRefResource" xml:space="preserve">
    <value>Cannot link resource files when building a module</value>
  </data>
  <data name="ERR_ResourceNotUnique" xml:space="preserve">
    <value>Resource identifier '{0}' has already been used in this assembly</value>
  </data>
  <data name="ERR_ResourceFileNameNotUnique" xml:space="preserve">
    <value>Each linked resource and module must have a unique filename. Filename '{0}' is specified more than once in this assembly</value>
  </data>
  <data name="ERR_ImportNonAssembly" xml:space="preserve">
    <value>The referenced file '{0}' is not an assembly</value>
  </data>
  <data name="ERR_RefLvalueExpected" xml:space="preserve">
    <value>A ref or out value must be an assignable variable</value>
  </data>
  <data name="ERR_BaseInStaticMeth" xml:space="preserve">
    <value>Keyword 'base' is not available in a static method</value>
  </data>
  <data name="ERR_BaseInBadContext" xml:space="preserve">
    <value>Keyword 'base' is not available in the current context</value>
  </data>
  <data name="ERR_RbraceExpected" xml:space="preserve">
    <value>} expected</value>
  </data>
  <data name="ERR_LbraceExpected" xml:space="preserve">
    <value>{ expected</value>
  </data>
  <data name="ERR_InExpected" xml:space="preserve">
    <value>'in' expected</value>
  </data>
  <data name="ERR_InvalidPreprocExpr" xml:space="preserve">
    <value>Invalid preprocessor expression</value>
  </data>
  <data name="ERR_InvalidMemberDecl" xml:space="preserve">
    <value>Invalid token '{0}' in class, struct, or interface member declaration</value>
  </data>
  <data name="ERR_MemberNeedsType" xml:space="preserve">
    <value>Method must have a return type</value>
  </data>
  <data name="ERR_BadBaseType" xml:space="preserve">
    <value>Invalid base type</value>
  </data>
  <data name="WRN_EmptySwitch" xml:space="preserve">
    <value>Empty switch block</value>
  </data>
  <data name="WRN_EmptySwitch_Title" xml:space="preserve">
    <value>Empty switch block</value>
  </data>
  <data name="ERR_ExpectedEndTry" xml:space="preserve">
    <value>Expected catch or finally</value>
  </data>
  <data name="ERR_InvalidExprTerm" xml:space="preserve">
    <value>Invalid expression term '{0}'</value>
  </data>
  <data name="ERR_BadNewExpr" xml:space="preserve">
    <value>A new expression requires (), [], or {} after type</value>
  </data>
  <data name="ERR_NoNamespacePrivate" xml:space="preserve">
    <value>Elements defined in a namespace cannot be explicitly declared as private, protected, protected internal, or private protected</value>
  </data>
  <data name="ERR_BadVarDecl" xml:space="preserve">
    <value>Expected ; or = (cannot specify constructor arguments in declaration)</value>
  </data>
  <data name="ERR_UsingAfterElements" xml:space="preserve">
    <value>A using clause must precede all other elements defined in the namespace except extern alias declarations</value>
  </data>
  <data name="ERR_BadBinOpArgs" xml:space="preserve">
    <value>Overloaded binary operator '{0}' takes two parameters</value>
  </data>
  <data name="ERR_BadUnOpArgs" xml:space="preserve">
    <value>Overloaded unary operator '{0}' takes one parameter</value>
  </data>
  <data name="ERR_NoVoidParameter" xml:space="preserve">
    <value>Invalid parameter type 'void'</value>
  </data>
  <data name="ERR_DuplicateAlias" xml:space="preserve">
    <value>The using alias '{0}' appeared previously in this namespace</value>
  </data>
  <data name="ERR_BadProtectedAccess" xml:space="preserve">
    <value>Cannot access protected member '{0}' via a qualifier of type '{1}'; the qualifier must be of type '{2}' (or derived from it)</value>
  </data>
  <data name="ERR_AddModuleAssembly" xml:space="preserve">
    <value>'{0}' cannot be added to this assembly because it already is an assembly</value>
  </data>
  <data name="ERR_BindToBogusProp2" xml:space="preserve">
    <value>Property, indexer, or event '{0}' is not supported by the language; try directly calling accessor methods '{1}' or '{2}'</value>
  </data>
  <data name="ERR_BindToBogusProp1" xml:space="preserve">
    <value>Property, indexer, or event '{0}' is not supported by the language; try directly calling accessor method '{1}'</value>
  </data>
  <data name="ERR_NoVoidHere" xml:space="preserve">
    <value>Keyword 'void' cannot be used in this context</value>
  </data>
  <data name="ERR_IndexerNeedsParam" xml:space="preserve">
    <value>Indexers must have at least one parameter</value>
  </data>
  <data name="ERR_BadArraySyntax" xml:space="preserve">
    <value>Array type specifier, [], must appear before parameter name</value>
  </data>
  <data name="ERR_BadOperatorSyntax" xml:space="preserve">
    <value>Declaration is not valid; use '{0} operator &lt;dest-type&gt; (...' instead</value>
  </data>
  <data name="ERR_MainClassNotFound" xml:space="preserve">
    <value>Could not find '{0}' specified for Main method</value>
  </data>
  <data name="ERR_MainClassNotClass" xml:space="preserve">
    <value>'{0}' specified for Main method must be a valid non-generic class or struct</value>
  </data>
  <data name="ERR_NoMainInClass" xml:space="preserve">
    <value>'{0}' does not have a suitable static Main method</value>
  </data>
  <data name="ERR_MainClassIsImport" xml:space="preserve">
    <value>Cannot use '{0}' for Main method because it is imported</value>
  </data>
  <data name="ERR_OutputNeedsName" xml:space="preserve">
    <value>Outputs without source must have the /out option specified</value>
  </data>
  <data name="ERR_CantHaveWin32ResAndManifest" xml:space="preserve">
    <value>Conflicting options specified: Win32 resource file; Win32 manifest</value>
  </data>
  <data name="ERR_CantHaveWin32ResAndIcon" xml:space="preserve">
    <value>Conflicting options specified: Win32 resource file; Win32 icon</value>
  </data>
  <data name="ERR_CantReadResource" xml:space="preserve">
    <value>Error reading resource '{0}' -- '{1}'</value>
  </data>
  <data name="ERR_DocFileGen" xml:space="preserve">
    <value>Error writing to XML documentation file: {0}</value>
  </data>
  <data name="WRN_XMLParseError" xml:space="preserve">
    <value>XML comment has badly formed XML -- '{0}'</value>
  </data>
  <data name="WRN_XMLParseError_Title" xml:space="preserve">
    <value>XML comment has badly formed XML</value>
  </data>
  <data name="WRN_DuplicateParamTag" xml:space="preserve">
    <value>XML comment has a duplicate param tag for '{0}'</value>
  </data>
  <data name="WRN_DuplicateParamTag_Title" xml:space="preserve">
    <value>XML comment has a duplicate param tag</value>
  </data>
  <data name="WRN_UnmatchedParamTag" xml:space="preserve">
    <value>XML comment has a param tag for '{0}', but there is no parameter by that name</value>
  </data>
  <data name="WRN_UnmatchedParamTag_Title" xml:space="preserve">
    <value>XML comment has a param tag, but there is no parameter by that name</value>
  </data>
  <data name="WRN_UnmatchedParamRefTag" xml:space="preserve">
    <value>XML comment on '{1}' has a paramref tag for '{0}', but there is no parameter by that name</value>
  </data>
  <data name="WRN_UnmatchedParamRefTag_Title" xml:space="preserve">
    <value>XML comment has a paramref tag, but there is no parameter by that name</value>
  </data>
  <data name="WRN_MissingParamTag" xml:space="preserve">
    <value>Parameter '{0}' has no matching param tag in the XML comment for '{1}' (but other parameters do)</value>
  </data>
  <data name="WRN_MissingParamTag_Title" xml:space="preserve">
    <value>Parameter has no matching param tag in the XML comment (but other parameters do)</value>
  </data>
  <data name="WRN_BadXMLRef" xml:space="preserve">
    <value>XML comment has cref attribute '{0}' that could not be resolved</value>
  </data>
  <data name="WRN_BadXMLRef_Title" xml:space="preserve">
    <value>XML comment has cref attribute that could not be resolved</value>
  </data>
  <data name="ERR_BadStackAllocExpr" xml:space="preserve">
    <value>A stackalloc expression requires [] after type</value>
  </data>
  <data name="ERR_InvalidLineNumber" xml:space="preserve">
    <value>The line number specified for #line directive is missing or invalid</value>
  </data>
  <data name="ERR_MissingPPFile" xml:space="preserve">
    <value>Quoted file name, single-line comment or end-of-line expected</value>
  </data>
  <data name="ERR_ExpectedPPFile" xml:space="preserve">
    <value>Quoted file name expected</value>
  </data>
  <data name="ERR_ReferenceDirectiveOnlyAllowedInScripts" xml:space="preserve">
    <value>#r is only allowed in scripts</value>
  </data>
  <data name="ERR_ForEachMissingMember" xml:space="preserve">
    <value>foreach statement cannot operate on variables of type '{0}' because '{0}' does not contain a public definition for '{1}'</value>
  </data>
  <data name="WRN_BadXMLRefParamType" xml:space="preserve">
    <value>Invalid type for parameter {0} in XML comment cref attribute: '{1}'</value>
  </data>
  <data name="WRN_BadXMLRefParamType_Title" xml:space="preserve">
    <value>Invalid type for parameter in XML comment cref attribute</value>
  </data>
  <data name="WRN_BadXMLRefReturnType" xml:space="preserve">
    <value>Invalid return type in XML comment cref attribute</value>
  </data>
  <data name="WRN_BadXMLRefReturnType_Title" xml:space="preserve">
    <value>Invalid return type in XML comment cref attribute</value>
  </data>
  <data name="ERR_BadWin32Res" xml:space="preserve">
    <value>Error reading Win32 resources -- {0}</value>
  </data>
  <data name="WRN_BadXMLRefSyntax" xml:space="preserve">
    <value>XML comment has syntactically incorrect cref attribute '{0}'</value>
  </data>
  <data name="WRN_BadXMLRefSyntax_Title" xml:space="preserve">
    <value>XML comment has syntactically incorrect cref attribute</value>
  </data>
  <data name="ERR_BadModifierLocation" xml:space="preserve">
    <value>Member modifier '{0}' must precede the member type and name</value>
  </data>
  <data name="ERR_MissingArraySize" xml:space="preserve">
    <value>Array creation must have array size or array initializer</value>
  </data>
  <data name="WRN_UnprocessedXMLComment" xml:space="preserve">
    <value>XML comment is not placed on a valid language element</value>
  </data>
  <data name="WRN_UnprocessedXMLComment_Title" xml:space="preserve">
    <value>XML comment is not placed on a valid language element</value>
  </data>
  <data name="WRN_FailedInclude" xml:space="preserve">
    <value>Unable to include XML fragment '{1}' of file '{0}' -- {2}</value>
  </data>
  <data name="WRN_FailedInclude_Title" xml:space="preserve">
    <value>Unable to include XML fragment</value>
  </data>
  <data name="WRN_InvalidInclude" xml:space="preserve">
    <value>Invalid XML include element -- {0}</value>
  </data>
  <data name="WRN_InvalidInclude_Title" xml:space="preserve">
    <value>Invalid XML include element</value>
  </data>
  <data name="WRN_MissingXMLComment" xml:space="preserve">
    <value>Missing XML comment for publicly visible type or member '{0}'</value>
  </data>
  <data name="WRN_MissingXMLComment_Title" xml:space="preserve">
    <value>Missing XML comment for publicly visible type or member</value>
  </data>
  <data name="WRN_MissingXMLComment_Description" xml:space="preserve">
    <value>The /doc compiler option was specified, but one or more constructs did not have comments.</value>
  </data>
  <data name="WRN_XMLParseIncludeError" xml:space="preserve">
    <value>Badly formed XML in included comments file -- '{0}'</value>
  </data>
  <data name="WRN_XMLParseIncludeError_Title" xml:space="preserve">
    <value>Badly formed XML in included comments file</value>
  </data>
  <data name="ERR_BadDelArgCount" xml:space="preserve">
    <value>Delegate '{0}' does not take {1} arguments</value>
  </data>
  <data name="ERR_UnexpectedSemicolon" xml:space="preserve">
    <value>Semicolon after method or accessor block is not valid</value>
  </data>
  <data name="ERR_MethodReturnCantBeRefAny" xml:space="preserve">
    <value>Method or delegate cannot return type '{0}'</value>
  </data>
  <data name="ERR_CompileCancelled" xml:space="preserve">
    <value>Compilation cancelled by user</value>
  </data>
  <data name="ERR_MethodArgCantBeRefAny" xml:space="preserve">
    <value>Cannot make reference to variable of type '{0}'</value>
  </data>
  <data name="ERR_AssgReadonlyLocal" xml:space="preserve">
    <value>Cannot assign to '{0}' because it is read-only</value>
  </data>
  <data name="ERR_RefReadonlyLocal" xml:space="preserve">
    <value>Cannot use '{0}' as a ref or out value because it is read-only</value>
  </data>
  <data name="ERR_CantUseRequiredAttribute" xml:space="preserve">
    <value>The RequiredAttribute attribute is not permitted on C# types</value>
  </data>
  <data name="ERR_NoModifiersOnAccessor" xml:space="preserve">
    <value>Modifiers cannot be placed on event accessor declarations</value>
  </data>
  <data name="ERR_ParamsCantBeWithModifier" xml:space="preserve">
    <value>The params parameter cannot be declared as {0}</value>
  </data>
  <data name="ERR_ReturnNotLValue" xml:space="preserve">
    <value>Cannot modify the return value of '{0}' because it is not a variable</value>
  </data>
  <data name="ERR_MissingCoClass" xml:space="preserve">
    <value>The managed coclass wrapper class '{0}' for interface '{1}' cannot be found (are you missing an assembly reference?)</value>
  </data>
  <data name="ERR_AmbiguousAttribute" xml:space="preserve">
    <value>'{0}' is ambiguous between '{1}' and '{2}'; use either '@{0}' or '{0}Attribute'</value>
  </data>
  <data name="ERR_BadArgExtraRef" xml:space="preserve">
    <value>Argument {0} may not be passed with the '{1}' keyword</value>
  </data>
  <data name="WRN_CmdOptionConflictsSource" xml:space="preserve">
    <value>Option '{0}' overrides attribute '{1}' given in a source file or added module</value>
  </data>
  <data name="WRN_CmdOptionConflictsSource_Title" xml:space="preserve">
    <value>Option overrides attribute given in a source file or added module</value>
  </data>
  <data name="WRN_CmdOptionConflictsSource_Description" xml:space="preserve">
    <value>This warning occurs if the assembly attributes AssemblyKeyFileAttribute or AssemblyKeyNameAttribute found in source conflict with the /keyfile or /keycontainer command line option or key file name or key container specified in the Project Properties.</value>
  </data>
  <data name="ERR_BadCompatMode" xml:space="preserve">
    <value>Invalid option '{0}' for /langversion. Use '/langversion:?' to list supported values.</value>
  </data>
  <data name="ERR_DelegateOnConditional" xml:space="preserve">
    <value>Cannot create delegate with '{0}' because it or a method it overrides has a Conditional attribute</value>
  </data>
  <data name="ERR_CantMakeTempFile" xml:space="preserve">
    <value>Cannot create temporary file -- {0}</value>
  </data>
  <data name="ERR_BadArgRef" xml:space="preserve">
    <value>Argument {0} must be passed with the '{1}' keyword</value>
  </data>
  <data name="ERR_YieldInAnonMeth" xml:space="preserve">
    <value>The yield statement cannot be used inside an anonymous method or lambda expression</value>
  </data>
  <data name="ERR_ReturnInIterator" xml:space="preserve">
    <value>Cannot return a value from an iterator. Use the yield return statement to return a value, or yield break to end the iteration.</value>
  </data>
  <data name="ERR_BadIteratorArgType" xml:space="preserve">
    <value>Iterators cannot have ref or out parameters</value>
  </data>
  <data name="ERR_BadIteratorReturn" xml:space="preserve">
    <value>The body of '{0}' cannot be an iterator block because '{1}' is not an iterator interface type</value>
  </data>
  <data name="ERR_BadYieldInFinally" xml:space="preserve">
    <value>Cannot yield in the body of a finally clause</value>
  </data>
  <data name="ERR_BadYieldInTryOfCatch" xml:space="preserve">
    <value>Cannot yield a value in the body of a try block with a catch clause</value>
  </data>
  <data name="ERR_EmptyYield" xml:space="preserve">
    <value>Expression expected after yield return</value>
  </data>
  <data name="ERR_AnonDelegateCantUse" xml:space="preserve">
    <value>Cannot use ref or out parameter '{0}' inside an anonymous method, lambda expression, or query expression</value>
  </data>
  <data name="ERR_IllegalInnerUnsafe" xml:space="preserve">
    <value>Unsafe code may not appear in iterators</value>
  </data>
  <data name="ERR_BadYieldInCatch" xml:space="preserve">
    <value>Cannot yield a value in the body of a catch clause</value>
  </data>
  <data name="ERR_BadDelegateLeave" xml:space="preserve">
    <value>Control cannot leave the body of an anonymous method or lambda expression</value>
  </data>
  <data name="WRN_IllegalPragma" xml:space="preserve">
    <value>Unrecognized #pragma directive</value>
  </data>
  <data name="WRN_IllegalPragma_Title" xml:space="preserve">
    <value>Unrecognized #pragma directive</value>
  </data>
  <data name="WRN_IllegalPPWarning" xml:space="preserve">
    <value>Expected disable or restore</value>
  </data>
  <data name="WRN_IllegalPPWarning_Title" xml:space="preserve">
    <value>Expected disable or restore after #pragma warning</value>
  </data>
  <data name="WRN_BadRestoreNumber" xml:space="preserve">
    <value>Cannot restore warning 'CS{0}' because it was disabled globally</value>
  </data>
  <data name="WRN_BadRestoreNumber_Title" xml:space="preserve">
    <value>Cannot restore warning because it was disabled globally</value>
  </data>
  <data name="ERR_VarargsIterator" xml:space="preserve">
    <value>__arglist is not allowed in the parameter list of iterators</value>
  </data>
  <data name="ERR_UnsafeIteratorArgType" xml:space="preserve">
    <value>Iterators cannot have unsafe parameters or yield types</value>
  </data>
  <data name="ERR_BadCoClassSig" xml:space="preserve">
    <value>The managed coclass wrapper class signature '{0}' for interface '{1}' is not a valid class name signature</value>
  </data>
  <data name="ERR_MultipleIEnumOfT" xml:space="preserve">
    <value>foreach statement cannot operate on variables of type '{0}' because it implements multiple instantiations of '{1}'; try casting to a specific interface instantiation</value>
  </data>
  <data name="ERR_FixedDimsRequired" xml:space="preserve">
    <value>A fixed size buffer field must have the array size specifier after the field name</value>
  </data>
  <data name="ERR_FixedNotInStruct" xml:space="preserve">
    <value>Fixed size buffer fields may only be members of structs</value>
  </data>
  <data name="ERR_AnonymousReturnExpected" xml:space="preserve">
    <value>Not all code paths return a value in {0} of type '{1}'</value>
  </data>
  <data name="WRN_NonECMAFeature" xml:space="preserve">
    <value>Feature '{0}' is not part of the standardized ISO C# language specification, and may not be accepted by other compilers</value>
  </data>
  <data name="WRN_NonECMAFeature_Title" xml:space="preserve">
    <value>Feature is not part of the standardized ISO C# language specification, and may not be accepted by other compilers</value>
  </data>
  <data name="ERR_ExpectedVerbatimLiteral" xml:space="preserve">
    <value>Keyword, identifier, or string expected after verbatim specifier: @</value>
  </data>
  <data name="ERR_RefReadonly" xml:space="preserve">
    <value>A readonly field cannot be used as a ref or out value (except in a constructor)</value>
  </data>
  <data name="ERR_RefReadonly2" xml:space="preserve">
    <value>Members of readonly field '{0}' cannot be used as a ref or out value (except in a constructor)</value>
  </data>
  <data name="ERR_AssgReadonly" xml:space="preserve">
    <value>A readonly field cannot be assigned to (except in a constructor or a variable initializer)</value>
  </data>
  <data name="ERR_AssgReadonly2" xml:space="preserve">
    <value>Members of readonly field '{0}' cannot be modified (except in a constructor or a variable initializer)</value>
  </data>
  <data name="ERR_RefReadonlyNotField" xml:space="preserve">
    <value>Cannot use {0} '{1}' as a ref or out value because it is a readonly variable</value>
  </data>
  <data name="ERR_RefReadonlyNotField2" xml:space="preserve">
    <value>Members of {0} '{1}' cannot be used as a ref or out value because it is a readonly variable</value>
  </data>
  <data name="ERR_AssignReadonlyNotField" xml:space="preserve">
    <value>Cannot assign to {0} '{1}' because it is a readonly variable</value>
  </data>
  <data name="ERR_AssignReadonlyNotField2" xml:space="preserve">
    <value>Cannot assign to a member of {0} '{1}' because it is a readonly variable</value>
  </data>
  <data name="ERR_RefReturnReadonlyNotField" xml:space="preserve">
    <value>Cannot return {0} '{1}' by writable reference because it is a readonly variable</value>
  </data>
  <data name="ERR_RefReturnReadonlyNotField2" xml:space="preserve">
    <value>Members of {0} '{1}' cannot be returned by writable reference because it is a readonly variable</value>
  </data>
  <data name="ERR_AssgReadonlyStatic2" xml:space="preserve">
    <value>Fields of static readonly field '{0}' cannot be assigned to (except in a static constructor or a variable initializer)</value>
  </data>
  <data name="ERR_RefReadonlyStatic2" xml:space="preserve">
    <value>Fields of static readonly field '{0}' cannot be used as a ref or out value (except in a static constructor)</value>
  </data>
  <data name="ERR_AssgReadonlyLocal2Cause" xml:space="preserve">
    <value>Cannot modify members of '{0}' because it is a '{1}'</value>
  </data>
  <data name="ERR_RefReadonlyLocal2Cause" xml:space="preserve">
    <value>Cannot use fields of '{0}' as a ref or out value because it is a '{1}'</value>
  </data>
  <data name="ERR_AssgReadonlyLocalCause" xml:space="preserve">
    <value>Cannot assign to '{0}' because it is a '{1}'</value>
  </data>
  <data name="ERR_RefReadonlyLocalCause" xml:space="preserve">
    <value>Cannot use '{0}' as a ref or out value because it is a '{1}'</value>
  </data>
  <data name="WRN_ErrorOverride" xml:space="preserve">
    <value>{0}. See also error CS{1}.</value>
  </data>
  <data name="WRN_ErrorOverride_Title" xml:space="preserve">
    <value>Warning is overriding an error</value>
  </data>
  <data name="WRN_ErrorOverride_Description" xml:space="preserve">
    <value>The compiler emits this warning when it overrides an error with a warning. For information about the problem, search for the error code mentioned.</value>
  </data>
  <data name="ERR_AnonMethToNonDel" xml:space="preserve">
    <value>Cannot convert {0} to type '{1}' because it is not a delegate type</value>
  </data>
  <data name="ERR_CantConvAnonMethParams" xml:space="preserve">
    <value>Cannot convert {0} to delegate type '{1}' because the parameter types do not match the delegate parameter types</value>
  </data>
  <data name="ERR_CantConvAnonMethReturns" xml:space="preserve">
    <value>Cannot convert {0} to intended delegate type because some of the return types in the block are not implicitly convertible to the delegate return type</value>
  </data>
  <data name="ERR_BadAsyncReturnExpression" xml:space="preserve">
    <value>Since this is an async method, the return expression must be of type '{0}' rather than 'Task&lt;{0}&gt;'</value>
  </data>
  <data name="ERR_CantConvAsyncAnonFuncReturns" xml:space="preserve">
    <value>Cannot convert async {0} to delegate type '{1}'. An async {0} may return void, Task or Task&lt;T&gt;, none of which are convertible to '{1}'.</value>
  </data>
  <data name="ERR_IllegalFixedType" xml:space="preserve">
    <value>Fixed size buffer type must be one of the following: bool, byte, short, int, long, char, sbyte, ushort, uint, ulong, float or double</value>
  </data>
  <data name="ERR_FixedOverflow" xml:space="preserve">
    <value>Fixed size buffer of length {0} and type '{1}' is too big</value>
  </data>
  <data name="ERR_InvalidFixedArraySize" xml:space="preserve">
    <value>Fixed size buffers must have a length greater than zero</value>
  </data>
  <data name="ERR_FixedBufferNotFixed" xml:space="preserve">
    <value>You cannot use fixed size buffers contained in unfixed expressions. Try using the fixed statement.</value>
  </data>
  <data name="ERR_AttributeNotOnAccessor" xml:space="preserve">
    <value>Attribute '{0}' is not valid on property or event accessors. It is only valid on '{1}' declarations.</value>
  </data>
  <data name="WRN_InvalidSearchPathDir" xml:space="preserve">
    <value>Invalid search path '{0}' specified in '{1}' -- '{2}'</value>
  </data>
  <data name="WRN_InvalidSearchPathDir_Title" xml:space="preserve">
    <value>Invalid search path specified</value>
  </data>
  <data name="ERR_IllegalVarArgs" xml:space="preserve">
    <value>__arglist is not valid in this context</value>
  </data>
  <data name="ERR_IllegalParams" xml:space="preserve">
    <value>params is not valid in this context</value>
  </data>
  <data name="ERR_BadModifiersOnNamespace" xml:space="preserve">
    <value>A namespace declaration cannot have modifiers or attributes</value>
  </data>
  <data name="ERR_BadPlatformType" xml:space="preserve">
    <value>Invalid option '{0}' for /platform; must be anycpu, x86, Itanium or x64</value>
  </data>
  <data name="ERR_ThisStructNotInAnonMeth" xml:space="preserve">
    <value>Anonymous methods, lambda expressions, and query expressions inside structs cannot access instance members of 'this'. Consider copying 'this' to a local variable outside the anonymous method, lambda expression or query expression and using the local instead.</value>
  </data>
  <data name="ERR_NoConvToIDisp" xml:space="preserve">
    <value>'{0}': type used in a using statement must be implicitly convertible to 'System.IDisposable'</value>
  </data>
  <data name="ERR_BadParamRef" xml:space="preserve">
    <value>Parameter {0} must be declared with the '{1}' keyword</value>
  </data>
  <data name="ERR_BadParamExtraRef" xml:space="preserve">
    <value>Parameter {0} should not be declared with the '{1}' keyword</value>
  </data>
  <data name="ERR_BadParamType" xml:space="preserve">
    <value>Parameter {0} is declared as type '{1}{2}' but should be '{3}{4}'</value>
  </data>
  <data name="ERR_BadExternIdentifier" xml:space="preserve">
    <value>Invalid extern alias for '/reference'; '{0}' is not a valid identifier</value>
  </data>
  <data name="ERR_AliasMissingFile" xml:space="preserve">
    <value>Invalid reference alias option: '{0}=' -- missing filename</value>
  </data>
  <data name="ERR_GlobalExternAlias" xml:space="preserve">
    <value>You cannot redefine the global extern alias</value>
  </data>
  <data name="ERR_MissingTypeInSource" xml:space="preserve">
    <value>Reference to type '{0}' claims it is defined in this assembly, but it is not defined in source or any added modules</value>
  </data>
  <data name="ERR_MissingTypeInAssembly" xml:space="preserve">
    <value>Reference to type '{0}' claims it is defined in '{1}', but it could not be found</value>
  </data>
  <data name="WRN_MultiplePredefTypes" xml:space="preserve">
    <value>The predefined type '{0}' is defined in multiple assemblies in the global alias; using definition from '{1}'</value>
  </data>
  <data name="WRN_MultiplePredefTypes_Title" xml:space="preserve">
    <value>Predefined type is defined in multiple assemblies in the global alias</value>
  </data>
  <data name="WRN_MultiplePredefTypes_Description" xml:space="preserve">
    <value>This error occurs when a predefined system type such as System.Int32 is found in two assemblies. One way this can happen is if you are referencing mscorlib or System.Runtime.dll from two different places, such as trying to run two versions of the .NET Framework side-by-side.</value>
  </data>
  <data name="ERR_LocalCantBeFixedAndHoisted" xml:space="preserve">
    <value>Local '{0}' or its members cannot have their address taken and be used inside an anonymous method or lambda expression</value>
  </data>
  <data name="WRN_TooManyLinesForDebugger" xml:space="preserve">
    <value>Source file has exceeded the limit of 16,707,565 lines representable in the PDB; debug information will be incorrect</value>
  </data>
  <data name="WRN_TooManyLinesForDebugger_Title" xml:space="preserve">
    <value>Source file has exceeded the limit of 16,707,565 lines representable in the PDB; debug information will be incorrect</value>
  </data>
  <data name="ERR_CantConvAnonMethNoParams" xml:space="preserve">
    <value>Cannot convert anonymous method block without a parameter list to delegate type '{0}' because it has one or more out parameters</value>
  </data>
  <data name="ERR_ConditionalOnNonAttributeClass" xml:space="preserve">
    <value>Attribute '{0}' is only valid on methods or attribute classes</value>
  </data>
  <data name="WRN_CallOnNonAgileField" xml:space="preserve">
    <value>Accessing a member on '{0}' may cause a runtime exception because it is a field of a marshal-by-reference class</value>
  </data>
  <data name="WRN_CallOnNonAgileField_Title" xml:space="preserve">
    <value>Accessing a member on a field of a marshal-by-reference class may cause a runtime exception</value>
  </data>
  <data name="WRN_CallOnNonAgileField_Description" xml:space="preserve">
    <value>This warning occurs when you try to call a method, property, or indexer on a member of a class that derives from MarshalByRefObject, and the member is a value type. Objects that inherit from MarshalByRefObject are typically intended to be marshaled by reference across an application domain. If any code ever attempts to directly access the value-type member of such an object across an application domain, a runtime exception will occur. To resolve the warning, first copy the member into a local variable and call the method on that variable.</value>
  </data>
  <data name="WRN_BadWarningNumber" xml:space="preserve">
    <value>'{0}' is not a valid warning number</value>
  </data>
  <data name="WRN_BadWarningNumber_Title" xml:space="preserve">
    <value>Not a valid warning number</value>
  </data>
  <data name="WRN_BadWarningNumber_Description" xml:space="preserve">
    <value>A number that was passed to the #pragma warning preprocessor directive was not a valid warning number. Verify that the number represents a warning, not an error.</value>
  </data>
  <data name="WRN_InvalidNumber" xml:space="preserve">
    <value>Invalid number</value>
  </data>
  <data name="WRN_InvalidNumber_Title" xml:space="preserve">
    <value>Invalid number</value>
  </data>
  <data name="WRN_FileNameTooLong" xml:space="preserve">
    <value>Invalid filename specified for preprocessor directive. Filename is too long or not a valid filename.</value>
  </data>
  <data name="WRN_FileNameTooLong_Title" xml:space="preserve">
    <value>Invalid filename specified for preprocessor directive</value>
  </data>
  <data name="WRN_IllegalPPChecksum" xml:space="preserve">
    <value>Invalid #pragma checksum syntax; should be #pragma checksum "filename" "{XXXXXXXX-XXXX-XXXX-XXXX-XXXXXXXXXXXX}" "XXXX..."</value>
  </data>
  <data name="WRN_IllegalPPChecksum_Title" xml:space="preserve">
    <value>Invalid #pragma checksum syntax</value>
  </data>
  <data name="WRN_EndOfPPLineExpected" xml:space="preserve">
    <value>Single-line comment or end-of-line expected</value>
  </data>
  <data name="WRN_EndOfPPLineExpected_Title" xml:space="preserve">
    <value>Single-line comment or end-of-line expected after #pragma directive</value>
  </data>
  <data name="WRN_ConflictingChecksum" xml:space="preserve">
    <value>Different checksum values given for '{0}'</value>
  </data>
  <data name="WRN_ConflictingChecksum_Title" xml:space="preserve">
    <value>Different #pragma checksum values given</value>
  </data>
  <data name="WRN_InvalidAssemblyName" xml:space="preserve">
    <value>Assembly reference '{0}' is invalid and cannot be resolved</value>
  </data>
  <data name="WRN_InvalidAssemblyName_Title" xml:space="preserve">
    <value>Assembly reference is invalid and cannot be resolved</value>
  </data>
  <data name="WRN_InvalidAssemblyName_Description" xml:space="preserve">
    <value>This warning indicates that an attribute, such as InternalsVisibleToAttribute, was not specified correctly.</value>
  </data>
  <data name="WRN_UnifyReferenceMajMin" xml:space="preserve">
    <value>Assuming assembly reference '{0}' used by '{1}' matches identity '{2}' of '{3}', you may need to supply runtime policy</value>
  </data>
  <data name="WRN_UnifyReferenceMajMin_Title" xml:space="preserve">
    <value>Assuming assembly reference matches identity</value>
  </data>
  <data name="WRN_UnifyReferenceMajMin_Description" xml:space="preserve">
    <value>The two assemblies differ in release and/or version number. For unification to occur, you must specify directives in the application's .config file, and you must provide the correct strong name of an assembly.</value>
  </data>
  <data name="WRN_UnifyReferenceBldRev" xml:space="preserve">
    <value>Assuming assembly reference '{0}' used by '{1}' matches identity '{2}' of '{3}', you may need to supply runtime policy</value>
  </data>
  <data name="WRN_UnifyReferenceBldRev_Title" xml:space="preserve">
    <value>Assuming assembly reference matches identity</value>
  </data>
  <data name="WRN_UnifyReferenceBldRev_Description" xml:space="preserve">
    <value>The two assemblies differ in release and/or version number. For unification to occur, you must specify directives in the application's .config file, and you must provide the correct strong name of an assembly.</value>
  </data>
  <data name="ERR_DuplicateImport" xml:space="preserve">
    <value>Multiple assemblies with equivalent identity have been imported: '{0}' and '{1}'. Remove one of the duplicate references.</value>
  </data>
  <data name="ERR_DuplicateImportSimple" xml:space="preserve">
    <value>An assembly with the same simple name '{0}' has already been imported. Try removing one of the references (e.g. '{1}') or sign them to enable side-by-side.</value>
  </data>
  <data name="ERR_AssemblyMatchBadVersion" xml:space="preserve">
    <value>Assembly '{0}' with identity '{1}' uses '{2}' which has a higher version than referenced assembly '{3}' with identity '{4}'</value>
  </data>
  <data name="ERR_FixedNeedsLvalue" xml:space="preserve">
    <value>Fixed size buffers can only be accessed through locals or fields</value>
  </data>
  <data name="WRN_DuplicateTypeParamTag" xml:space="preserve">
    <value>XML comment has a duplicate typeparam tag for '{0}'</value>
  </data>
  <data name="WRN_DuplicateTypeParamTag_Title" xml:space="preserve">
    <value>XML comment has a duplicate typeparam tag</value>
  </data>
  <data name="WRN_UnmatchedTypeParamTag" xml:space="preserve">
    <value>XML comment has a typeparam tag for '{0}', but there is no type parameter by that name</value>
  </data>
  <data name="WRN_UnmatchedTypeParamTag_Title" xml:space="preserve">
    <value>XML comment has a typeparam tag, but there is no type parameter by that name</value>
  </data>
  <data name="WRN_UnmatchedTypeParamRefTag" xml:space="preserve">
    <value>XML comment on '{1}' has a typeparamref tag for '{0}', but there is no type parameter by that name</value>
  </data>
  <data name="WRN_UnmatchedTypeParamRefTag_Title" xml:space="preserve">
    <value>XML comment has a typeparamref tag, but there is no type parameter by that name</value>
  </data>
  <data name="WRN_MissingTypeParamTag" xml:space="preserve">
    <value>Type parameter '{0}' has no matching typeparam tag in the XML comment on '{1}' (but other type parameters do)</value>
  </data>
  <data name="WRN_MissingTypeParamTag_Title" xml:space="preserve">
    <value>Type parameter has no matching typeparam tag in the XML comment (but other type parameters do)</value>
  </data>
  <data name="ERR_CantChangeTypeOnOverride" xml:space="preserve">
    <value>'{0}': type must be '{2}' to match overridden member '{1}'</value>
  </data>
  <data name="ERR_DoNotUseFixedBufferAttr" xml:space="preserve">
    <value>Do not use 'System.Runtime.CompilerServices.FixedBuffer' attribute. Use the 'fixed' field modifier instead.</value>
  </data>
  <data name="WRN_AssignmentToSelf" xml:space="preserve">
    <value>Assignment made to same variable; did you mean to assign something else?</value>
  </data>
  <data name="WRN_AssignmentToSelf_Title" xml:space="preserve">
    <value>Assignment made to same variable</value>
  </data>
  <data name="WRN_ComparisonToSelf" xml:space="preserve">
    <value>Comparison made to same variable; did you mean to compare something else?</value>
  </data>
  <data name="WRN_ComparisonToSelf_Title" xml:space="preserve">
    <value>Comparison made to same variable</value>
  </data>
  <data name="ERR_CantOpenWin32Res" xml:space="preserve">
    <value>Error opening Win32 resource file '{0}' -- '{1}'</value>
  </data>
  <data name="WRN_DotOnDefault" xml:space="preserve">
    <value>Expression will always cause a System.NullReferenceException because the default value of '{0}' is null</value>
  </data>
  <data name="WRN_DotOnDefault_Title" xml:space="preserve">
    <value>Expression will always cause a System.NullReferenceException because the type's default value is null</value>
  </data>
  <data name="ERR_NoMultipleInheritance" xml:space="preserve">
    <value>Class '{0}' cannot have multiple base classes: '{1}' and '{2}'</value>
  </data>
  <data name="ERR_BaseClassMustBeFirst" xml:space="preserve">
    <value>Base class '{0}' must come before any interfaces</value>
  </data>
  <data name="WRN_BadXMLRefTypeVar" xml:space="preserve">
    <value>XML comment has cref attribute '{0}' that refers to a type parameter</value>
  </data>
  <data name="WRN_BadXMLRefTypeVar_Title" xml:space="preserve">
    <value>XML comment has cref attribute that refers to a type parameter</value>
  </data>
  <data name="ERR_FriendAssemblyBadArgs" xml:space="preserve">
    <value>Friend assembly reference '{0}' is invalid. InternalsVisibleTo declarations cannot have a version, culture, public key token, or processor architecture specified.</value>
  </data>
  <data name="ERR_FriendAssemblySNReq" xml:space="preserve">
    <value>Friend assembly reference '{0}' is invalid. Strong-name signed assemblies must specify a public key in their InternalsVisibleTo declarations.</value>
  </data>
  <data name="ERR_DelegateOnNullable" xml:space="preserve">
    <value>Cannot bind delegate to '{0}' because it is a member of 'System.Nullable&lt;T&gt;'</value>
  </data>
  <data name="ERR_BadCtorArgCount" xml:space="preserve">
    <value>'{0}' does not contain a constructor that takes {1} arguments</value>
  </data>
  <data name="ERR_GlobalAttributesNotFirst" xml:space="preserve">
    <value>Assembly and module attributes must precede all other elements defined in a file except using clauses and extern alias declarations</value>
  </data>
  <data name="ERR_ExpressionExpected" xml:space="preserve">
    <value>Expected expression</value>
  </data>
  <data name="ERR_InvalidSubsystemVersion" xml:space="preserve">
    <value>Invalid version {0} for /subsystemversion. The version must be 6.02 or greater for ARM or AppContainerExe, and 4.00 or greater otherwise</value>
  </data>
  <data name="ERR_InteropMethodWithBody" xml:space="preserve">
    <value>Embedded interop method '{0}' contains a body.</value>
  </data>
  <data name="ERR_BadWarningLevel" xml:space="preserve">
    <value>Warning level must be in the range 0-4</value>
  </data>
  <data name="ERR_BadDebugType" xml:space="preserve">
    <value>Invalid option '{0}' for /debug; must be 'portable', 'embedded', 'full' or 'pdbonly'</value>
  </data>
  <data name="ERR_BadResourceVis" xml:space="preserve">
    <value>Invalid option '{0}'; Resource visibility must be either 'public' or 'private'</value>
  </data>
  <data name="ERR_DefaultValueTypeMustMatch" xml:space="preserve">
    <value>The type of the argument to the DefaultParameterValue attribute must match the parameter type</value>
  </data>
  <data name="ERR_DefaultValueBadValueType" xml:space="preserve">
    <value>Argument of type '{0}' is not applicable for the DefaultParameterValue attribute</value>
  </data>
  <data name="ERR_MemberAlreadyInitialized" xml:space="preserve">
    <value>Duplicate initialization of member '{0}'</value>
  </data>
  <data name="ERR_MemberCannotBeInitialized" xml:space="preserve">
    <value>Member '{0}' cannot be initialized. It is not a field or property.</value>
  </data>
  <data name="ERR_StaticMemberInObjectInitializer" xml:space="preserve">
    <value>Static field or property '{0}' cannot be assigned in an object initializer</value>
  </data>
  <data name="ERR_ReadonlyValueTypeInObjectInitializer" xml:space="preserve">
    <value>Members of readonly field '{0}' of type '{1}' cannot be assigned with an object initializer because it is of a value type</value>
  </data>
  <data name="ERR_ValueTypePropertyInObjectInitializer" xml:space="preserve">
    <value>Members of property '{0}' of type '{1}' cannot be assigned with an object initializer because it is of a value type</value>
  </data>
  <data name="ERR_UnsafeTypeInObjectCreation" xml:space="preserve">
    <value>Unsafe type '{0}' cannot be used in object creation</value>
  </data>
  <data name="ERR_EmptyElementInitializer" xml:space="preserve">
    <value>Element initializer cannot be empty</value>
  </data>
  <data name="ERR_InitializerAddHasWrongSignature" xml:space="preserve">
    <value>The best overloaded method match for '{0}' has wrong signature for the initializer element. The initializable Add must be an accessible instance method.</value>
  </data>
  <data name="ERR_CollectionInitRequiresIEnumerable" xml:space="preserve">
    <value>Cannot initialize type '{0}' with a collection initializer because it does not implement 'System.Collections.IEnumerable'</value>
  </data>
  <data name="ERR_CantSetWin32Manifest" xml:space="preserve">
    <value>Error reading Win32 manifest file '{0}' -- '{1}'</value>
  </data>
  <data name="WRN_CantHaveManifestForModule" xml:space="preserve">
    <value>Ignoring /win32manifest for module because it only applies to assemblies</value>
  </data>
  <data name="WRN_CantHaveManifestForModule_Title" xml:space="preserve">
    <value>Ignoring /win32manifest for module because it only applies to assemblies</value>
  </data>
  <data name="ERR_BadInstanceArgType" xml:space="preserve">
    <value>'{0}' does not contain a definition for '{1}' and the best extension method overload '{2}' requires a receiver of type '{3}'</value>
  </data>
  <data name="ERR_QueryDuplicateRangeVariable" xml:space="preserve">
    <value>The range variable '{0}' has already been declared</value>
  </data>
  <data name="ERR_QueryRangeVariableOverrides" xml:space="preserve">
    <value>The range variable '{0}' conflicts with a previous declaration of '{0}'</value>
  </data>
  <data name="ERR_QueryRangeVariableAssignedBadValue" xml:space="preserve">
    <value>Cannot assign {0} to a range variable</value>
  </data>
  <data name="ERR_QueryNoProviderCastable" xml:space="preserve">
    <value>Could not find an implementation of the query pattern for source type '{0}'.  '{1}' not found.  Consider explicitly specifying the type of the range variable '{2}'.</value>
  </data>
  <data name="ERR_QueryNoProviderStandard" xml:space="preserve">
    <value>Could not find an implementation of the query pattern for source type '{0}'.  '{1}' not found.  Are you missing a reference to 'System.Core.dll' or a using directive for 'System.Linq'?</value>
  </data>
  <data name="ERR_QueryNoProvider" xml:space="preserve">
    <value>Could not find an implementation of the query pattern for source type '{0}'.  '{1}' not found.</value>
  </data>
  <data name="ERR_QueryOuterKey" xml:space="preserve">
    <value>The name '{0}' is not in scope on the left side of 'equals'.  Consider swapping the expressions on either side of 'equals'.</value>
  </data>
  <data name="ERR_QueryInnerKey" xml:space="preserve">
    <value>The name '{0}' is not in scope on the right side of 'equals'.  Consider swapping the expressions on either side of 'equals'.</value>
  </data>
  <data name="ERR_QueryOutRefRangeVariable" xml:space="preserve">
    <value>Cannot pass the range variable '{0}' as an out or ref parameter</value>
  </data>
  <data name="ERR_QueryMultipleProviders" xml:space="preserve">
    <value>Multiple implementations of the query pattern were found for source type '{0}'.  Ambiguous call to '{1}'.</value>
  </data>
  <data name="ERR_QueryTypeInferenceFailedMulti" xml:space="preserve">
    <value>The type of one of the expressions in the {0} clause is incorrect.  Type inference failed in the call to '{1}'.</value>
  </data>
  <data name="ERR_QueryTypeInferenceFailed" xml:space="preserve">
    <value>The type of the expression in the {0} clause is incorrect.  Type inference failed in the call to '{1}'.</value>
  </data>
  <data name="ERR_QueryTypeInferenceFailedSelectMany" xml:space="preserve">
    <value>An expression of type '{0}' is not allowed in a subsequent from clause in a query expression with source type '{1}'.  Type inference failed in the call to '{2}'.</value>
  </data>
  <data name="ERR_ExpressionTreeContainsPointerOp" xml:space="preserve">
    <value>An expression tree may not contain an unsafe pointer operation</value>
  </data>
  <data name="ERR_ExpressionTreeContainsAnonymousMethod" xml:space="preserve">
    <value>An expression tree may not contain an anonymous method expression</value>
  </data>
  <data name="ERR_AnonymousMethodToExpressionTree" xml:space="preserve">
    <value>An anonymous method expression cannot be converted to an expression tree</value>
  </data>
  <data name="ERR_QueryRangeVariableReadOnly" xml:space="preserve">
    <value>Range variable '{0}' cannot be assigned to -- it is read only</value>
  </data>
  <data name="ERR_QueryRangeVariableSameAsTypeParam" xml:space="preserve">
    <value>The range variable '{0}' cannot have the same name as a method type parameter</value>
  </data>
  <data name="ERR_TypeVarNotFoundRangeVariable" xml:space="preserve">
    <value>The contextual keyword 'var' cannot be used in a range variable declaration</value>
  </data>
  <data name="ERR_BadArgTypesForCollectionAdd" xml:space="preserve">
    <value>The best overloaded Add method '{0}' for the collection initializer has some invalid arguments</value>
  </data>
  <data name="ERR_ByRefParameterInExpressionTree" xml:space="preserve">
    <value>An expression tree lambda may not contain an out or ref parameter</value>
  </data>
  <data name="ERR_VarArgsInExpressionTree" xml:space="preserve">
    <value>An expression tree lambda may not contain a method with variable arguments</value>
  </data>
  <data name="ERR_MemGroupInExpressionTree" xml:space="preserve">
    <value>An expression tree lambda may not contain a method group</value>
  </data>
  <data name="ERR_InitializerAddHasParamModifiers" xml:space="preserve">
    <value>The best overloaded method match '{0}' for the collection initializer element cannot be used. Collection initializer 'Add' methods cannot have ref or out parameters.</value>
  </data>
  <data name="ERR_NonInvocableMemberCalled" xml:space="preserve">
    <value>Non-invocable member '{0}' cannot be used like a method.</value>
  </data>
  <data name="WRN_MultipleRuntimeImplementationMatches" xml:space="preserve">
    <value>Member '{0}' implements interface member '{1}' in type '{2}'. There are multiple matches for the interface member at run-time. It is implementation dependent which method will be called.</value>
  </data>
  <data name="WRN_MultipleRuntimeImplementationMatches_Title" xml:space="preserve">
    <value>Member implements interface member with multiple matches at run-time</value>
  </data>
  <data name="WRN_MultipleRuntimeImplementationMatches_Description" xml:space="preserve">
    <value>This warning can be generated when two interface methods are differentiated only by whether a particular parameter is marked with ref or with out. It is best to change your code to avoid this warning because it is not obvious or guaranteed which method is called at runtime.

Although C# distinguishes between out and ref, the CLR sees them as the same. When deciding which method implements the interface, the CLR just picks one.

Give the compiler some way to differentiate the methods. For example, you can give them different names or provide an additional parameter on one of them.</value>
  </data>
  <data name="WRN_MultipleRuntimeOverrideMatches" xml:space="preserve">
    <value>Member '{1}' overrides '{0}'. There are multiple override candidates at run-time. It is implementation dependent which method will be called.</value>
  </data>
  <data name="WRN_MultipleRuntimeOverrideMatches_Title" xml:space="preserve">
    <value>Member overrides base member with multiple override candidates at run-time</value>
  </data>
  <data name="ERR_ObjectOrCollectionInitializerWithDelegateCreation" xml:space="preserve">
    <value>Object and collection initializer expressions may not be applied to a delegate creation expression</value>
  </data>
  <data name="ERR_InvalidConstantDeclarationType" xml:space="preserve">
    <value>'{0}' is of type '{1}'. The type specified in a constant declaration must be sbyte, byte, short, ushort, int, uint, long, ulong, char, float, double, decimal, bool, string, an enum-type, or a reference-type.</value>
  </data>
  <data name="ERR_FileNotFound" xml:space="preserve">
    <value>Source file '{0}' could not be found.</value>
  </data>
  <data name="WRN_FileAlreadyIncluded" xml:space="preserve">
    <value>Source file '{0}' specified multiple times</value>
  </data>
  <data name="WRN_FileAlreadyIncluded_Title" xml:space="preserve">
    <value>Source file specified multiple times</value>
  </data>
  <data name="ERR_NoFileSpec" xml:space="preserve">
    <value>Missing file specification for '{0}' option</value>
  </data>
  <data name="ERR_SwitchNeedsString" xml:space="preserve">
    <value>Command-line syntax error: Missing '{0}' for '{1}' option</value>
  </data>
  <data name="ERR_BadSwitch" xml:space="preserve">
    <value>Unrecognized option: '{0}'</value>
  </data>
  <data name="WRN_NoSources" xml:space="preserve">
    <value>No source files specified.</value>
  </data>
  <data name="WRN_NoSources_Title" xml:space="preserve">
    <value>No source files specified</value>
  </data>
  <data name="ERR_ExpectedSingleScript" xml:space="preserve">
    <value>Expected a script (.csx file) but none specified</value>
  </data>
  <data name="ERR_OpenResponseFile" xml:space="preserve">
    <value>Error opening response file '{0}'</value>
  </data>
  <data name="ERR_CantOpenFileWrite" xml:space="preserve">
    <value>Cannot open '{0}' for writing -- '{1}'</value>
  </data>
  <data name="ERR_BadBaseNumber" xml:space="preserve">
    <value>Invalid image base number '{0}'</value>
  </data>
  <data name="ERR_BinaryFile" xml:space="preserve">
    <value>'{0}' is a binary file instead of a text file</value>
  </data>
  <data name="FTL_BadCodepage" xml:space="preserve">
    <value>Code page '{0}' is invalid or not installed</value>
  </data>
  <data name="FTL_BadChecksumAlgorithm" xml:space="preserve">
    <value>Algorithm '{0}' is not supported</value>
  </data>
  <data name="ERR_NoMainOnDLL" xml:space="preserve">
    <value>Cannot specify /main if building a module or library</value>
  </data>
  <data name="FTL_InvalidTarget" xml:space="preserve">
    <value>Invalid target type for /target: must specify 'exe', 'winexe', 'library', or 'module'</value>
  </data>
  <data name="FTL_InputFileNameTooLong" xml:space="preserve">
    <value>File name '{0}' is empty, contains invalid characters, has a drive specification without an absolute path, or is too long</value>
  </data>
  <data name="WRN_NoConfigNotOnCommandLine" xml:space="preserve">
    <value>Ignoring /noconfig option because it was specified in a response file</value>
  </data>
  <data name="WRN_NoConfigNotOnCommandLine_Title" xml:space="preserve">
    <value>Ignoring /noconfig option because it was specified in a response file</value>
  </data>
  <data name="ERR_InvalidFileAlignment" xml:space="preserve">
    <value>Invalid file section alignment '{0}'</value>
  </data>
  <data name="ERR_InvalidOutputName" xml:space="preserve">
    <value>Invalid output name: {0}</value>
  </data>
  <data name="ERR_InvalidDebugInformationFormat" xml:space="preserve">
    <value>Invalid debug information format: {0}</value>
  </data>
  <data name="ERR_LegacyObjectIdSyntax" xml:space="preserve">
    <value>'id#' syntax is no longer supported. Use '$id' instead.</value>
  </data>
  <data name="WRN_DefineIdentifierRequired" xml:space="preserve">
    <value>Invalid name for a preprocessing symbol; '{0}' is not a valid identifier</value>
  </data>
  <data name="WRN_DefineIdentifierRequired_Title" xml:space="preserve">
    <value>Invalid name for a preprocessing symbol; not a valid identifier</value>
  </data>
  <data name="FTL_OutputFileExists" xml:space="preserve">
    <value>Cannot create short filename '{0}' when a long filename with the same short filename already exists</value>
  </data>
  <data name="ERR_OneAliasPerReference" xml:space="preserve">
    <value>A /reference option that declares an extern alias can only have one filename. To specify multiple aliases or filenames, use multiple /reference options.</value>
  </data>
  <data name="ERR_SwitchNeedsNumber" xml:space="preserve">
    <value>Command-line syntax error: Missing ':&lt;number&gt;' for '{0}' option</value>
  </data>
  <data name="ERR_MissingDebugSwitch" xml:space="preserve">
    <value>The /pdb option requires that the /debug option also be used</value>
  </data>
  <data name="ERR_ComRefCallInExpressionTree" xml:space="preserve">
    <value>An expression tree lambda may not contain a COM call with ref omitted on arguments</value>
  </data>
  <data name="ERR_InvalidFormatForGuidForOption" xml:space="preserve">
    <value>Command-line syntax error: Invalid Guid format '{0}' for option '{1}'</value>
  </data>
  <data name="ERR_MissingGuidForOption" xml:space="preserve">
    <value>Command-line syntax error: Missing Guid for option '{1}'</value>
  </data>
  <data name="WRN_CLS_NoVarArgs" xml:space="preserve">
    <value>Methods with variable arguments are not CLS-compliant</value>
  </data>
  <data name="WRN_CLS_NoVarArgs_Title" xml:space="preserve">
    <value>Methods with variable arguments are not CLS-compliant</value>
  </data>
  <data name="WRN_CLS_BadArgType" xml:space="preserve">
    <value>Argument type '{0}' is not CLS-compliant</value>
  </data>
  <data name="WRN_CLS_BadArgType_Title" xml:space="preserve">
    <value>Argument type is not CLS-compliant</value>
  </data>
  <data name="WRN_CLS_BadReturnType" xml:space="preserve">
    <value>Return type of '{0}' is not CLS-compliant</value>
  </data>
  <data name="WRN_CLS_BadReturnType_Title" xml:space="preserve">
    <value>Return type is not CLS-compliant</value>
  </data>
  <data name="WRN_CLS_BadFieldPropType" xml:space="preserve">
    <value>Type of '{0}' is not CLS-compliant</value>
  </data>
  <data name="WRN_CLS_BadFieldPropType_Title" xml:space="preserve">
    <value>Type is not CLS-compliant</value>
  </data>
  <data name="WRN_CLS_BadFieldPropType_Description" xml:space="preserve">
    <value>A public, protected, or protected internal variable must be of a type that is compliant with the Common Language Specification (CLS).</value>
  </data>
  <data name="WRN_CLS_BadIdentifierCase" xml:space="preserve">
    <value>Identifier '{0}' differing only in case is not CLS-compliant</value>
  </data>
  <data name="WRN_CLS_BadIdentifierCase_Title" xml:space="preserve">
    <value>Identifier differing only in case is not CLS-compliant</value>
  </data>
  <data name="WRN_CLS_OverloadRefOut" xml:space="preserve">
    <value>Overloaded method '{0}' differing only in ref or out, or in array rank, is not CLS-compliant</value>
  </data>
  <data name="WRN_CLS_OverloadRefOut_Title" xml:space="preserve">
    <value>Overloaded method differing only in ref or out, or in array rank, is not CLS-compliant</value>
  </data>
  <data name="WRN_CLS_OverloadUnnamed" xml:space="preserve">
    <value>Overloaded method '{0}' differing only by unnamed array types is not CLS-compliant</value>
  </data>
  <data name="WRN_CLS_OverloadUnnamed_Title" xml:space="preserve">
    <value>Overloaded method differing only by unnamed array types is not CLS-compliant</value>
  </data>
  <data name="WRN_CLS_OverloadUnnamed_Description" xml:space="preserve">
    <value>This error occurs if you have an overloaded method that takes a jagged array and the only difference between the method signatures is the element type of the array. To avoid this error, consider using a rectangular array rather than a jagged array; use an additional parameter to disambiguate the function call; rename one or more of the overloaded methods; or, if CLS Compliance is not needed, remove the CLSCompliantAttribute attribute.</value>
  </data>
  <data name="WRN_CLS_BadIdentifier" xml:space="preserve">
    <value>Identifier '{0}' is not CLS-compliant</value>
  </data>
  <data name="WRN_CLS_BadIdentifier_Title" xml:space="preserve">
    <value>Identifier is not CLS-compliant</value>
  </data>
  <data name="WRN_CLS_BadBase" xml:space="preserve">
    <value>'{0}': base type '{1}' is not CLS-compliant</value>
  </data>
  <data name="WRN_CLS_BadBase_Title" xml:space="preserve">
    <value>Base type is not CLS-compliant</value>
  </data>
  <data name="WRN_CLS_BadBase_Description" xml:space="preserve">
    <value>A base type was marked as not having to be compliant with the Common Language Specification (CLS) in an assembly that was marked as being CLS compliant. Either remove the attribute that specifies the assembly is CLS compliant or remove the attribute that indicates the type is not CLS compliant.</value>
  </data>
  <data name="WRN_CLS_BadInterfaceMember" xml:space="preserve">
    <value>'{0}': CLS-compliant interfaces must have only CLS-compliant members</value>
  </data>
  <data name="WRN_CLS_BadInterfaceMember_Title" xml:space="preserve">
    <value>CLS-compliant interfaces must have only CLS-compliant members</value>
  </data>
  <data name="WRN_CLS_NoAbstractMembers" xml:space="preserve">
    <value>'{0}': only CLS-compliant members can be abstract</value>
  </data>
  <data name="WRN_CLS_NoAbstractMembers_Title" xml:space="preserve">
    <value>Only CLS-compliant members can be abstract</value>
  </data>
  <data name="WRN_CLS_NotOnModules" xml:space="preserve">
    <value>You must specify the CLSCompliant attribute on the assembly, not the module, to enable CLS compliance checking</value>
  </data>
  <data name="WRN_CLS_NotOnModules_Title" xml:space="preserve">
    <value>You must specify the CLSCompliant attribute on the assembly, not the module, to enable CLS compliance checking</value>
  </data>
  <data name="WRN_CLS_ModuleMissingCLS" xml:space="preserve">
    <value>Added modules must be marked with the CLSCompliant attribute to match the assembly</value>
  </data>
  <data name="WRN_CLS_ModuleMissingCLS_Title" xml:space="preserve">
    <value>Added modules must be marked with the CLSCompliant attribute to match the assembly</value>
  </data>
  <data name="WRN_CLS_AssemblyNotCLS" xml:space="preserve">
    <value>'{0}' cannot be marked as CLS-compliant because the assembly does not have a CLSCompliant attribute</value>
  </data>
  <data name="WRN_CLS_AssemblyNotCLS_Title" xml:space="preserve">
    <value>Type or member cannot be marked as CLS-compliant because the assembly does not have a CLSCompliant attribute</value>
  </data>
  <data name="WRN_CLS_BadAttributeType" xml:space="preserve">
    <value>'{0}' has no accessible constructors which use only CLS-compliant types</value>
  </data>
  <data name="WRN_CLS_BadAttributeType_Title" xml:space="preserve">
    <value>Type has no accessible constructors which use only CLS-compliant types</value>
  </data>
  <data name="WRN_CLS_ArrayArgumentToAttribute" xml:space="preserve">
    <value>Arrays as attribute arguments is not CLS-compliant</value>
  </data>
  <data name="WRN_CLS_ArrayArgumentToAttribute_Title" xml:space="preserve">
    <value>Arrays as attribute arguments is not CLS-compliant</value>
  </data>
  <data name="WRN_CLS_NotOnModules2" xml:space="preserve">
    <value>You cannot specify the CLSCompliant attribute on a module that differs from the CLSCompliant attribute on the assembly</value>
  </data>
  <data name="WRN_CLS_NotOnModules2_Title" xml:space="preserve">
    <value>You cannot specify the CLSCompliant attribute on a module that differs from the CLSCompliant attribute on the assembly</value>
  </data>
  <data name="WRN_CLS_IllegalTrueInFalse" xml:space="preserve">
    <value>'{0}' cannot be marked as CLS-compliant because it is a member of non-CLS-compliant type '{1}'</value>
  </data>
  <data name="WRN_CLS_IllegalTrueInFalse_Title" xml:space="preserve">
    <value>Type cannot be marked as CLS-compliant because it is a member of non-CLS-compliant type</value>
  </data>
  <data name="WRN_CLS_MeaninglessOnPrivateType" xml:space="preserve">
    <value>CLS compliance checking will not be performed on '{0}' because it is not visible from outside this assembly</value>
  </data>
  <data name="WRN_CLS_MeaninglessOnPrivateType_Title" xml:space="preserve">
    <value>CLS compliance checking will not be performed because it is not visible from outside this assembly</value>
  </data>
  <data name="WRN_CLS_AssemblyNotCLS2" xml:space="preserve">
    <value>'{0}' does not need a CLSCompliant attribute because the assembly does not have a CLSCompliant attribute</value>
  </data>
  <data name="WRN_CLS_AssemblyNotCLS2_Title" xml:space="preserve">
    <value>Type or member does not need a CLSCompliant attribute because the assembly does not have a CLSCompliant attribute</value>
  </data>
  <data name="WRN_CLS_MeaninglessOnParam" xml:space="preserve">
    <value>CLSCompliant attribute has no meaning when applied to parameters. Try putting it on the method instead.</value>
  </data>
  <data name="WRN_CLS_MeaninglessOnParam_Title" xml:space="preserve">
    <value>CLSCompliant attribute has no meaning when applied to parameters</value>
  </data>
  <data name="WRN_CLS_MeaninglessOnReturn" xml:space="preserve">
    <value>CLSCompliant attribute has no meaning when applied to return types. Try putting it on the method instead.</value>
  </data>
  <data name="WRN_CLS_MeaninglessOnReturn_Title" xml:space="preserve">
    <value>CLSCompliant attribute has no meaning when applied to return types</value>
  </data>
  <data name="WRN_CLS_BadTypeVar" xml:space="preserve">
    <value>Constraint type '{0}' is not CLS-compliant</value>
  </data>
  <data name="WRN_CLS_BadTypeVar_Title" xml:space="preserve">
    <value>Constraint type is not CLS-compliant</value>
  </data>
  <data name="WRN_CLS_VolatileField" xml:space="preserve">
    <value>CLS-compliant field '{0}' cannot be volatile</value>
  </data>
  <data name="WRN_CLS_VolatileField_Title" xml:space="preserve">
    <value>CLS-compliant field cannot be volatile</value>
  </data>
  <data name="WRN_CLS_BadInterface" xml:space="preserve">
    <value>'{0}' is not CLS-compliant because base interface '{1}' is not CLS-compliant</value>
  </data>
  <data name="WRN_CLS_BadInterface_Title" xml:space="preserve">
    <value>Type is not CLS-compliant because base interface is not CLS-compliant</value>
  </data>
  <data name="ERR_BadAwaitArg" xml:space="preserve">
    <value>'await' requires that the type {0} have a suitable GetAwaiter method</value>
  </data>
  <data name="ERR_BadAwaitArgIntrinsic" xml:space="preserve">
    <value>Cannot await '{0}'</value>
  </data>
  <data name="ERR_BadAwaiterPattern" xml:space="preserve">
    <value>'await' requires that the return type '{0}' of '{1}.GetAwaiter()' have suitable IsCompleted, OnCompleted, and GetResult members, and implement INotifyCompletion or ICriticalNotifyCompletion</value>
  </data>
  <data name="ERR_BadAwaitArg_NeedSystem" xml:space="preserve">
    <value>'await' requires that the type '{0}' have a suitable GetAwaiter method. Are you missing a using directive for 'System'?</value>
  </data>
  <data name="ERR_BadAwaitArgVoidCall" xml:space="preserve">
    <value>Cannot await 'void'</value>
  </data>
  <data name="ERR_BadAwaitAsIdentifier" xml:space="preserve">
    <value>'await' cannot be used as an identifier within an async method or lambda expression</value>
  </data>
  <data name="ERR_DoesntImplementAwaitInterface" xml:space="preserve">
    <value>'{0}' does not implement '{1}'</value>
  </data>
  <data name="ERR_TaskRetNoObjectRequired" xml:space="preserve">
    <value>Since '{0}' is an async method that returns 'Task', a return keyword must not be followed by an object expression. Did you intend to return 'Task&lt;T&gt;'?</value>
  </data>
  <data name="ERR_BadAsyncReturn" xml:space="preserve">
    <value>The return type of an async method must be void, Task or Task&lt;T&gt;</value>
  </data>
  <data name="ERR_CantReturnVoid" xml:space="preserve">
    <value>Cannot return an expression of type 'void'</value>
  </data>
  <data name="ERR_VarargsAsync" xml:space="preserve">
    <value>__arglist is not allowed in the parameter list of async methods</value>
  </data>
  <data name="ERR_ByRefTypeAndAwait" xml:space="preserve">
    <value>'await' cannot be used in an expression containing the type '{0}'</value>
  </data>
  <data name="ERR_UnsafeAsyncArgType" xml:space="preserve">
    <value>Async methods cannot have unsafe parameters or return types</value>
  </data>
  <data name="ERR_BadAsyncArgType" xml:space="preserve">
    <value>Async methods cannot have ref or out parameters</value>
  </data>
  <data name="ERR_BadAwaitWithoutAsync" xml:space="preserve">
    <value>The 'await' operator can only be used when contained within a method or lambda expression marked with the 'async' modifier</value>
  </data>
  <data name="ERR_BadAwaitWithoutAsyncLambda" xml:space="preserve">
    <value>The 'await' operator can only be used within an async {0}. Consider marking this {0} with the 'async' modifier.</value>
  </data>
  <data name="ERR_BadAwaitWithoutAsyncMethod" xml:space="preserve">
    <value>The 'await' operator can only be used within an async method. Consider marking this method with the 'async' modifier and changing its return type to 'Task&lt;{0}&gt;'.</value>
  </data>
  <data name="ERR_BadAwaitWithoutVoidAsyncMethod" xml:space="preserve">
    <value>The 'await' operator can only be used within an async method. Consider marking this method with the 'async' modifier and changing its return type to 'Task'.</value>
  </data>
  <data name="ERR_BadAwaitInFinally" xml:space="preserve">
    <value>Cannot await in the body of a finally clause</value>
  </data>
  <data name="ERR_BadAwaitInCatch" xml:space="preserve">
    <value>Cannot await in a catch clause</value>
  </data>
  <data name="ERR_BadAwaitInCatchFilter" xml:space="preserve">
    <value>Cannot await in the filter expression of a catch clause</value>
  </data>
  <data name="ERR_BadAwaitInLock" xml:space="preserve">
    <value>Cannot await in the body of a lock statement</value>
  </data>
  <data name="ERR_BadAwaitInStaticVariableInitializer" xml:space="preserve">
    <value>The 'await' operator cannot be used in a static script variable initializer.</value>
  </data>
  <data name="ERR_AwaitInUnsafeContext" xml:space="preserve">
    <value>Cannot await in an unsafe context</value>
  </data>
  <data name="ERR_BadAsyncLacksBody" xml:space="preserve">
    <value>The 'async' modifier can only be used in methods that have a body.</value>
  </data>
  <data name="ERR_BadSpecialByRefLocal" xml:space="preserve">
    <value>Parameters or locals of type '{0}' cannot be declared in async methods or lambda expressions.</value>
  </data>
  <data name="ERR_BadSpecialByRefIterator" xml:space="preserve">
    <value>foreach statement cannot operate on enumerators of type '{0}' in async or iterator methods because '{0}' is a ref struct.</value>
  </data>
  <data name="ERR_SecurityCriticalOrSecuritySafeCriticalOnAsync" xml:space="preserve">
    <value>Security attribute '{0}' cannot be applied to an Async method.</value>
  </data>
  <data name="ERR_SecurityCriticalOrSecuritySafeCriticalOnAsyncInClassOrStruct" xml:space="preserve">
    <value>Async methods are not allowed in an Interface, Class, or Structure which has the 'SecurityCritical' or 'SecuritySafeCritical' attribute.</value>
  </data>
  <data name="ERR_BadAwaitInQuery" xml:space="preserve">
    <value>The 'await' operator may only be used in a query expression within the first collection expression of the initial 'from' clause or within the collection expression of a 'join' clause</value>
  </data>
  <data name="WRN_AsyncLacksAwaits" xml:space="preserve">
    <value>This async method lacks 'await' operators and will run synchronously. Consider using the 'await' operator to await non-blocking API calls, or 'await Task.Run(...)' to do CPU-bound work on a background thread.</value>
  </data>
  <data name="WRN_AsyncLacksAwaits_Title" xml:space="preserve">
    <value>Async method lacks 'await' operators and will run synchronously</value>
  </data>
  <data name="WRN_UnobservedAwaitableExpression" xml:space="preserve">
    <value>Because this call is not awaited, execution of the current method continues before the call is completed. Consider applying the 'await' operator to the result of the call.</value>
  </data>
  <data name="WRN_UnobservedAwaitableExpression_Title" xml:space="preserve">
    <value>Because this call is not awaited, execution of the current method continues before the call is completed</value>
  </data>
  <data name="WRN_UnobservedAwaitableExpression_Description" xml:space="preserve">
    <value>The current method calls an async method that returns a Task or a Task&lt;TResult&gt; and doesn't apply the await operator to the result. The call to the async method starts an asynchronous task. However, because no await operator is applied, the program continues without waiting for the task to complete. In most cases, that behavior isn't what you expect. Usually other aspects of the calling method depend on the results of the call or, minimally, the called method is expected to complete before you return from the method that contains the call.

An equally important issue is what happens to exceptions that are raised in the called async method. An exception that's raised in a method that returns a Task or Task&lt;TResult&gt; is stored in the returned task. If you don't await the task or explicitly check for exceptions, the exception is lost. If you await the task, its exception is rethrown.

As a best practice, you should always await the call.

You should consider suppressing the warning only if you're sure that you don't want to wait for the asynchronous call to complete and that the called method won't raise any exceptions. In that case, you can suppress the warning by assigning the task result of the call to a variable.</value>
  </data>
  <data name="ERR_SynchronizedAsyncMethod" xml:space="preserve">
    <value>'MethodImplOptions.Synchronized' cannot be applied to an async method</value>
  </data>
  <data name="ERR_NoConversionForCallerLineNumberParam" xml:space="preserve">
    <value>CallerLineNumberAttribute cannot be applied because there are no standard conversions from type '{0}' to type '{1}'</value>
  </data>
  <data name="ERR_NoConversionForCallerFilePathParam" xml:space="preserve">
    <value>CallerFilePathAttribute cannot be applied because there are no standard conversions from type '{0}' to type '{1}'</value>
  </data>
  <data name="ERR_NoConversionForCallerMemberNameParam" xml:space="preserve">
    <value>CallerMemberNameAttribute cannot be applied because there are no standard conversions from type '{0}' to type '{1}'</value>
  </data>
  <data name="ERR_BadCallerLineNumberParamWithoutDefaultValue" xml:space="preserve">
    <value>The CallerLineNumberAttribute may only be applied to parameters with default values</value>
  </data>
  <data name="ERR_BadCallerFilePathParamWithoutDefaultValue" xml:space="preserve">
    <value>The CallerFilePathAttribute may only be applied to parameters with default values</value>
  </data>
  <data name="ERR_BadCallerMemberNameParamWithoutDefaultValue" xml:space="preserve">
    <value>The CallerMemberNameAttribute may only be applied to parameters with default values</value>
  </data>
  <data name="WRN_CallerLineNumberParamForUnconsumedLocation" xml:space="preserve">
    <value>The CallerLineNumberAttribute applied to parameter '{0}' will have no effect because it applies to a member that is used in contexts that do not allow optional arguments</value>
  </data>
  <data name="WRN_CallerLineNumberParamForUnconsumedLocation_Title" xml:space="preserve">
    <value>The CallerLineNumberAttribute will have no effect because it applies to a member that is used in contexts that do not allow optional arguments</value>
  </data>
  <data name="WRN_CallerFilePathParamForUnconsumedLocation" xml:space="preserve">
    <value>The CallerFilePathAttribute applied to parameter '{0}' will have no effect because it applies to a member that is used in contexts that do not allow optional arguments</value>
  </data>
  <data name="WRN_CallerFilePathParamForUnconsumedLocation_Title" xml:space="preserve">
    <value>The CallerFilePathAttribute will have no effect because it applies to a member that is used in contexts that do not allow optional arguments</value>
  </data>
  <data name="WRN_CallerMemberNameParamForUnconsumedLocation" xml:space="preserve">
    <value>The CallerMemberNameAttribute applied to parameter '{0}' will have no effect because it applies to a member that is used in contexts that do not allow optional arguments</value>
  </data>
  <data name="WRN_CallerMemberNameParamForUnconsumedLocation_Title" xml:space="preserve">
    <value>The CallerMemberNameAttribute will have no effect because it applies to a member that is used in contexts that do not allow optional arguments</value>
  </data>
  <data name="ERR_NoEntryPoint" xml:space="preserve">
    <value>Program does not contain a static 'Main' method suitable for an entry point</value>
  </data>
  <data name="ERR_ArrayInitializerIncorrectLength" xml:space="preserve">
    <value>An array initializer of length '{0}' is expected</value>
  </data>
  <data name="ERR_ArrayInitializerExpected" xml:space="preserve">
    <value>A nested array initializer is expected</value>
  </data>
  <data name="ERR_IllegalVarianceSyntax" xml:space="preserve">
    <value>Invalid variance modifier. Only interface and delegate type parameters can be specified as variant.</value>
  </data>
  <data name="ERR_UnexpectedAliasedName" xml:space="preserve">
    <value>Unexpected use of an aliased name</value>
  </data>
  <data name="ERR_UnexpectedGenericName" xml:space="preserve">
    <value>Unexpected use of a generic name</value>
  </data>
  <data name="ERR_UnexpectedUnboundGenericName" xml:space="preserve">
    <value>Unexpected use of an unbound generic name</value>
  </data>
  <data name="ERR_GlobalStatement" xml:space="preserve">
    <value>Expressions and statements can only occur in a method body</value>
  </data>
  <data name="ERR_NamedArgumentForArray" xml:space="preserve">
    <value>An array access may not have a named argument specifier</value>
  </data>
  <data name="ERR_NotYetImplementedInRoslyn" xml:space="preserve">
    <value>This language feature ('{0}') is not yet implemented.</value>
  </data>
  <data name="ERR_DefaultValueNotAllowed" xml:space="preserve">
    <value>Default values are not valid in this context.</value>
  </data>
  <data name="ERR_CantOpenIcon" xml:space="preserve">
    <value>Error opening icon file {0} -- {1}</value>
  </data>
  <data name="ERR_CantOpenWin32Manifest" xml:space="preserve">
    <value>Error opening Win32 manifest file {0} -- {1}</value>
  </data>
  <data name="ERR_ErrorBuildingWin32Resources" xml:space="preserve">
    <value>Error building Win32 resources -- {0}</value>
  </data>
  <data name="ERR_DefaultValueBeforeRequiredValue" xml:space="preserve">
    <value>Optional parameters must appear after all required parameters</value>
  </data>
  <data name="ERR_ExplicitImplCollisionOnRefOut" xml:space="preserve">
    <value>Cannot inherit interface '{0}' with the specified type parameters because it causes method '{1}' to contain overloads which differ only on ref and out</value>
  </data>
  <data name="ERR_PartialWrongTypeParamsVariance" xml:space="preserve">
    <value>Partial declarations of '{0}' must have the same type parameter names and variance modifiers in the same order</value>
  </data>
  <data name="ERR_UnexpectedVariance" xml:space="preserve">
    <value>Invalid variance: The type parameter '{1}' must be {3} valid on '{0}'. '{1}' is {2}.</value>
  </data>
  <data name="ERR_DeriveFromDynamic" xml:space="preserve">
    <value>'{0}': cannot derive from the dynamic type</value>
  </data>
  <data name="ERR_DeriveFromConstructedDynamic" xml:space="preserve">
    <value>'{0}': cannot implement a dynamic interface '{1}'</value>
  </data>
  <data name="ERR_DynamicTypeAsBound" xml:space="preserve">
    <value>Constraint cannot be the dynamic type</value>
  </data>
  <data name="ERR_ConstructedDynamicTypeAsBound" xml:space="preserve">
    <value>Constraint cannot be a dynamic type '{0}'</value>
  </data>
  <data name="ERR_DynamicRequiredTypesMissing" xml:space="preserve">
    <value>One or more types required to compile a dynamic expression cannot be found. Are you missing a reference?</value>
  </data>
  <data name="ERR_MetadataNameTooLong" xml:space="preserve">
    <value>Name '{0}' exceeds the maximum length allowed in metadata.</value>
  </data>
  <data name="ERR_AttributesNotAllowed" xml:space="preserve">
    <value>Attributes are not valid in this context.</value>
  </data>
  <data name="ERR_ExternAliasNotAllowed" xml:space="preserve">
    <value>'extern alias' is not valid in this context</value>
  </data>
  <data name="WRN_IsDynamicIsConfusing" xml:space="preserve">
    <value>Using '{0}' to test compatibility with '{1}' is essentially identical to testing compatibility with '{2}' and will succeed for all non-null values</value>
  </data>
  <data name="WRN_IsDynamicIsConfusing_Title" xml:space="preserve">
    <value>Using 'is' to test compatibility with 'dynamic' is essentially identical to testing compatibility with 'Object'</value>
  </data>
  <data name="ERR_YieldNotAllowedInScript" xml:space="preserve">
    <value>Cannot use 'yield' in top-level script code</value>
  </data>
  <data name="ERR_NamespaceNotAllowedInScript" xml:space="preserve">
    <value>Cannot declare namespace in script code</value>
  </data>
  <data name="ERR_GlobalAttributesNotAllowed" xml:space="preserve">
    <value>Assembly and module attributes are not allowed in this context</value>
  </data>
  <data name="ERR_InvalidDelegateType" xml:space="preserve">
    <value>Delegate '{0}' has no invoke method or an invoke method with a return type or parameter types that are not supported.</value>
  </data>
  <data name="WRN_MainIgnored" xml:space="preserve">
    <value>The entry point of the program is global script code; ignoring '{0}' entry point.</value>
  </data>
  <data name="WRN_MainIgnored_Title" xml:space="preserve">
    <value>The entry point of the program is global script code; ignoring entry point</value>
  </data>
  <data name="ERR_StaticInAsOrIs" xml:space="preserve">
    <value>The second operand of an 'is' or 'as' operator may not be static type '{0}'</value>
  </data>
  <data name="ERR_BadVisEventType" xml:space="preserve">
    <value>Inconsistent accessibility: event type '{1}' is less accessible than event '{0}'</value>
  </data>
  <data name="ERR_NamedArgumentSpecificationBeforeFixedArgument" xml:space="preserve">
    <value>Named argument specifications must appear after all fixed arguments have been specified. Please use language version {0} or greater to allow non-trailing named arguments.</value>
  </data>
  <data name="ERR_NamedArgumentSpecificationBeforeFixedArgumentInDynamicInvocation" xml:space="preserve">
    <value>Named argument specifications must appear after all fixed arguments have been specified in a dynamic invocation.</value>
  </data>
  <data name="ERR_BadNamedArgument" xml:space="preserve">
    <value>The best overload for '{0}' does not have a parameter named '{1}'</value>
  </data>
  <data name="ERR_BadNamedArgumentForDelegateInvoke" xml:space="preserve">
    <value>The delegate '{0}' does not have a parameter named '{1}'</value>
  </data>
  <data name="ERR_DuplicateNamedArgument" xml:space="preserve">
    <value>Named argument '{0}' cannot be specified multiple times</value>
  </data>
  <data name="ERR_NamedArgumentUsedInPositional" xml:space="preserve">
    <value>Named argument '{0}' specifies a parameter for which a positional argument has already been given</value>
  </data>
  <data name="ERR_BadNonTrailingNamedArgument" xml:space="preserve">
    <value>Named argument '{0}' is used out-of-position but is followed by an unnamed argument</value>
  </data>
  <data name="ERR_DefaultValueUsedWithAttributes" xml:space="preserve">
    <value>Cannot specify default parameter value in conjunction with DefaultParameterAttribute or OptionalAttribute</value>
  </data>
  <data name="ERR_DefaultValueMustBeConstant" xml:space="preserve">
    <value>Default parameter value for '{0}' must be a compile-time constant</value>
  </data>
  <data name="ERR_RefOutDefaultValue" xml:space="preserve">
    <value>A ref or out parameter cannot have a default value</value>
  </data>
  <data name="ERR_DefaultValueForExtensionParameter" xml:space="preserve">
    <value>Cannot specify a default value for the 'this' parameter</value>
  </data>
  <data name="ERR_DefaultValueForParamsParameter" xml:space="preserve">
    <value>Cannot specify a default value for a parameter array</value>
  </data>
  <data name="ERR_NoConversionForDefaultParam" xml:space="preserve">
    <value>A value of type '{0}' cannot be used as a default parameter because there are no standard conversions to type '{1}'</value>
  </data>
  <data name="ERR_NoConversionForNubDefaultParam" xml:space="preserve">
    <value>A value of type '{0}' cannot be used as default parameter for nullable parameter '{1}' because '{0}' is not a simple type</value>
  </data>
  <data name="ERR_NotNullRefDefaultParameter" xml:space="preserve">
    <value>'{0}' is of type '{1}'. A default parameter value of a reference type other than string can only be initialized with null</value>
  </data>
  <data name="WRN_DefaultValueForUnconsumedLocation" xml:space="preserve">
    <value>The default value specified for parameter '{0}' will have no effect because it applies to a member that is used in contexts that do not allow optional arguments</value>
  </data>
  <data name="WRN_DefaultValueForUnconsumedLocation_Title" xml:space="preserve">
    <value>The default value specified will have no effect because it applies to a member that is used in contexts that do not allow optional arguments</value>
  </data>
  <data name="ERR_PublicKeyFileFailure" xml:space="preserve">
    <value>Error signing output with public key from file '{0}' -- {1}</value>
  </data>
  <data name="ERR_PublicKeyContainerFailure" xml:space="preserve">
    <value>Error signing output with public key from container '{0}' -- {1}</value>
  </data>
  <data name="ERR_BadDynamicTypeof" xml:space="preserve">
    <value>The typeof operator cannot be used on the dynamic type</value>
  </data>
  <data name="ERR_ExpressionTreeContainsDynamicOperation" xml:space="preserve">
    <value>An expression tree may not contain a dynamic operation</value>
  </data>
  <data name="ERR_BadAsyncExpressionTree" xml:space="preserve">
    <value>Async lambda expressions cannot be converted to expression trees</value>
  </data>
  <data name="ERR_DynamicAttributeMissing" xml:space="preserve">
    <value>Cannot define a class or member that utilizes 'dynamic' because the compiler required type '{0}' cannot be found. Are you missing a reference?</value>
  </data>
  <data name="ERR_CannotPassNullForFriendAssembly" xml:space="preserve">
    <value>Cannot pass null for friend assembly name</value>
  </data>
  <data name="ERR_SignButNoPrivateKey" xml:space="preserve">
    <value>Key file '{0}' is missing the private key needed for signing</value>
  </data>
  <data name="ERR_PublicSignButNoKey" xml:space="preserve">
    <value>Public signing was specified and requires a public key, but no public key was specified.</value>
  </data>
  <data name="ERR_PublicSignNetModule" xml:space="preserve">
    <value>Public signing is not supported for netmodules.</value>
  </data>
  <data name="WRN_DelaySignButNoKey" xml:space="preserve">
    <value>Delay signing was specified and requires a public key, but no public key was specified</value>
  </data>
  <data name="WRN_DelaySignButNoKey_Title" xml:space="preserve">
    <value>Delay signing was specified and requires a public key, but no public key was specified</value>
  </data>
  <data name="ERR_InvalidVersionFormat" xml:space="preserve">
    <value>The specified version string does not conform to the required format - major[.minor[.build[.revision]]]</value>
  </data>
  <data name="ERR_InvalidVersionFormatDeterministic" xml:space="preserve">
    <value>The specified version string contains wildcards, which are not compatible with determinism. Either remove wildcards from the version string, or disable determinism for this compilation</value>
  </data>
  <data name="ERR_InvalidVersionFormat2" xml:space="preserve">
    <value>The specified version string does not conform to the required format - major.minor.build.revision (without wildcards)</value>
  </data>
  <data name="WRN_InvalidVersionFormat" xml:space="preserve">
    <value>The specified version string does not conform to the recommended format - major.minor.build.revision</value>
  </data>
  <data name="WRN_InvalidVersionFormat_Title" xml:space="preserve">
    <value>The specified version string does not conform to the recommended format - major.minor.build.revision</value>
  </data>
  <data name="ERR_InvalidAssemblyCultureForExe" xml:space="preserve">
    <value>Executables cannot be satellite assemblies; culture should always be empty</value>
  </data>
  <data name="ERR_NoCorrespondingArgument" xml:space="preserve">
    <value>There is no argument given that corresponds to the required formal parameter '{0}' of '{1}'</value>
  </data>
  <data name="WRN_UnimplementedCommandLineSwitch" xml:space="preserve">
    <value>The command line switch '{0}' is not yet implemented and was ignored.</value>
  </data>
  <data name="WRN_UnimplementedCommandLineSwitch_Title" xml:space="preserve">
    <value>Command line switch is not yet implemented</value>
  </data>
  <data name="ERR_ModuleEmitFailure" xml:space="preserve">
    <value>Failed to emit module '{0}'.</value>
  </data>
  <data name="ERR_FixedLocalInLambda" xml:space="preserve">
    <value>Cannot use fixed local '{0}' inside an anonymous method, lambda expression, or query expression</value>
  </data>
  <data name="ERR_ExpressionTreeContainsNamedArgument" xml:space="preserve">
    <value>An expression tree may not contain a named argument specification</value>
  </data>
  <data name="ERR_ExpressionTreeContainsOptionalArgument" xml:space="preserve">
    <value>An expression tree may not contain a call or invocation that uses optional arguments</value>
  </data>
  <data name="ERR_ExpressionTreeContainsIndexedProperty" xml:space="preserve">
    <value>An expression tree may not contain an indexed property</value>
  </data>
  <data name="ERR_IndexedPropertyRequiresParams" xml:space="preserve">
    <value>Indexed property '{0}' has non-optional arguments which must be provided</value>
  </data>
  <data name="ERR_IndexedPropertyMustHaveAllOptionalParams" xml:space="preserve">
    <value>Indexed property '{0}' must have all arguments optional</value>
  </data>
  <data name="ERR_SpecialByRefInLambda" xml:space="preserve">
    <value>Instance of type '{0}' cannot be used inside a nested function, query expression, iterator block or async method</value>
  </data>
  <data name="ERR_SecurityAttributeMissingAction" xml:space="preserve">
    <value>First argument to a security attribute must be a valid SecurityAction</value>
  </data>
  <data name="ERR_SecurityAttributeInvalidAction" xml:space="preserve">
    <value>Security attribute '{0}' has an invalid SecurityAction value '{1}'</value>
  </data>
  <data name="ERR_SecurityAttributeInvalidActionAssembly" xml:space="preserve">
    <value>SecurityAction value '{0}' is invalid for security attributes applied to an assembly</value>
  </data>
  <data name="ERR_SecurityAttributeInvalidActionTypeOrMethod" xml:space="preserve">
    <value>SecurityAction value '{0}' is invalid for security attributes applied to a type or a method</value>
  </data>
  <data name="ERR_PrincipalPermissionInvalidAction" xml:space="preserve">
    <value>SecurityAction value '{0}' is invalid for PrincipalPermission attribute</value>
  </data>
  <data name="ERR_FeatureNotValidInExpressionTree" xml:space="preserve">
    <value>An expression tree may not contain '{0}'</value>
  </data>
  <data name="ERR_PermissionSetAttributeInvalidFile" xml:space="preserve">
    <value>Unable to resolve file path '{0}' specified for the named argument '{1}' for PermissionSet attribute</value>
  </data>
  <data name="ERR_PermissionSetAttributeFileReadError" xml:space="preserve">
    <value>Error reading file '{0}' specified for the named argument '{1}' for PermissionSet attribute: '{2}'</value>
  </data>
  <data name="ERR_GlobalSingleTypeNameNotFoundFwd" xml:space="preserve">
    <value>The type name '{0}' could not be found in the global namespace. This type has been forwarded to assembly '{1}' Consider adding a reference to that assembly.</value>
  </data>
  <data name="ERR_DottedTypeNameNotFoundInNSFwd" xml:space="preserve">
    <value>The type name '{0}' could not be found in the namespace '{1}'. This type has been forwarded to assembly '{2}' Consider adding a reference to that assembly.</value>
  </data>
  <data name="ERR_SingleTypeNameNotFoundFwd" xml:space="preserve">
    <value>The type name '{0}' could not be found. This type has been forwarded to assembly '{1}'. Consider adding a reference to that assembly.</value>
  </data>
  <data name="ERR_AssemblySpecifiedForLinkAndRef" xml:space="preserve">
    <value>Assemblies '{0}' and '{1}' refer to the same metadata but only one is a linked reference (specified using /link option); consider removing one of the references.</value>
  </data>
  <data name="WRN_DeprecatedCollectionInitAdd" xml:space="preserve">
    <value>The best overloaded Add method '{0}' for the collection initializer element is obsolete.</value>
  </data>
  <data name="WRN_DeprecatedCollectionInitAdd_Title" xml:space="preserve">
    <value>The best overloaded Add method for the collection initializer element is obsolete</value>
  </data>
  <data name="WRN_DeprecatedCollectionInitAddStr" xml:space="preserve">
    <value>The best overloaded Add method '{0}' for the collection initializer element is obsolete. {1}</value>
  </data>
  <data name="WRN_DeprecatedCollectionInitAddStr_Title" xml:space="preserve">
    <value>The best overloaded Add method for the collection initializer element is obsolete</value>
  </data>
  <data name="ERR_DeprecatedCollectionInitAddStr" xml:space="preserve">
    <value>The best overloaded Add method '{0}' for the collection initializer element is obsolete. {1}</value>
  </data>
  <data name="ERR_IteratorInInteractive" xml:space="preserve">
    <value>Yield statements may not appear at the top level in interactive code.</value>
  </data>
  <data name="ERR_SecurityAttributeInvalidTarget" xml:space="preserve">
    <value>Security attribute '{0}' is not valid on this declaration type. Security attributes are only valid on assembly, type and method declarations.</value>
  </data>
  <data name="ERR_BadDynamicMethodArg" xml:space="preserve">
    <value>Cannot use an expression of type '{0}' as an argument to a dynamically dispatched operation.</value>
  </data>
  <data name="ERR_BadDynamicMethodArgLambda" xml:space="preserve">
    <value>Cannot use a lambda expression as an argument to a dynamically dispatched operation without first casting it to a delegate or expression tree type.</value>
  </data>
  <data name="ERR_BadDynamicMethodArgMemgrp" xml:space="preserve">
    <value>Cannot use a method group as an argument to a dynamically dispatched operation. Did you intend to invoke the method?</value>
  </data>
  <data name="ERR_NoDynamicPhantomOnBase" xml:space="preserve">
    <value>The call to method '{0}' needs to be dynamically dispatched, but cannot be because it is part of a base access expression. Consider casting the dynamic arguments or eliminating the base access.</value>
  </data>
  <data name="ERR_BadDynamicQuery" xml:space="preserve">
    <value>Query expressions over source type 'dynamic' or with a join sequence of type 'dynamic' are not allowed</value>
  </data>
  <data name="ERR_NoDynamicPhantomOnBaseIndexer" xml:space="preserve">
    <value>The indexer access needs to be dynamically dispatched, but cannot be because it is part of a base access expression. Consider casting the dynamic arguments or eliminating the base access.</value>
  </data>
  <data name="WRN_DynamicDispatchToConditionalMethod" xml:space="preserve">
    <value>The dynamically dispatched call to method '{0}' may fail at runtime because one or more applicable overloads are conditional methods.</value>
  </data>
  <data name="WRN_DynamicDispatchToConditionalMethod_Title" xml:space="preserve">
    <value>Dynamically dispatched call may fail at runtime because one or more applicable overloads are conditional methods</value>
  </data>
  <data name="ERR_BadArgTypeDynamicExtension" xml:space="preserve">
    <value>'{0}' has no applicable method named '{1}' but appears to have an extension method by that name. Extension methods cannot be dynamically dispatched. Consider casting the dynamic arguments or calling the extension method without the extension method syntax.</value>
  </data>
  <data name="WRN_CallerFilePathPreferredOverCallerMemberName" xml:space="preserve">
    <value>The CallerMemberNameAttribute applied to parameter '{0}' will have no effect. It is overridden by the CallerFilePathAttribute.</value>
  </data>
  <data name="WRN_CallerFilePathPreferredOverCallerMemberName_Title" xml:space="preserve">
    <value>The CallerMemberNameAttribute will have no effect; it is overridden by the CallerFilePathAttribute</value>
  </data>
  <data name="WRN_CallerLineNumberPreferredOverCallerMemberName" xml:space="preserve">
    <value>The CallerMemberNameAttribute applied to parameter '{0}' will have no effect. It is overridden by the CallerLineNumberAttribute.</value>
  </data>
  <data name="WRN_CallerLineNumberPreferredOverCallerMemberName_Title" xml:space="preserve">
    <value>The CallerMemberNameAttribute will have no effect; it is overridden by the CallerLineNumberAttribute</value>
  </data>
  <data name="WRN_CallerLineNumberPreferredOverCallerFilePath" xml:space="preserve">
    <value>The CallerFilePathAttribute applied to parameter '{0}' will have no effect. It is overridden by the CallerLineNumberAttribute.</value>
  </data>
  <data name="WRN_CallerLineNumberPreferredOverCallerFilePath_Title" xml:space="preserve">
    <value>The CallerFilePathAttribute will have no effect; it is overridden by the CallerLineNumberAttribute</value>
  </data>
  <data name="ERR_InvalidDynamicCondition" xml:space="preserve">
    <value>Expression must be implicitly convertible to Boolean or its type '{0}' must define operator '{1}'.</value>
  </data>
  <data name="ERR_MixingWinRTEventWithRegular" xml:space="preserve">
    <value>'{0}' cannot implement '{1}' because '{2}' is a Windows Runtime event and '{3}' is a regular .NET event.</value>
  </data>
  <data name="WRN_CA2000_DisposeObjectsBeforeLosingScope1" xml:space="preserve">
    <value>Call System.IDisposable.Dispose() on allocated instance of {0} before all references to it are out of scope.</value>
  </data>
  <data name="WRN_CA2000_DisposeObjectsBeforeLosingScope1_Title" xml:space="preserve">
    <value>Call System.IDisposable.Dispose() on allocated instance before all references to it are out of scope</value>
  </data>
  <data name="WRN_CA2000_DisposeObjectsBeforeLosingScope2" xml:space="preserve">
    <value>Allocated instance of {0} is not disposed along all exception paths.  Call System.IDisposable.Dispose() before all references to it are out of scope.</value>
  </data>
  <data name="WRN_CA2000_DisposeObjectsBeforeLosingScope2_Title" xml:space="preserve">
    <value>Allocated instance is not disposed along all exception paths</value>
  </data>
  <data name="WRN_CA2202_DoNotDisposeObjectsMultipleTimes" xml:space="preserve">
    <value>Object '{0}' can be disposed more than once.</value>
  </data>
  <data name="WRN_CA2202_DoNotDisposeObjectsMultipleTimes_Title" xml:space="preserve">
    <value>Object can be disposed more than once</value>
  </data>
  <data name="ERR_NewCoClassOnLink" xml:space="preserve">
    <value>Interop type '{0}' cannot be embedded. Use the applicable interface instead.</value>
  </data>
  <data name="ERR_NoPIANestedType" xml:space="preserve">
    <value>Type '{0}' cannot be embedded because it is a nested type. Consider setting the 'Embed Interop Types' property to false.</value>
  </data>
  <data name="ERR_GenericsUsedInNoPIAType" xml:space="preserve">
    <value>Type '{0}' cannot be embedded because it has a generic argument. Consider setting the 'Embed Interop Types' property to false.</value>
  </data>
  <data name="ERR_InteropStructContainsMethods" xml:space="preserve">
    <value>Embedded interop struct '{0}' can contain only public instance fields.</value>
  </data>
  <data name="ERR_WinRtEventPassedByRef" xml:space="preserve">
    <value>A Windows Runtime event may not be passed as an out or ref parameter.</value>
  </data>
  <data name="ERR_MissingMethodOnSourceInterface" xml:space="preserve">
    <value>Source interface '{0}' is missing method '{1}' which is required to embed event '{2}'.</value>
  </data>
  <data name="ERR_MissingSourceInterface" xml:space="preserve">
    <value>Interface '{0}' has an invalid source interface which is required to embed event '{1}'.</value>
  </data>
  <data name="ERR_InteropTypeMissingAttribute" xml:space="preserve">
    <value>Interop type '{0}' cannot be embedded because it is missing the required '{1}' attribute.</value>
  </data>
  <data name="ERR_NoPIAAssemblyMissingAttribute" xml:space="preserve">
    <value>Cannot embed interop types from assembly '{0}' because it is missing the '{1}' attribute.</value>
  </data>
  <data name="ERR_NoPIAAssemblyMissingAttributes" xml:space="preserve">
    <value>Cannot embed interop types from assembly '{0}' because it is missing either the '{1}' attribute or the '{2}' attribute.</value>
  </data>
  <data name="ERR_InteropTypesWithSameNameAndGuid" xml:space="preserve">
    <value>Cannot embed interop type '{0}' found in both assembly '{1}' and '{2}'. Consider setting the 'Embed Interop Types' property to false.</value>
  </data>
  <data name="ERR_LocalTypeNameClash" xml:space="preserve">
    <value>Embedding the interop type '{0}' from assembly '{1}' causes a name clash in the current assembly. Consider setting the 'Embed Interop Types' property to false.</value>
  </data>
  <data name="WRN_ReferencedAssemblyReferencesLinkedPIA" xml:space="preserve">
    <value>A reference was created to embedded interop assembly '{0}' because of an indirect reference to that assembly created by assembly '{1}'. Consider changing the 'Embed Interop Types' property on either assembly.</value>
  </data>
  <data name="WRN_ReferencedAssemblyReferencesLinkedPIA_Title" xml:space="preserve">
    <value>A reference was created to embedded interop assembly because of an indirect assembly reference</value>
  </data>
  <data name="WRN_ReferencedAssemblyReferencesLinkedPIA_Description" xml:space="preserve">
    <value>You have added a reference to an assembly using /link (Embed Interop Types property set to True). This instructs the compiler to embed interop type information from that assembly. However, the compiler cannot embed interop type information from that assembly because another assembly that you have referenced also references that assembly using /reference (Embed Interop Types property set to False).

To embed interop type information for both assemblies, use /link for references to each assembly (set the Embed Interop Types property to True).

To remove the warning, you can use /reference instead (set the Embed Interop Types property to False). In this case, a primary interop assembly (PIA) provides interop type information.</value>
  </data>
  <data name="ERR_GenericsUsedAcrossAssemblies" xml:space="preserve">
    <value>Type '{0}' from assembly '{1}' cannot be used across assembly boundaries because it has a generic type argument that is an embedded interop type.</value>
  </data>
  <data name="ERR_NoCanonicalView" xml:space="preserve">
    <value>Cannot find the interop type that matches the embedded interop type '{0}'. Are you missing an assembly reference?</value>
  </data>
  <data name="ERR_ByRefReturnUnsupported" xml:space="preserve">
    <value>By-reference return type 'ref {0}' is not supported.</value>
  </data>
  <data name="ERR_NetModuleNameMismatch" xml:space="preserve">
    <value>Module name '{0}' stored in '{1}' must match its filename.</value>
  </data>
  <data name="ERR_BadModuleName" xml:space="preserve">
    <value>Invalid module name: {0}</value>
  </data>
  <data name="ERR_BadCompilationOptionValue" xml:space="preserve">
    <value>Invalid '{0}' value: '{1}'.</value>
  </data>
  <data name="ERR_BadAppConfigPath" xml:space="preserve">
    <value>AppConfigPath must be absolute.</value>
  </data>
  <data name="WRN_AssemblyAttributeFromModuleIsOverridden" xml:space="preserve">
    <value>Attribute '{0}' from module '{1}' will be ignored in favor of the instance appearing in source</value>
  </data>
  <data name="WRN_AssemblyAttributeFromModuleIsOverridden_Title" xml:space="preserve">
    <value>Attribute will be ignored in favor of the instance appearing in source</value>
  </data>
  <data name="ERR_CmdOptionConflictsSource" xml:space="preserve">
    <value>Attribute '{0}' given in a source file conflicts with option '{1}'.</value>
  </data>
  <data name="ERR_FixedBufferTooManyDimensions" xml:space="preserve">
    <value>A fixed buffer may only have one dimension.</value>
  </data>
  <data name="WRN_ReferencedAssemblyDoesNotHaveStrongName" xml:space="preserve">
    <value>Referenced assembly '{0}' does not have a strong name.</value>
  </data>
  <data name="WRN_ReferencedAssemblyDoesNotHaveStrongName_Title" xml:space="preserve">
    <value>Referenced assembly does not have a strong name</value>
  </data>
  <data name="ERR_InvalidSignaturePublicKey" xml:space="preserve">
    <value>Invalid signature public key specified in AssemblySignatureKeyAttribute.</value>
  </data>
  <data name="ERR_ExportedTypeConflictsWithDeclaration" xml:space="preserve">
    <value>Type '{0}' exported from module '{1}' conflicts with type declared in primary module of this assembly.</value>
  </data>
  <data name="ERR_ExportedTypesConflict" xml:space="preserve">
    <value>Type '{0}' exported from module '{1}' conflicts with type '{2}' exported from module '{3}'.</value>
  </data>
  <data name="ERR_ForwardedTypeConflictsWithDeclaration" xml:space="preserve">
    <value>Forwarded type '{0}' conflicts with type declared in primary module of this assembly.</value>
  </data>
  <data name="ERR_ForwardedTypesConflict" xml:space="preserve">
    <value>Type '{0}' forwarded to assembly '{1}' conflicts with type '{2}' forwarded to assembly '{3}'.</value>
  </data>
  <data name="ERR_ForwardedTypeConflictsWithExportedType" xml:space="preserve">
    <value>Type '{0}' forwarded to assembly '{1}' conflicts with type '{2}' exported from module '{3}'.</value>
  </data>
  <data name="WRN_RefCultureMismatch" xml:space="preserve">
    <value>Referenced assembly '{0}' has different culture setting of '{1}'.</value>
  </data>
  <data name="WRN_RefCultureMismatch_Title" xml:space="preserve">
    <value>Referenced assembly has different culture setting</value>
  </data>
  <data name="ERR_AgnosticToMachineModule" xml:space="preserve">
    <value>Agnostic assembly cannot have a processor specific module '{0}'.</value>
  </data>
  <data name="ERR_ConflictingMachineModule" xml:space="preserve">
    <value>Assembly and module '{0}' cannot target different processors.</value>
  </data>
  <data name="WRN_ConflictingMachineAssembly" xml:space="preserve">
    <value>Referenced assembly '{0}' targets a different processor.</value>
  </data>
  <data name="WRN_ConflictingMachineAssembly_Title" xml:space="preserve">
    <value>Referenced assembly targets a different processor</value>
  </data>
  <data name="ERR_CryptoHashFailed" xml:space="preserve">
    <value>Cryptographic failure while creating hashes.</value>
  </data>
  <data name="ERR_MissingNetModuleReference" xml:space="preserve">
    <value>Reference to '{0}' netmodule missing.</value>
  </data>
  <data name="ERR_NetModuleNameMustBeUnique" xml:space="preserve">
    <value>Module '{0}' is already defined in this assembly. Each module must have a unique filename.</value>
  </data>
  <data name="ERR_CantReadConfigFile" xml:space="preserve">
    <value>Cannot read config file '{0}' -- '{1}'</value>
  </data>
  <data name="ERR_EncNoPIAReference" xml:space="preserve">
    <value>Cannot continue since the edit includes a reference to an embedded type: '{0}'.</value>
  </data>
  <data name="ERR_EncReferenceToAddedMember" xml:space="preserve">
    <value>Member '{0}' added during the current debug session can only be accessed from within its declaring assembly '{1}'.</value>
  </data>
  <data name="ERR_MutuallyExclusiveOptions" xml:space="preserve">
    <value>Compilation options '{0}' and '{1}' can't both be specified at the same time.</value>
  </data>
  <data name="ERR_LinkedNetmoduleMetadataMustProvideFullPEImage" xml:space="preserve">
    <value>Linked netmodule metadata must provide a full PE image: '{0}'.</value>
  </data>
  <data name="ERR_BadPrefer32OnLib" xml:space="preserve">
    <value>/platform:anycpu32bitpreferred can only be used with /t:exe, /t:winexe and /t:appcontainerexe</value>
  </data>
  <data name="IDS_PathList" xml:space="preserve">
    <value>&lt;path list&gt;</value>
  </data>
  <data name="IDS_Text" xml:space="preserve">
    <value>&lt;text&gt;</value>
  </data>
  <data name="IDS_FeatureNullPropagatingOperator" xml:space="preserve">
    <value>null propagating operator</value>
  </data>
  <data name="IDS_FeatureExpressionBodiedMethod" xml:space="preserve">
    <value>expression-bodied method</value>
  </data>
  <data name="IDS_FeatureExpressionBodiedProperty" xml:space="preserve">
    <value>expression-bodied property</value>
  </data>
  <data name="IDS_FeatureExpressionBodiedIndexer" xml:space="preserve">
    <value>expression-bodied indexer</value>
  </data>
  <data name="IDS_FeatureAutoPropertyInitializer" xml:space="preserve">
    <value>auto property initializer</value>
  </data>
  <data name="IDS_Namespace1" xml:space="preserve">
    <value>&lt;namespace&gt;</value>
  </data>
  <data name="IDS_FeatureRefLocalsReturns" xml:space="preserve">
    <value>byref locals and returns</value>
  </data>
  <data name="IDS_FeatureReadOnlyReferences" xml:space="preserve">
    <value>readonly references</value>
  </data>
  <data name="IDS_FeatureRefStructs" xml:space="preserve">
    <value>ref structs</value>
  </data>
  <data name="CompilationC" xml:space="preserve">
    <value>Compilation (C#): </value>
  </data>
  <data name="SyntaxNodeIsNotWithinSynt" xml:space="preserve">
    <value>Syntax node is not within syntax tree</value>
  </data>
  <data name="LocationMustBeProvided" xml:space="preserve">
    <value>Location must be provided in order to provide minimal type qualification.</value>
  </data>
  <data name="SyntaxTreeSemanticModelMust" xml:space="preserve">
    <value>SyntaxTreeSemanticModel must be provided in order to provide minimal type qualification.</value>
  </data>
  <data name="CantReferenceCompilationOf" xml:space="preserve">
    <value>Can't reference compilation of type '{0}' from {1} compilation.</value>
  </data>
  <data name="SyntaxTreeAlreadyPresent" xml:space="preserve">
    <value>Syntax tree already present</value>
  </data>
  <data name="SubmissionCanOnlyInclude" xml:space="preserve">
    <value>Submission can only include script code.</value>
  </data>
  <data name="SubmissionCanHaveAtMostOne" xml:space="preserve">
    <value>Submission can have at most one syntax tree.</value>
  </data>
  <data name="SyntaxTreeNotFoundTo" xml:space="preserve">
    <value>SyntaxTree '{0}' not found to remove</value>
  </data>
  <data name="TreeMustHaveARootNodeWith" xml:space="preserve">
    <value>tree must have a root node with SyntaxKind.CompilationUnit</value>
  </data>
  <data name="TypeArgumentCannotBeNull" xml:space="preserve">
    <value>Type argument cannot be null</value>
  </data>
  <data name="WrongNumberOfTypeArguments" xml:space="preserve">
    <value>Wrong number of type arguments</value>
  </data>
  <data name="NameConflictForName" xml:space="preserve">
    <value>Name conflict for name {0}</value>
  </data>
  <data name="LookupOptionsHasInvalidCombo" xml:space="preserve">
    <value>LookupOptions has an invalid combination of options</value>
  </data>
  <data name="ItemsMustBeNonEmpty" xml:space="preserve">
    <value>items: must be non-empty</value>
  </data>
  <data name="UseVerbatimIdentifier" xml:space="preserve">
    <value>Use Microsoft.CodeAnalysis.CSharp.SyntaxFactory.Identifier or Microsoft.CodeAnalysis.CSharp.SyntaxFactory.VerbatimIdentifier to create identifier tokens.</value>
  </data>
  <data name="UseLiteralForTokens" xml:space="preserve">
    <value>Use Microsoft.CodeAnalysis.CSharp.SyntaxFactory.Literal to create character literal tokens.</value>
  </data>
  <data name="UseLiteralForNumeric" xml:space="preserve">
    <value>Use Microsoft.CodeAnalysis.CSharp.SyntaxFactory.Literal to create numeric literal tokens.</value>
  </data>
  <data name="ThisMethodCanOnlyBeUsedToCreateTokens" xml:space="preserve">
    <value>This method can only be used to create tokens - {0} is not a token kind.</value>
  </data>
  <data name="GenericParameterDefinition" xml:space="preserve">
    <value>Generic parameter is definition when expected to be reference {0}</value>
  </data>
  <data name="InvalidGetDeclarationNameMultipleDeclarators" xml:space="preserve">
    <value>Called GetDeclarationName for a declaration node that can possibly contain multiple variable declarators.</value>
  </data>
  <data name="TreeNotPartOfCompilation" xml:space="preserve">
    <value>tree not part of compilation</value>
  </data>
  <data name="PositionIsNotWithinSyntax" xml:space="preserve">
    <value>Position is not within syntax tree with full span {0}</value>
  </data>
  <data name="WRN_BadUILang" xml:space="preserve">
    <value>The language name '{0}' is invalid.</value>
  </data>
  <data name="WRN_BadUILang_Title" xml:space="preserve">
    <value>The language name is invalid</value>
  </data>
  <data name="ERR_UnsupportedTransparentIdentifierAccess" xml:space="preserve">
    <value>Transparent identifier member access failed for field '{0}' of '{1}'.  Does the data being queried implement the query pattern?</value>
  </data>
  <data name="ERR_ParamDefaultValueDiffersFromAttribute" xml:space="preserve">
    <value>The parameter has multiple distinct default values.</value>
  </data>
  <data name="ERR_FieldHasMultipleDistinctConstantValues" xml:space="preserve">
    <value>The field has multiple distinct constant values.</value>
  </data>
  <data name="WRN_UnqualifiedNestedTypeInCref" xml:space="preserve">
    <value>Within cref attributes, nested types of generic types should be qualified.</value>
  </data>
  <data name="WRN_UnqualifiedNestedTypeInCref_Title" xml:space="preserve">
    <value>Within cref attributes, nested types of generic types should be qualified</value>
  </data>
  <data name="NotACSharpSymbol" xml:space="preserve">
    <value>Not a C# symbol.</value>
  </data>
  <data name="HDN_UnusedUsingDirective" xml:space="preserve">
    <value>Unnecessary using directive.</value>
  </data>
  <data name="HDN_UnusedExternAlias" xml:space="preserve">
    <value>Unused extern alias.</value>
  </data>
  <data name="ElementsCannotBeNull" xml:space="preserve">
    <value>Elements cannot be null.</value>
  </data>
  <data name="IDS_LIB_ENV" xml:space="preserve">
    <value>LIB environment variable</value>
  </data>
  <data name="IDS_LIB_OPTION" xml:space="preserve">
    <value>/LIB option</value>
  </data>
  <data name="IDS_REFERENCEPATH_OPTION" xml:space="preserve">
    <value>/REFERENCEPATH option</value>
  </data>
  <data name="IDS_DirectoryDoesNotExist" xml:space="preserve">
    <value>directory does not exist</value>
  </data>
  <data name="IDS_DirectoryHasInvalidPath" xml:space="preserve">
    <value>path is too long or invalid</value>
  </data>
  <data name="WRN_NoRuntimeMetadataVersion" xml:space="preserve">
    <value>No value for RuntimeMetadataVersion found. No assembly containing System.Object was found nor was a value for RuntimeMetadataVersion specified through options.</value>
  </data>
  <data name="WRN_NoRuntimeMetadataVersion_Title" xml:space="preserve">
    <value>No value for RuntimeMetadataVersion found</value>
  </data>
  <data name="WrongSemanticModelType" xml:space="preserve">
    <value>Expected a {0} SemanticModel.</value>
  </data>
  <data name="IDS_FeatureLambda" xml:space="preserve">
    <value>lambda expression</value>
  </data>
  <data name="ERR_FeatureNotAvailableInVersion1" xml:space="preserve">
    <value>Feature '{0}' is not available in C# 1. Please use language version {1} or greater.</value>
  </data>
  <data name="ERR_FeatureNotAvailableInVersion2" xml:space="preserve">
    <value>Feature '{0}' is not available in C# 2. Please use language version {1} or greater.</value>
  </data>
  <data name="ERR_FeatureNotAvailableInVersion3" xml:space="preserve">
    <value>Feature '{0}' is not available in C# 3. Please use language version {1} or greater.</value>
  </data>
  <data name="ERR_FeatureNotAvailableInVersion4" xml:space="preserve">
    <value>Feature '{0}' is not available in C# 4. Please use language version {1} or greater.</value>
  </data>
  <data name="ERR_FeatureNotAvailableInVersion5" xml:space="preserve">
    <value>Feature '{0}' is not available in C# 5. Please use language version {1} or greater.</value>
  </data>
  <data name="ERR_FeatureNotAvailableInVersion6" xml:space="preserve">
    <value>Feature '{0}' is not available in C# 6. Please use language version {1} or greater.</value>
  </data>
  <data name="ERR_FeatureNotAvailableInVersion7" xml:space="preserve">
    <value>Feature '{0}' is not available in C# 7.0. Please use language version {1} or greater.</value>
  </data>
  <data name="ERR_FeatureIsUnimplemented" xml:space="preserve">
    <value>Feature '{0}' is not implemented in this compiler.</value>
  </data>
  <data name="IDS_VersionExperimental" xml:space="preserve">
    <value>'experimental'</value>
  </data>
  <data name="PositionNotWithinTree" xml:space="preserve">
    <value>Position must be within span of the syntax tree.</value>
  </data>
  <data name="SpeculatedSyntaxNodeCannotBelongToCurrentCompilation" xml:space="preserve">
    <value>Syntax node to be speculated cannot belong to a syntax tree from the current compilation.</value>
  </data>
  <data name="ChainingSpeculativeModelIsNotSupported" xml:space="preserve">
    <value>Chaining speculative semantic model is not supported. You should create a speculative model from the non-speculative ParentModel.</value>
  </data>
  <data name="IDS_ToolName" xml:space="preserve">
    <value>Microsoft (R) Visual C# Compiler</value>
  </data>
  <data name="IDS_LogoLine1" xml:space="preserve">
    <value>{0} version {1}</value>
  </data>
  <data name="IDS_LogoLine2" xml:space="preserve">
    <value>Copyright (C) Microsoft Corporation. All rights reserved.</value>
  </data>
  <data name="IDS_LangVersions" xml:space="preserve">
    <value>Supported language versions:</value>
  </data>
  <data name="IDS_CSCHelp" xml:space="preserve">
    <value>
                              Visual C# Compiler Options

                        - OUTPUT FILES -
 /out:&lt;file&gt;                   Specify output file name (default: base name of
                               file with main class or first file)
 /target:exe                   Build a console executable (default) (Short
                               form: /t:exe)
 /target:winexe                Build a Windows executable (Short form:
                               /t:winexe)
 /target:library               Build a library (Short form: /t:library)
 /target:module                Build a module that can be added to another
                               assembly (Short form: /t:module)
 /target:appcontainerexe       Build an Appcontainer executable (Short form:
                               /t:appcontainerexe)
 /target:winmdobj              Build a Windows Runtime intermediate file that
                               is consumed by WinMDExp (Short form: /t:winmdobj)
 /doc:&lt;file&gt;                   XML Documentation file to generate
 /refout:&lt;file&gt;                Reference assembly output to generate
 /platform:&lt;string&gt;            Limit which platforms this code can run on: x86,
                               Itanium, x64, arm, anycpu32bitpreferred, or
                               anycpu. The default is anycpu.

                        - INPUT FILES -
 /recurse:&lt;wildcard&gt;           Include all files in the current directory and
                               subdirectories according to the wildcard
                               specifications
 /reference:&lt;alias&gt;=&lt;file&gt;     Reference metadata from the specified assembly
                               file using the given alias (Short form: /r)
 /reference:&lt;file list&gt;        Reference metadata from the specified assembly
                               files (Short form: /r)
 /addmodule:&lt;file list&gt;        Link the specified modules into this assembly
 /link:&lt;file list&gt;             Embed metadata from the specified interop
                               assembly files (Short form: /l)
 /analyzer:&lt;file list&gt;         Run the analyzers from this assembly
                               (Short form: /a)
 /additionalfile:&lt;file list&gt;   Additional files that don't directly affect code
                               generation but may be used by analyzers for producing
                               errors or warnings.
 /embed                        Embed all source files in the PDB.
 /embed:&lt;file list&gt;            Embed specific files in the PDB

                        - RESOURCES -
 /win32res:&lt;file&gt;              Specify a Win32 resource file (.res)
 /win32icon:&lt;file&gt;             Use this icon for the output
 /win32manifest:&lt;file&gt;         Specify a Win32 manifest file (.xml)
 /nowin32manifest              Do not include the default Win32 manifest
 /resource:&lt;resinfo&gt;           Embed the specified resource (Short form: /res)
 /linkresource:&lt;resinfo&gt;       Link the specified resource to this assembly
                               (Short form: /linkres) Where the resinfo format
                               is &lt;file&gt;[,&lt;string name&gt;[,public|private]]

                        - CODE GENERATION -
 /debug[+|-]                   Emit debugging information
 /debug:{full|pdbonly|portable|embedded}
                               Specify debugging type ('full' is default,
                               'portable' is a cross-platform format,
                               'embedded' is a cross-platform format embedded into
                               the target .dll or .exe)
 /optimize[+|-]                Enable optimizations (Short form: /o)
 /deterministic                Produce a deterministic assembly
                               (including module version GUID and timestamp)
 /refonly                      Produce a reference assembly in place of the main output
 /instrument:TestCoverage      Produce an assembly instrumented to collect
                               coverage information
 /sourcelink:&lt;file&gt;            Source link info to embed into PDB.

                        - ERRORS AND WARNINGS -
 /warnaserror[+|-]             Report all warnings as errors
 /warnaserror[+|-]:&lt;warn list&gt; Report specific warnings as errors
 /warn:&lt;n&gt;                     Set warning level (0-4) (Short form: /w)
 /nowarn:&lt;warn list&gt;           Disable specific warning messages
 /ruleset:&lt;file&gt;               Specify a ruleset file that disables specific
                               diagnostics.
 /errorlog:&lt;file&gt;              Specify a file to log all compiler and analyzer
                               diagnostics.
 /reportanalyzer               Report additional analyzer information, such as
                               execution time.

                        - LANGUAGE -
 /checked[+|-]                 Generate overflow checks
 /unsafe[+|-]                  Allow 'unsafe' code
 /define:&lt;symbol list&gt;         Define conditional compilation symbol(s) (Short
                               form: /d)
 /langversion:?                Display the allowed values for language version
 /langversion:&lt;string&gt;         Specify language version such as
                               `default` (latest major version), or
                               `latest` (latest version, including minor versions),
                               or specific versions like `6` or `7.1`

                        - SECURITY -
 /delaysign[+|-]               Delay-sign the assembly using only the public
                               portion of the strong name key
 /publicsign[+|-]              Public-sign the assembly using only the public
                               portion of the strong name key
 /keyfile:&lt;file&gt;               Specify a strong name key file
 /keycontainer:&lt;string&gt;        Specify a strong name key container
 /highentropyva[+|-]           Enable high-entropy ASLR

                        - MISCELLANEOUS -
 @&lt;file&gt;                       Read response file for more options
 /help                         Display this usage message (Short form: /?)
 /nologo                       Suppress compiler copyright message
 /noconfig                     Do not auto include CSC.RSP file
 /parallel[+|-]                Concurrent build.
 /version                      Display the compiler version number and exit.

                        - ADVANCED -
 /baseaddress:&lt;address&gt;        Base address for the library to be built
 /checksumalgorithm:&lt;alg&gt;      Specify algorithm for calculating source file
                               checksum stored in PDB. Supported values are:
                               SHA1 (default) or SHA256.
 /codepage:&lt;n&gt;                 Specify the codepage to use when opening source
                               files
 /utf8output                   Output compiler messages in UTF-8 encoding
 /main:&lt;type&gt;                  Specify the type that contains the entry point
                               (ignore all other possible entry points) (Short
                               form: /m)
 /fullpaths                    Compiler generates fully qualified paths
 /filealign:&lt;n&gt;                Specify the alignment used for output file
                               sections
 /pathmap:&lt;K1&gt;=&lt;V1&gt;,&lt;K2&gt;=&lt;V2&gt;,...
                               Specify a mapping for source path names output by
                               the compiler.
 /pdb:&lt;file&gt;                   Specify debug information file name (default:
                               output file name with .pdb extension)
 /errorendlocation             Output line and column of the end location of
                               each error
 /preferreduilang              Specify the preferred output language name.
 /nostdlib[+|-]                Do not reference standard library (mscorlib.dll)
 /subsystemversion:&lt;string&gt;    Specify subsystem version of this assembly
 /lib:&lt;file list&gt;              Specify additional directories to search in for
                               references
 /errorreport:&lt;string&gt;         Specify how to handle internal compiler errors:
                               prompt, send, queue, or none. The default is
                               queue.
 /appconfig:&lt;file&gt;             Specify an application configuration file
                               containing assembly binding settings
 /moduleassemblyname:&lt;string&gt;  Name of the assembly which this module will be
                               a part of
 /modulename:&lt;string&gt;          Specify the name of the source module
</value>
    <comment>Visual C# Compiler Options</comment>
  </data>
  <data name="ERR_ComImportWithInitializers" xml:space="preserve">
    <value>'{0}': a class with the ComImport attribute cannot specify field initializers.</value>
  </data>
  <data name="WRN_PdbLocalNameTooLong" xml:space="preserve">
    <value>Local name '{0}' is too long for PDB.  Consider shortening or compiling without /debug.</value>
  </data>
  <data name="WRN_PdbLocalNameTooLong_Title" xml:space="preserve">
    <value>Local name is too long for PDB</value>
  </data>
  <data name="ERR_RetNoObjectRequiredLambda" xml:space="preserve">
    <value>Anonymous function converted to a void returning delegate cannot return a value</value>
  </data>
  <data name="ERR_TaskRetNoObjectRequiredLambda" xml:space="preserve">
    <value>Async lambda expression converted to a 'Task' returning delegate cannot return a value. Did you intend to return 'Task&lt;T&gt;'?</value>
  </data>
  <data name="WRN_AnalyzerCannotBeCreated" xml:space="preserve">
    <value>An instance of analyzer {0} cannot be created from {1} : {2}.</value>
  </data>
  <data name="WRN_AnalyzerCannotBeCreated_Title" xml:space="preserve">
    <value>An analyzer instance cannot be created</value>
  </data>
  <data name="WRN_NoAnalyzerInAssembly" xml:space="preserve">
    <value>The assembly {0} does not contain any analyzers.</value>
  </data>
  <data name="WRN_NoAnalyzerInAssembly_Title" xml:space="preserve">
    <value>Assembly does not contain any analyzers</value>
  </data>
  <data name="WRN_UnableToLoadAnalyzer" xml:space="preserve">
    <value>Unable to load Analyzer assembly {0} : {1}</value>
  </data>
  <data name="WRN_UnableToLoadAnalyzer_Title" xml:space="preserve">
    <value>Unable to load Analyzer assembly</value>
  </data>
  <data name="INF_UnableToLoadSomeTypesInAnalyzer" xml:space="preserve">
    <value>Skipping some types in analyzer assembly {0} due to a ReflectionTypeLoadException : {1}.</value>
  </data>
  <data name="ERR_CantReadRulesetFile" xml:space="preserve">
    <value>Error reading ruleset file {0} - {1}</value>
  </data>
  <data name="ERR_BadPdbData" xml:space="preserve">
    <value>Error reading debug information for '{0}'</value>
  </data>
  <data name="IDS_OperationCausedStackOverflow" xml:space="preserve">
    <value>Operation caused a stack overflow.</value>
  </data>
  <data name="WRN_IdentifierOrNumericLiteralExpected" xml:space="preserve">
    <value>Expected identifier or numeric literal.</value>
  </data>
  <data name="WRN_IdentifierOrNumericLiteralExpected_Title" xml:space="preserve">
    <value>Expected identifier or numeric literal</value>
  </data>
  <data name="ERR_InitializerOnNonAutoProperty" xml:space="preserve">
    <value>Only auto-implemented properties can have initializers.</value>
  </data>
  <data name="ERR_AutoPropertyMustHaveGetAccessor" xml:space="preserve">
    <value>Auto-implemented properties must have get accessors.</value>
  </data>
  <data name="ERR_AutoPropertyMustOverrideSet" xml:space="preserve">
    <value>Auto-implemented properties must override all accessors of the overridden property.</value>
  </data>
  <data name="ERR_AutoPropertyInitializerInInterface" xml:space="preserve">
    <value>Auto-implemented properties inside interfaces cannot have initializers.</value>
  </data>
  <data name="ERR_InitializerInStructWithoutExplicitConstructor" xml:space="preserve">
    <value>Structs without explicit constructors cannot contain members with initializers.</value>
  </data>
  <data name="ERR_EncodinglessSyntaxTree" xml:space="preserve">
    <value>Cannot emit debug information for a source text without encoding.</value>
  </data>
  <data name="ERR_BlockBodyAndExpressionBody" xml:space="preserve">
    <value>Block bodies and expression bodies cannot both be provided.</value>
  </data>
  <data name="ERR_SwitchFallOut" xml:space="preserve">
    <value>Control cannot fall out of switch from final case label ('{0}')</value>
  </data>
  <data name="ERR_UnexpectedBoundGenericName" xml:space="preserve">
    <value>Type arguments are not allowed in the nameof operator.</value>
  </data>
  <data name="ERR_NullPropagatingOpInExpressionTree" xml:space="preserve">
    <value>An expression tree lambda may not contain a null propagating operator.</value>
  </data>
  <data name="ERR_DictionaryInitializerInExpressionTree" xml:space="preserve">
    <value>An expression tree lambda may not contain a dictionary initializer.</value>
  </data>
  <data name="ERR_ExtensionCollectionElementInitializerInExpressionTree" xml:space="preserve">
    <value>An extension Add method is not supported for a collection initializer in an expression lambda.</value>
  </data>
  <data name="IDS_FeatureNameof" xml:space="preserve">
    <value>nameof operator</value>
  </data>
  <data name="IDS_FeatureDictionaryInitializer" xml:space="preserve">
    <value>dictionary initializer</value>
  </data>
  <data name="ERR_UnclosedExpressionHole" xml:space="preserve">
    <value>Missing close delimiter '}' for interpolated expression started with '{'.</value>
  </data>
  <data name="ERR_SingleLineCommentInExpressionHole" xml:space="preserve">
    <value>A single-line comment may not be used in an interpolated string.</value>
  </data>
  <data name="ERR_InsufficientStack" xml:space="preserve">
    <value>An expression is too long or complex to compile</value>
  </data>
  <data name="ERR_ExpressionHasNoName" xml:space="preserve">
    <value>Expression does not have a name.</value>
  </data>
  <data name="ERR_SubexpressionNotInNameof" xml:space="preserve">
    <value>Sub-expression cannot be used in an argument to nameof.</value>
  </data>
  <data name="ERR_AliasQualifiedNameNotAnExpression" xml:space="preserve">
    <value>An alias-qualified name is not an expression.</value>
  </data>
  <data name="ERR_NameofMethodGroupWithTypeParameters" xml:space="preserve">
    <value>Type parameters are not allowed on a method group as an argument to 'nameof'.</value>
  </data>
  <data name="NoNoneSearchCriteria" xml:space="preserve">
    <value>SearchCriteria is expected.</value>
  </data>
  <data name="ERR_InvalidAssemblyCulture" xml:space="preserve">
    <value>Assembly culture strings may not contain embedded NUL characters.</value>
  </data>
  <data name="IDS_FeatureUsingStatic" xml:space="preserve">
    <value>using static</value>
  </data>
  <data name="IDS_FeatureInterpolatedStrings" xml:space="preserve">
    <value>interpolated strings</value>
  </data>
  <data name="IDS_AwaitInCatchAndFinally" xml:space="preserve">
    <value>await in catch blocks and finally blocks</value>
  </data>
  <data name="IDS_FeatureBinaryLiteral" xml:space="preserve">
    <value>binary literals</value>
  </data>
  <data name="IDS_FeatureDigitSeparator" xml:space="preserve">
    <value>digit separators</value>
  </data>
  <data name="IDS_FeatureLocalFunctions" xml:space="preserve">
    <value>local functions</value>
  </data>
  <data name="ERR_UnescapedCurly" xml:space="preserve">
    <value>A '{0}' character must be escaped (by doubling) in an interpolated string.</value>
  </data>
  <data name="ERR_EscapedCurly" xml:space="preserve">
    <value>A '{0}' character may only be escaped by doubling '{0}{0}' in an interpolated string.</value>
  </data>
  <data name="ERR_TrailingWhitespaceInFormatSpecifier" xml:space="preserve">
    <value>A format specifier may not contain trailing whitespace.</value>
  </data>
  <data name="ERR_EmptyFormatSpecifier" xml:space="preserve">
    <value>Empty format specifier.</value>
  </data>
  <data name="ERR_ErrorInReferencedAssembly" xml:space="preserve">
    <value>There is an error in a referenced assembly '{0}'.</value>
  </data>
  <data name="ERR_ExpressionOrDeclarationExpected" xml:space="preserve">
    <value>Expression or declaration statement expected.</value>
  </data>
  <data name="ERR_NameofExtensionMethod" xml:space="preserve">
    <value>Extension method groups are not allowed as an argument to 'nameof'.</value>
  </data>
  <data name="WRN_AlignmentMagnitude" xml:space="preserve">
    <value>Alignment value {0} has a magnitude greater than {1} and may result in a large formatted string.</value>
  </data>
  <data name="HDN_UnusedExternAlias_Title" xml:space="preserve">
    <value>Unused extern alias</value>
  </data>
  <data name="HDN_UnusedUsingDirective_Title" xml:space="preserve">
    <value>Unnecessary using directive</value>
  </data>
  <data name="INF_UnableToLoadSomeTypesInAnalyzer_Title" xml:space="preserve">
    <value>Skip loading types in analyzer assembly that fail due to a ReflectionTypeLoadException</value>
  </data>
  <data name="WRN_AlignmentMagnitude_Title" xml:space="preserve">
    <value>Alignment value has a magnitude that may result in a large formatted string</value>
  </data>
  <data name="ERR_ConstantStringTooLong" xml:space="preserve">
    <value>Length of String constant exceeds current memory limit.  Try splitting the string into multiple constants.</value>
  </data>
  <data name="ERR_TupleTooFewElements" xml:space="preserve">
    <value>Tuple must contain at least two elements.</value>
  </data>
  <data name="ERR_DebugEntryPointNotSourceMethodDefinition" xml:space="preserve">
    <value>Debug entry point must be a definition of a method declared in the current compilation.</value>
  </data>
  <data name="ERR_LoadDirectiveOnlyAllowedInScripts" xml:space="preserve">
    <value>#load is only allowed in scripts</value>
  </data>
  <data name="ERR_PPLoadFollowsToken" xml:space="preserve">
    <value>Cannot use #load after first token in file</value>
  </data>
  <data name="CouldNotFindFile" xml:space="preserve">
    <value>Could not find file.</value>
    <comment>File path referenced in source (#load) could not be resolved.</comment>
  </data>
  <data name="SyntaxTreeFromLoadNoRemoveReplace" xml:space="preserve">
    <value>SyntaxTree '{0}' resulted from a #load directive and cannot be removed or replaced directly.</value>
  </data>
  <data name="ERR_SourceFileReferencesNotSupported" xml:space="preserve">
    <value>Source file references are not supported.</value>
  </data>
  <data name="ERR_InvalidPathMap" xml:space="preserve">
    <value>The pathmap option was incorrectly formatted.</value>
  </data>
  <data name="ERR_InvalidReal" xml:space="preserve">
    <value>Invalid real literal.</value>
  </data>
  <data name="ERR_AutoPropertyCannotBeRefReturning" xml:space="preserve">
    <value>Auto-implemented properties cannot return by reference</value>
  </data>
  <data name="ERR_RefPropertyMustHaveGetAccessor" xml:space="preserve">
    <value>Properties which return by reference must have a get accessor</value>
  </data>
  <data name="ERR_RefPropertyCannotHaveSetAccessor" xml:space="preserve">
    <value>Properties which return by reference cannot have set accessors</value>
  </data>
  <data name="ERR_CantChangeRefReturnOnOverride" xml:space="preserve">
    <value>'{0}' must match by reference return of overridden member '{1}'</value>
  </data>
  <data name="ERR_MustNotHaveRefReturn" xml:space="preserve">
    <value>By-reference returns may only be used in methods that return by reference</value>
  </data>
  <data name="ERR_MustHaveRefReturn" xml:space="preserve">
    <value>By-value returns may only be used in methods that return by value</value>
  </data>
  <data name="ERR_RefReturnMustHaveIdentityConversion" xml:space="preserve">
    <value>The return expression must be of type '{0}' because this method returns by reference</value>
  </data>
  <data name="ERR_CloseUnimplementedInterfaceMemberWrongRefReturn" xml:space="preserve">
    <value>'{0}' does not implement interface member '{1}'. '{2}' cannot implement '{1}' because it does not have matching return by reference.</value>
  </data>
  <data name="ERR_BadIteratorReturnRef" xml:space="preserve">
    <value>The body of '{0}' cannot be an iterator block because '{0}' returns by reference</value>
  </data>
  <data name="ERR_BadRefReturnExpressionTree" xml:space="preserve">
    <value>Lambda expressions that return by reference cannot be converted to expression trees</value>
  </data>
  <data name="ERR_RefReturningCallInExpressionTree" xml:space="preserve">
    <value>An expression tree lambda may not contain a call to a method, property, or indexer that returns by reference</value>
  </data>
  <data name="ERR_RefReturnLvalueExpected" xml:space="preserve">
    <value>An expression cannot be used in this context because it may not be passed or returned by reference</value>
  </data>
  <data name="ERR_RefReturnNonreturnableLocal" xml:space="preserve">
    <value>Cannot return '{0}' by reference because it was initialized to a value that cannot be returned by reference</value>
  </data>
  <data name="ERR_RefReturnNonreturnableLocal2" xml:space="preserve">
    <value>Cannot return by reference a member of '{0}' because it was initialized to a value that cannot be returned by reference</value>
  </data>
  <data name="ERR_RefReturnReadonlyLocal" xml:space="preserve">
    <value>Cannot return '{0}' by reference because it is read-only</value>
  </data>
  <data name="ERR_RefReturnRangeVariable" xml:space="preserve">
    <value>Cannot return the range variable '{0}' by reference</value>
  </data>
  <data name="ERR_RefReturnReadonlyLocalCause" xml:space="preserve">
    <value>Cannot return '{0}' by reference because it is a '{1}'</value>
  </data>
  <data name="ERR_RefReturnReadonlyLocal2Cause" xml:space="preserve">
    <value>Cannot return fields of '{0}' by reference because it is a '{1}'</value>
  </data>
  <data name="ERR_RefReturnReadonly" xml:space="preserve">
    <value>A readonly field cannot be returned by writable reference</value>
  </data>
  <data name="ERR_RefReturnReadonlyStatic" xml:space="preserve">
    <value>A static readonly field cannot be returned by writable reference</value>
  </data>
  <data name="ERR_RefReturnReadonly2" xml:space="preserve">
    <value>Members of readonly field '{0}' cannot be returned by writable reference</value>
  </data>
  <data name="ERR_RefReturnReadonlyStatic2" xml:space="preserve">
    <value>Fields of static readonly field '{0}' cannot be returned by writable reference</value>
  </data>
  <data name="ERR_RefReturnParameter" xml:space="preserve">
    <value>Cannot return a parameter by reference '{0}' because it is not a ref or out parameter</value>
  </data>
  <data name="ERR_RefReturnParameter2" xml:space="preserve">
    <value>Cannot return by reference a member of parameter '{0}' because it is not a ref or out parameter</value>
  </data>
  <data name="ERR_RefReturnLocal" xml:space="preserve">
    <value>Cannot return local '{0}' by reference because it is not a ref local</value>
  </data>
  <data name="ERR_RefReturnLocal2" xml:space="preserve">
    <value>Cannot return a member of local '{0}' by reference because it is not a ref local</value>
  </data>
  <data name="ERR_RefReturnStructThis" xml:space="preserve">
    <value>Struct members cannot return 'this' or other instance members by reference</value>
  </data>
  <data name="ERR_EscapeOther" xml:space="preserve">
    <value>Expression cannot be used in this context because it may indirectly expose variables outside of their declaration scope</value>
  </data>
  <data name="ERR_EscapeLocal" xml:space="preserve">
    <value>Cannot use local '{0}' in this context because it may expose referenced variables outside of their declaration scope</value>
  </data>
  <data name="ERR_EscapeCall" xml:space="preserve">
    <value>Cannot use a result of '{0}' in this context because it may expose variables referenced by parameter '{1}' outside of their declaration scope</value>
  </data>
  <data name="ERR_EscapeCall2" xml:space="preserve">
    <value>Cannot use a member of result of '{0}' in this context because it may expose variables referenced by parameter '{1}' outside of their declaration scope</value>
  </data>
  <data name="ERR_CallArgMixing" xml:space="preserve">
    <value>This combination of arguments to '{0}' is disallowed because it may expose variables referenced by parameter '{1}' outside of their declaration scope</value>
  </data>
  <data name="ERR_MismatchedRefEscapeInTernary" xml:space="preserve">
    <value>Branches of a ref ternary operator cannot refer to variables with incompatible declaration scopes</value>
  </data>
  <data name="ERR_EscapeStackAlloc" xml:space="preserve">
    <value>A result of a stackalloc expression of type '{0}' cannot be used in this context because it may be exposed outside of the containing method</value>
  </data>
  <data name="ERR_InitializeByValueVariableWithReference" xml:space="preserve">
    <value>Cannot initialize a by-value variable with a reference</value>
  </data>
  <data name="ERR_InitializeByReferenceVariableWithValue" xml:space="preserve">
    <value>Cannot initialize a by-reference variable with a value</value>
  </data>
  <data name="ERR_RefAssignmentMustHaveIdentityConversion" xml:space="preserve">
    <value>The expression must be of type '{0}' because it is being assigned by reference</value>
  </data>
  <data name="ERR_ByReferenceVariableMustBeInitialized" xml:space="preserve">
    <value>A declaration of a by-reference variable must have an initializer</value>
  </data>
  <data name="ERR_AnonDelegateCantUseLocal" xml:space="preserve">
    <value>Cannot use ref local '{0}' inside an anonymous method, lambda expression, or query expression</value>
  </data>
  <data name="ERR_BadIteratorLocalType" xml:space="preserve">
    <value>Iterators cannot have by reference locals</value>
  </data>
  <data name="ERR_BadAsyncLocalType" xml:space="preserve">
    <value>Async methods cannot have by reference locals</value>
  </data>
  <data name="ERR_RefReturningCallAndAwait" xml:space="preserve">
    <value>'await' cannot be used in an expression containing a call to '{0}' because it returns by reference</value>
  </data>
  <data name="ERR_RefConditionalAndAwait" xml:space="preserve">
    <value>'await' cannot be used in an expression containing a ref conditional operator</value>
  </data>
  <data name="ERR_RefConditionalNeedsTwoRefs" xml:space="preserve">
    <value>Both conditional operator values must be ref values or neither may be a ref value</value>
  </data>
  <data name="ERR_RefConditionalDifferentTypes" xml:space="preserve">
    <value>The expression must be of type '{0}' to match the alternative ref value</value>
  </data>
  <data name="ERR_ExpressionTreeContainsLocalFunction" xml:space="preserve">
    <value>An expression tree may not contain a reference to a local function</value>
  </data>
  <data name="ERR_DynamicLocalFunctionParamsParameter" xml:space="preserve">
    <value>Cannot pass argument with dynamic type to params parameter '{0}' of local function '{1}'.</value>
  </data>
  <data name="SyntaxTreeIsNotASubmission" xml:space="preserve">
    <value>Syntax tree should be created from a submission.</value>
  </data>
  <data name="ERR_TooManyUserStrings" xml:space="preserve">
    <value>Combined length of user strings used by the program exceeds allowed limit. Try to decrease use of string literals.</value>
  </data>
  <data name="ERR_PatternNullableType" xml:space="preserve">
    <value>It is not legal to use nullable type '{0}' in a pattern; use the underlying type '{1}' instead.</value>
  </data>
  <data name="ERR_BadIsPatternExpression" xml:space="preserve">
    <value>Invalid operand for pattern match; value required, but found '{0}'.</value>
  </data>
  <data name="ERR_PeWritingFailure" xml:space="preserve">
    <value>An error occurred while writing the output file: {0}.</value>
  </data>
  <data name="ERR_TupleDuplicateElementName" xml:space="preserve">
    <value>Tuple element names must be unique.</value>
  </data>
  <data name="ERR_TupleReservedElementName" xml:space="preserve">
    <value>Tuple element name '{0}' is only allowed at position {1}.</value>
  </data>
  <data name="ERR_TupleReservedElementNameAnyPosition" xml:space="preserve">
    <value>Tuple element name '{0}' is disallowed at any position.</value>
  </data>
  <data name="ERR_PredefinedTypeMemberNotFoundInAssembly" xml:space="preserve">
    <value>Member '{0}' was not found on type '{1}' from assembly '{2}'.</value>
  </data>
  <data name="IDS_FeatureTuples" xml:space="preserve">
    <value>tuples</value>
  </data>
  <data name="ERR_MissingDeconstruct" xml:space="preserve">
    <value>No suitable Deconstruct instance or extension method was found for type '{0}', with {1} out parameters and a void return type.</value>
  </data>
  <data name="ERR_DeconstructRequiresExpression" xml:space="preserve">
    <value>Deconstruct assignment requires an expression with a type on the right-hand-side.</value>
  </data>
  <data name="ERR_SwitchExpressionValueExpected" xml:space="preserve">
    <value>The switch expression must be a value; found '{0}'.</value>
  </data>
  <data name="ERR_PatternIsSubsumed" xml:space="preserve">
    <value>The switch case has already been handled by a previous case.</value>
  </data>
  <data name="ERR_PatternWrongType" xml:space="preserve">
    <value>An expression of type '{0}' cannot be handled by a pattern of type '{1}'.</value>
  </data>
  <data name="WRN_AttributeIgnoredWhenPublicSigning" xml:space="preserve">
    <value>Attribute '{0}' is ignored when public signing is specified.</value>
  </data>
  <data name="WRN_AttributeIgnoredWhenPublicSigning_Title" xml:space="preserve">
    <value>Attribute is ignored when public signing is specified.</value>
  </data>
  <data name="ERR_OptionMustBeAbsolutePath" xml:space="preserve">
    <value>Option '{0}' must be an absolute path.</value>
  </data>
  <data name="ERR_ConversionNotTupleCompatible" xml:space="preserve">
    <value>Tuple with {0} elements cannot be converted to type '{1}'.</value>
  </data>
  <data name="IDS_FeatureOutVar" xml:space="preserve">
    <value>out variable declaration</value>
  </data>
  <data name="ERR_ImplicitlyTypedOutVariableUsedInTheSameArgumentList" xml:space="preserve">
    <value>Reference to an implicitly-typed out variable '{0}' is not permitted in the same argument list.</value>
  </data>
  <data name="ERR_TypeInferenceFailedForImplicitlyTypedOutVariable" xml:space="preserve">
    <value>Cannot infer the type of implicitly-typed out variable '{0}'.</value>
  </data>
  <data name="ERR_TypeInferenceFailedForImplicitlyTypedDeconstructionVariable" xml:space="preserve">
    <value>Cannot infer the type of implicitly-typed deconstruction variable '{0}'.</value>
  </data>
  <data name="ERR_DiscardTypeInferenceFailed" xml:space="preserve">
    <value>Cannot infer the type of implicitly-typed discard.</value>
  </data>
  <data name="ERR_DeconstructWrongCardinality" xml:space="preserve">
    <value>Cannot deconstruct a tuple of '{0}' elements into '{1}' variables.</value>
  </data>
  <data name="ERR_CannotDeconstructDynamic" xml:space="preserve">
    <value>Cannot deconstruct dynamic objects.</value>
  </data>
  <data name="ERR_DeconstructTooFewElements" xml:space="preserve">
    <value>Deconstruction must contain at least two variables.</value>
  </data>
  <data name="TypeMustBeVar" xml:space="preserve">
    <value>The type must be 'var'.</value>
  </data>
  <data name="WRN_TupleLiteralNameMismatch" xml:space="preserve">
    <value>The tuple element name '{0}' is ignored because a different name or no name is specified by the target type '{1}'.</value>
  </data>
  <data name="WRN_TupleLiteralNameMismatch_Title" xml:space="preserve">
    <value>The tuple element name is ignored because a different name or no name is specified by the assignment target.</value>
  </data>
  <data name="ERR_PredefinedValueTupleTypeMustBeStruct" xml:space="preserve">
    <value>Predefined type '{0}' must be a struct.</value>
  </data>
  <data name="ERR_NewWithTupleTypeSyntax" xml:space="preserve">
    <value>'new' cannot be used with tuple type. Use a tuple literal expression instead.</value>
  </data>
  <data name="ERR_DeconstructionVarFormDisallowsSpecificType" xml:space="preserve">
    <value>Deconstruction 'var (...)' form disallows a specific type for 'var'.</value>
  </data>
  <data name="ERR_TupleElementNamesAttributeMissing" xml:space="preserve">
    <value>Cannot define a class or member that utilizes tuples because the compiler required type '{0}' cannot be found. Are you missing a reference?</value>
  </data>
  <data name="ERR_ExplicitTupleElementNamesAttribute" xml:space="preserve">
    <value>Cannot reference 'System.Runtime.CompilerServices.TupleElementNamesAttribute' explicitly. Use the tuple syntax to define tuple names.</value>
  </data>
  <data name="ERR_ExpressionTreeContainsOutVariable" xml:space="preserve">
    <value>An expression tree may not contain an out argument variable declaration.</value>
  </data>
  <data name="ERR_ExpressionTreeContainsDiscard" xml:space="preserve">
    <value>An expression tree may not contain a discard.</value>
  </data>
  <data name="ERR_ExpressionTreeContainsIsMatch" xml:space="preserve">
    <value>An expression tree may not contain an 'is' pattern-matching operator.</value>
  </data>
  <data name="ERR_ExpressionTreeContainsTupleLiteral" xml:space="preserve">
    <value>An expression tree may not contain a tuple literal.</value>
  </data>
  <data name="ERR_ExpressionTreeContainsTupleConversion" xml:space="preserve">
    <value>An expression tree may not contain a tuple conversion.</value>
  </data>
  <data name="ERR_SourceLinkRequiresPdb" xml:space="preserve">
    <value>/sourcelink switch is only supported when emitting PDB.</value>
  </data>
  <data name="ERR_CannotEmbedWithoutPdb" xml:space="preserve">
    <value>/embed switch is only supported when emitting a PDB.</value>
  </data>
  <data name="ERR_InvalidInstrumentationKind" xml:space="preserve">
    <value>Invalid instrumentation kind: {0}</value>
  </data>
  <data name="ERR_VarInvocationLvalueReserved" xml:space="preserve">
    <value>The syntax 'var (...)' as an lvalue is reserved.</value>
  </data>
  <data name="ERR_ExpressionVariableInConstructorOrFieldInitializer" xml:space="preserve">
    <value>Out variable and pattern variable declarations are not allowed within constructor initializers, field initializers, or property initializers.</value>
  </data>
  <data name="ERR_ExpressionVariableInQueryClause" xml:space="preserve">
    <value>Out variable and pattern variable declarations are not allowed within a query clause.</value>
  </data>
  <data name="ERR_SemiOrLBraceOrArrowExpected" xml:space="preserve">
    <value>{ or ; or =&gt; expected</value>
  </data>
  <data name="ERR_ThrowMisplaced" xml:space="preserve">
    <value>A throw expression is not allowed in this context.</value>
  </data>
  <data name="ERR_MixedDeconstructionUnsupported" xml:space="preserve">
    <value>A deconstruction cannot mix declarations and expressions on the left-hand-side.</value>
  </data>
  <data name="ERR_DeclarationExpressionNotPermitted" xml:space="preserve">
    <value>A declaration is not allowed in this context.</value>
  </data>
  <data name="ERR_MustDeclareForeachIteration" xml:space="preserve">
    <value>A foreach loop must declare its iteration variables.</value>
  </data>
  <data name="ERR_TupleElementNamesInDeconstruction" xml:space="preserve">
    <value>Tuple element names are not permitted on the left of a deconstruction.</value>
  </data>
  <data name="ERR_PossibleBadNegCast" xml:space="preserve">
    <value>To cast a negative value, you must enclose the value in parentheses.</value>
  </data>
  <data name="ERR_ExpressionTreeContainsThrowExpression" xml:space="preserve">
    <value>An expression tree may not contain a throw-expression.</value>
  </data>
  <data name="ERR_BadAssemblyName" xml:space="preserve">
    <value>Invalid assembly name: {0}</value>
  </data>
  <data name="ERR_BadAsyncMethodBuilderTaskProperty" xml:space="preserve">
    <value>For type '{0}' to be used as an AsyncMethodBuilder for type '{1}', its Task property should return type '{1}' instead of type '{2}'.</value>
  </data>
  <data name="ERR_AttributesInLocalFuncDecl" xml:space="preserve">
    <value>Attributes are not allowed on local function parameters or type parameters</value>
  </data>
  <data name="ERR_TypeForwardedToMultipleAssemblies" xml:space="preserve">
    <value>Module '{0}' in assembly '{1}' is forwarding the type '{2}' to multiple assemblies: '{3}' and '{4}'.</value>
  </data>
  <data name="ERR_PatternDynamicType" xml:space="preserve">
    <value>It is not legal to use the type 'dynamic' in a pattern.</value>
  </data>
  <data name="ERR_BadDynamicMethodArgDefaultLiteral" xml:space="preserve">
    <value>Cannot use a default literal as an argument to a dynamically dispatched operation.</value>
  </data>
  <data name="ERR_BadDocumentationMode" xml:space="preserve">
    <value>Provided documentation mode is unsupported or invalid: '{0}'.</value>
  </data>
  <data name="ERR_BadSourceCodeKind" xml:space="preserve">
    <value>Provided source code kind is unsupported or invalid: '{0}'</value>
  </data>
  <data name="ERR_BadLanguageVersion" xml:space="preserve">
    <value>Provided language version is unsupported or invalid: '{0}'.</value>
  </data>
  <data name="ERR_InvalidPreprocessingSymbol" xml:space="preserve">
    <value>Invalid name for a preprocessing symbol; '{0}' is not a valid identifier</value>
  </data>
  <data name="ERR_FeatureNotAvailableInVersion7_1" xml:space="preserve">
    <value>Feature '{0}' is not available in C# 7.1. Please use language version {1} or greater.</value>
  </data>
  <data name="ERR_FeatureNotAvailableInVersion7_2" xml:space="preserve">
    <value>Feature '{0}' is not available in C# 7.2. Please use language version {1} or greater.</value>
  </data>
  <data name="ERR_LanguageVersionCannotHaveLeadingZeroes" xml:space="preserve">
    <value>Specified language version '{0}' cannot have leading zeroes</value>
  </data>
  <data name="ERR_VoidAssignment" xml:space="preserve">
    <value>A value of type 'void' may not be assigned.</value>
  </data>
  <data name="WRN_Experimental" xml:space="preserve">
    <value>'{0}' is for evaluation purposes only and is subject to change or removal in future updates.</value>
  </data>
  <data name="WRN_Experimental_Title" xml:space="preserve">
    <value>Type is for evaluation purposes only and is subject to change or removal in future updates.</value>
  </data>
  <data name="ERR_CompilerAndLanguageVersion" xml:space="preserve">
    <value>Compiler version: '{0}'. Language version: {1}.</value>
  </data>
  <data name="IDS_FeatureAsyncMain" xml:space="preserve">
    <value>async main</value>
  </data>
  <data name="ERR_TupleInferredNamesNotAvailable" xml:space="preserve">
    <value>Tuple element name '{0}' is inferred. Please use language version {1} or greater to access an element by its inferred name.</value>
  </data>
  <data name="WRN_DefaultInSwitch" xml:space="preserve">
    <value>Did you mean to use the default switch label (`default:`) rather than `case default:`? If you really mean to use the default literal, consider `case (default):` or another literal (`case 0:` or `case null:`) as appropriate.</value>
  </data>
  <data name="WRN_DefaultInSwitch_Title" xml:space="preserve">
    <value>Did you mean to use the default switch label (`default:`) rather than `case default:`? If you really mean to use the default literal, consider `case (default):` or another literal (`case 0:` or `case null:`) as appropriate.</value>
  </data>
  <data name="ERR_VoidInTuple" xml:space="preserve">
    <value>A tuple may not contain a value of type 'void'.</value>
  </data>
  <data name="ERR_NonTaskMainCantBeAsync" xml:space="preserve">
    <value>A void or int returning entry point cannot be async</value>
  </data>
  <data name="ERR_PatternWrongGenericTypeInVersion" xml:space="preserve">
    <value>An expression of type '{0}' cannot be handled by a pattern of type '{1}' in C# {2}. Please use language version {3} or greater.</value>
  </data>
  <data name="WRN_UnreferencedLocalFunction" xml:space="preserve">
    <value>The local function '{0}' is declared but never used</value>
  </data>
  <data name="WRN_UnreferencedLocalFunction_Title" xml:space="preserve">
    <value>Local function is declared but never used</value>
  </data>
  <data name="ERR_LocalFunctionMissingBody" xml:space="preserve">
    <value>'{0}' is a local function and must therefore always have a body.</value>
  </data>
  <data name="ERR_InvalidDebugInfo" xml:space="preserve">
    <value>Unable to read debug information of method '{0}' (token 0x{1:X8}) from assembly '{2}'</value>
  </data>
  <data name="IConversionExpressionIsNotCSharpConversion" xml:space="preserve">
    <value>{0} is not a valid C# conversion expression</value>
  </data>
  <data name="ERR_DynamicLocalFunctionTypeParameter" xml:space="preserve">
    <value>Cannot pass argument with dynamic type to generic local function '{0}' with inferred type arguments.</value>
  </data>
  <data name="IDS_FeatureLeadingDigitSeparator" xml:space="preserve">
    <value>leading digit separator</value>
  </data>
  <data name="ERR_ExplicitReservedAttr" xml:space="preserve">
    <value>Do not use '{0}'. This is reserved for compiler usage.</value>
  </data>
  <data name="ERR_TypeReserved" xml:space="preserve">
    <value>The type name '{0}' is reserved to be used by the compiler.</value>
  </data>
  <data name="ERR_InExtensionMustBeValueType" xml:space="preserve">
    <value>The first parameter of an 'in' extension method '{0}' must be a value type.</value>
  </data>
  <data name="ERR_BadParameterModifiersOrder" xml:space="preserve">
    <value>The parameter modifier '{0}' cannot be used after the modifier '{1}'</value>
  </data>
  <data name="ERR_FieldsInRoStruct" xml:space="preserve">
    <value>Instance fields of readonly structs must be readonly.</value>
  </data>
  <data name="ERR_AutoPropsInRoStruct" xml:space="preserve">
    <value>Auto-implemented instance properties in readonly structs must be readonly.</value>
  </data>
  <data name="ERR_FieldlikeEventsInRoStruct" xml:space="preserve">
    <value>Field-like events are not allowed in readonly structs.</value>
  </data>
  <data name="IDS_FeatureRefExtensionMethods" xml:space="preserve">
    <value>ref extension methods</value>
  </data>
  <data name="ERR_StackAllocConversionNotPossible" xml:space="preserve">
    <value>Conversion of a stackalloc expression of type '{0}' to type '{1}' is not possible.</value>
  </data>
  <data name="IDS_StackAllocExpression" xml:space="preserve">
    <value>stackalloc {0}[{1}]</value>
  </data>
  <data name="ERR_RefExtensionMustBeValueTypeOrConstrainedToOne" xml:space="preserve">
    <value>The first parameter of a 'ref' extension method '{0}' must be a value type or a generic type constrained to struct.</value>
  </data>
  <data name="ERR_OutAttrOnInParam" xml:space="preserve">
    <value>An in parameter cannot have the Out attribute.</value>
  </data>
  <data name="ICompoundAssignmentOperationIsNotCSharpCompoundAssignment" xml:space="preserve">
    <value>{0} is not a valid C# compound assignment operation</value>
  </data>
  <data name="WRN_FilterIsConstantFalse" xml:space="preserve">
    <value>Filter expression is a constant 'false', consider removing the catch clause</value>
  </data>
  <data name="WRN_FilterIsConstantFalse_Title" xml:space="preserve">
    <value>Filter expression is a constant 'false'</value>
  </data>
  <data name="WRN_FilterIsConstantFalseRedundantTryCatch" xml:space="preserve">
    <value>Filter expression is a constant 'false', consider removing the try-catch block</value>
  </data>
  <data name="WRN_FilterIsConstantFalseRedundantTryCatch_Title" xml:space="preserve">
    <value>Filter expression is a constant 'false'. </value>
  </data>
<<<<<<< HEAD
  <data name="ERR_RangeNotFound" xml:space="preserve">
    <value>Cannot create a range value because the compiler required type '{0}' cannot be found. Are you missing a reference?</value>
  </data>
  <data name="ERR_TripleDotNotAllowed" xml:space="preserve">
    <value>Unexpected character sequence '...'</value>
=======
  <data name="ERR_ConditionalInInterpolation" xml:space="preserve">
    <value>A conditional expression cannot be used directly in a string interpolation because the ':' ends the interpolation. Parenthesize the conditional expression.</value>
>>>>>>> 792ea06b
  </data>
</root><|MERGE_RESOLUTION|>--- conflicted
+++ resolved
@@ -5235,15 +5235,16 @@
   <data name="WRN_FilterIsConstantFalseRedundantTryCatch_Title" xml:space="preserve">
     <value>Filter expression is a constant 'false'. </value>
   </data>
-<<<<<<< HEAD
+  <data name="ERR_ConditionalInInterpolation" xml:space="preserve">
+    <value>A conditional expression cannot be used directly in a string interpolation because the ':' ends the interpolation. Parenthesize the conditional expression.</value>
+  </data>
   <data name="ERR_RangeNotFound" xml:space="preserve">
     <value>Cannot create a range value because the compiler required type '{0}' cannot be found. Are you missing a reference?</value>
   </data>
   <data name="ERR_TripleDotNotAllowed" xml:space="preserve">
     <value>Unexpected character sequence '...'</value>
-=======
+  </data>
   <data name="ERR_ConditionalInInterpolation" xml:space="preserve">
     <value>A conditional expression cannot be used directly in a string interpolation because the ':' ends the interpolation. Parenthesize the conditional expression.</value>
->>>>>>> 792ea06b
   </data>
 </root>