--- conflicted
+++ resolved
@@ -2991,12 +2991,8 @@
 }";
             var compilation = CreateCompilationWithMscorlib(source);
             var broken = new BrokenStream();
-<<<<<<< HEAD
-            broken.BreakHow = BrokenStream.BreakHowType.ThrowOnWriteWithOperationCancelled;
-=======
             broken.BreakHow = BrokenStream.BreakHowType.CancelOnWrite;
 
->>>>>>> d4a72e50
             Assert.Throws<OperationCanceledException>(() => compilation.Emit(broken));
         }
     }
