﻿// Copyright (c) Microsoft.  All Rights Reserved.  Licensed under the Apache License, Version 2.0.  See License.txt in the project root for license information.

using System;
using Microsoft.CodeAnalysis.CSharp.Symbols;
using Microsoft.CodeAnalysis.CSharp.Test.Utilities;
using Roslyn.Test.Utilities;
using Xunit;
using System.Collections.Generic;
using System.Linq;
using Microsoft.CodeAnalysis.CSharp.Syntax;
using Microsoft.CodeAnalysis.Test.Utilities;

namespace Microsoft.CodeAnalysis.CSharp.UnitTests
{
    public partial class SyntaxBinderTests
    {
        #region Conversions

        [Fact]
        public void DynamicAssignmentConversion_Errors()
        {
            string source = @"
public unsafe class C
{
    void M()
    {
        dynamic d = null;
        void* p1 = d;
        int* p2 = (int*)d;
    }
}
";
            CreateCompilationWithMscorlibAndSystemCore(source, options: TestOptions.UnsafeReleaseDll).VerifyDiagnostics(
                // (7,20): error CS0029: Cannot implicitly convert type 'dynamic' to 'void*'
                Diagnostic(ErrorCode.ERR_NoImplicitConv, "d").WithArguments("dynamic", "void*"),
                // (8,19): error CS0030: Cannot convert type 'dynamic' to 'int*'
                Diagnostic(ErrorCode.ERR_NoExplicitConv, "(int*)d").WithArguments("dynamic", "int*"));
        }

        [Fact]
        public void ConversionClassification()
        {
            var c = CreateStandardCompilation("", new[] { CSharpRef, SystemCoreRef });
            HashSet<DiagnosticInfo> useSiteDiagnostics = null;
            var dynamicToObject = c.Conversions.ClassifyConversionFromType(DynamicTypeSymbol.Instance, c.GetSpecialType(SpecialType.System_Object), ref useSiteDiagnostics);
            var objectToDynamic = c.Conversions.ClassifyConversionFromType(c.GetSpecialType(SpecialType.System_Object), DynamicTypeSymbol.Instance, ref useSiteDiagnostics);

            Assert.Equal(ConversionKind.Identity, dynamicToObject.Kind);
            Assert.Equal(ConversionKind.Identity, objectToDynamic.Kind);
        }

        [Fact]
        public void UserDefinedConversion()
        {
            string source = @"
using System.Collections.Generic;

class A
{
    public static implicit operator List<object>(A a) { return null; }
    public static explicit operator List<dynamic>(A a) {return null; }
}

class B
{
    public static implicit operator object[](B a) { return null; }
    public static implicit operator dynamic[](B a) {return null; }
}";

            CreateCompilationWithMscorlibAndSystemCore(source).VerifyDiagnostics(
                // (7,37): error CS0557: Duplicate user-defined conversion in type 'A'
                //     public static explicit operator List<dynamic>(A a) {return null; }
                Diagnostic(ErrorCode.ERR_DuplicateConversionInClass, "List<dynamic>").WithArguments("A"),
                // (13,37): error CS0557: Duplicate user-defined conversion in type 'B'
                //     public static implicit operator dynamic[](B a) {return null; }
                Diagnostic(ErrorCode.ERR_DuplicateConversionInClass, "dynamic[]").WithArguments("B"));
        }

        [Fact]
        public void IdentityConversions()
        {
            string source = @"
using System.Collections.Generic;

class C
{
    void M() 
    {
        ICollection<dynamic> v1 = new List<object>();                   //-typeExpression: System.Collections.Generic.ICollection<dynamic>
                                                                        //-objectCreationExpression: System.Collections.Generic.List<object>
                                                                        //-conversion: System.Collections.Generic.ICollection<dynamic>

        ICollection<object> v2 = new List<dynamic>();                   //-typeExpression: System.Collections.Generic.ICollection<object>
                                                                        //-objectCreationExpression: System.Collections.Generic.List<dynamic>
                                                                        //-conversion: System.Collections.Generic.ICollection<object>

        IEnumerable<dynamic> v3 = new List<object>();                   //-typeExpression: System.Collections.Generic.IEnumerable<dynamic>
                                                                        //-objectCreationExpression: System.Collections.Generic.List<object>
                                                                        //-conversion: System.Collections.Generic.IEnumerable<dynamic>

        IEnumerable<object>  v4 = new List<dynamic>();                  //-typeExpression: System.Collections.Generic.IEnumerable<object>
                                                                        //-objectCreationExpression: System.Collections.Generic.List<dynamic>
                                                                        //-conversion: System.Collections.Generic.IEnumerable<object>

        IDictionary<dynamic, int> v5 = new Dictionary<object, int>();   //-typeExpression: System.Collections.Generic.IDictionary<dynamic, int>
                                                                        //-objectCreationExpression: System.Collections.Generic.Dictionary<object, int>
                                                                        //-conversion: System.Collections.Generic.IDictionary<dynamic, int>

        IDictionary<object, int> v6 = new Dictionary<dynamic, int>();   //-typeExpression: System.Collections.Generic.IDictionary<object, int>
                                                                        //-objectCreationExpression: System.Collections.Generic.Dictionary<dynamic, int>
                                                                        //-conversion: System.Collections.Generic.IDictionary<object, int>

        IList<dynamic> v7 = new List<object>();                         //-typeExpression: System.Collections.Generic.IList<dynamic>
                                                                        //-objectCreationExpression: System.Collections.Generic.List<object>
                                                                        //-conversion: System.Collections.Generic.IList<dynamic>

        IList<object> v8 = new List<dynamic>();                         //-typeExpression: System.Collections.Generic.IList<object>
                                                                        //-objectCreationExpression: System.Collections.Generic.List<dynamic>
                                                                        //-conversion: System.Collections.Generic.IList<object>
    }
}
";
            TestTypes(source);
        }

        #endregion

        #region Parameters

        [Fact]
        public void DefaultParameterValues()
        {
            string source = @"
class C
{
    void F1(dynamic d = null) { }
    void F2(dynamic d = c) { }
    void F3(dynamic d = 123) { }
    void F4(dynamic d = true) { }
    void F5(dynamic d = 1.0) { }
    void F6(dynamic d = 1.0m) { }

    const string c = ""x"";
}
";
            CreateCompilationWithMscorlibAndSystemCore(source).VerifyDiagnostics(
                // (5,18): error CS1763: 'd' is of type 'dynamic'. A default parameter value of a reference type other than string can only be initialized with null
                // void F2(dynamic d = "x") { }
                Diagnostic(ErrorCode.ERR_NotNullRefDefaultParameter, "d").WithArguments("d", "dynamic"),
                // (6,18): error CS1763: 'd' is of type 'dynamic'. A default parameter value of a reference type other than string can only be initialized with null
                // void F3(dynamic d = 123) { }
                Diagnostic(ErrorCode.ERR_NotNullRefDefaultParameter, "d").WithArguments("d", "dynamic"),
                // (7,19): error CS1763: 'd' is of type 'dynamic'. A default parameter value of a reference type other than string can only be initialized with null
                // void F4(dynamic d = true) { }
                Diagnostic(ErrorCode.ERR_NotNullRefDefaultParameter, "d").WithArguments("d", "dynamic"),
                // (8,19): error CS1763: 'd' is of type 'dynamic'. A default parameter value of a reference type other than string can only be initialized with null
                // void F5(dynamic d = 1.0) { }
                Diagnostic(ErrorCode.ERR_NotNullRefDefaultParameter, "d").WithArguments("d", "dynamic"),
                // (9,19): error CS1763: 'd' is of type 'dynamic'. A default parameter value of a reference type other than string can only be initialized with null
                // void F6(dynamic d = 1.0m) { }
                Diagnostic(ErrorCode.ERR_NotNullRefDefaultParameter, "d").WithArguments("d", "dynamic"));
        }

        [Fact]
        public void ArgList_Error()
        {
            string source = @"
class C 
{
  void Goo(__arglist)
  {
  }

  void Main()
  {
    dynamic d = 1;
    Goo(d);
  }
}";
            CreateCompilationWithMscorlibAndSystemCore(source).VerifyDiagnostics(
                // (11,9): error CS1503: Argument 1: cannot convert from 'dynamic' to '__arglist'
                Diagnostic(ErrorCode.ERR_BadArgType, "d").WithArguments("1", "dynamic", "__arglist"));
        }

        [Fact]
        public void ArgList_OK()
        {
            string source = @"
class C 
{
  void Goo(__arglist) { }
  void Goo(bool a) { }

  void Main()
  {
    dynamic d = 1;
    Goo(d);
  }
}";
            CreateCompilationWithMscorlibAndSystemCore(source).VerifyDiagnostics();
        }

        #endregion

        #region Overrides, Hides and Implements

        [Fact]
        public void IdentityConvertibleReturnTypes_Overriding()
        {
            string source = @"
using System;
using System.Collections.Generic;

abstract class A
{
    public virtual object F(int i) { return null; }
    public virtual object this[int i] { get { return null; } }
    public virtual Dictionary<List<object>, dynamic> P { get { return null; } }
    public virtual event Action<object> E { add { } remove { } }
}

class B : A
{
    public override dynamic F(int i) { return null; }
    public override dynamic this[int i] { get { return null; } }
    public override Dictionary<List<dynamic>, object> P { get { return null; } }
    public override event Action<dynamic> E { add { } remove { } }
}

class C : B
{
    public override object F(int i) { return null; }
    public override object this[int i] { get { return null; } }
    public override Dictionary<List<object>, object> P { get { return null; } }
    public override event Action<object> E { add { } remove { } }
}
";
            CreateStandardCompilation(source, new[] { CSharpRef, SystemCoreRef }).VerifyDiagnostics();
        }

        [Fact]
        public void IdentityConvertibleReturnTypes_Hiding()
        {
            string source = @"
abstract class A
{
    public object F(int i) { return null; }
    public void G(dynamic a) { }
    public void H(params object[] a) { }
    public void I(ref dynamic a) { }
}

class B : A
{
    public dynamic F(int i) { return null; }
    public void G(object a) { }
    public void H(dynamic[] a) { }
    public void I(ref object a) { }
}
";
            CreateStandardCompilation(source, new[] { CSharpRef, SystemCoreRef }).VerifyDiagnostics(
                // (13,17): warning CS0108: 'B.G(object)' hides inherited member 'A.G(dynamic)'. Use the new keyword if hiding was intended.
                Diagnostic(ErrorCode.WRN_NewRequired, "G").WithArguments("B.G(object)", "A.G(dynamic)"),
                // (14,17): warning CS0108: 'B.H(dynamic[])' hides inherited member 'A.H(params object[])'. Use the new keyword if hiding was intended.
                Diagnostic(ErrorCode.WRN_NewRequired, "H").WithArguments("B.H(dynamic[])", "A.H(params object[])"),
                // (15,17): warning CS0108: 'B.I(ref object)' hides inherited member 'A.I(ref dynamic)'. Use the new keyword if hiding was intended.
                Diagnostic(ErrorCode.WRN_NewRequired, "I").WithArguments("B.I(ref object)", "A.I(ref dynamic)"),
                // (12,20): warning CS0108: 'B.F(int)' hides inherited member 'A.F(int)'. Use the new keyword if hiding was intended.
                Diagnostic(ErrorCode.WRN_NewRequired, "F").WithArguments("B.F(int)", "A.F(int)"));
        }

        [Fact]
        public void IdentityConvertibleReturnTypes_InheritedImplementation()
        {
            string source = @"
using System.Collections.Generic;

public interface I
{
    List<dynamic> M(List<object> l);
}
public class A
{
    public virtual List<object> M(List<dynamic> l) { return null; }
}
public class B : A, I
{
    public static void Main(string[] args) { }
}";
            CreateCompilationWithMscorlibAndSystemCore(source).VerifyDiagnostics();
        }

        [Fact]
        public void InterfaceImplementations1()
        {
            string source = @"
using System.Collections.Generic;
 
abstract class A<T>
{
    public abstract void F<S>() where S : List<T>;
}
 
interface I
{
    void F<S>() where S : List<object>;
}
 
class B : A<dynamic>, I
{
    public override void F<S>() { } 
}
";
            CreateCompilationWithMscorlibAndSystemCore(source).VerifyDiagnostics();
        }

        [Fact]
        public void InterfaceImplementations2()
        {
            string source = @"
using System.Collections.Generic;
 
abstract class A<P>
{
    public abstract void F<S>() where S : List<P>;
}
 
interface I<P>
{
    void F<S>() where S : List<P>;
}
 
class B<T> : A<dynamic>, I<object>
{
    public override void F<S>() { } 
}
";
            CreateCompilationWithMscorlibAndSystemCore(source).VerifyDiagnostics();
        }

        [Fact, WorkItem(667053, "http://vstfdevdiv:8080/DevDiv2/DevDiv/_workitems/edit/667053")]
        public void OverrideChangesTypeAndParameterNames()
        {
            string source = @"
using System;
 
class C
{
    public virtual void Goo(Action<dynamic> a) { }
}
 
class D : C
{
    public override void Goo(Action<object> b) { }
}
 
class Program
{
    static void Main()
    {
        var d = new D();
        d.Goo(x => x.Bar());
        d.Goo(b: x => x.Bar());
    }
}
";
            CreateCompilationWithMscorlibAndSystemCore(source).VerifyDiagnostics();
        }

        [Fact, WorkItem(667053, "http://vstfdevdiv:8080/DevDiv2/DevDiv/_workitems/edit/667053")]
        public void OverrideChangesTypeGeneric()
        {
            string source = @"
using System;
 
class C
{
    public virtual void Goo<T>(T t, Action<dynamic> a) where T : struct
    {
    }
}
 
class D : C
{
    public override void Goo<T>(T t, Action<object> a) { }
}
 
class Program
{
    static void Main()
    {
        var d = new D();
        d.Goo(1, x => x.Bar());
    }
}
";
            CreateCompilationWithMscorlibAndSystemCore(source).VerifyDiagnostics();
        }

        [Fact]
        public void ParameterTypeConstraintsAndOverride()
        {
            string source = @"
class Q<X, Y, Z>
    where X: Y
    where Z: class
{
}

class C<T>
{
    public virtual void F<M>(M z, Q<M, T, dynamic> q) 
        where M: T
    { 
    }
}

class D<U, S> : C<S>
    where U : S
{
    public override void F<M>(M z, Q<M, S, object> q)
    {
    }

    public void G(U i)
    {
        F(i, null);
    }
}";
            CreateCompilationWithMscorlibAndSystemCore(source).VerifyDiagnostics();
        }

        #endregion

        #region Operators

        [Fact]
        public void TestDynamicSimpleUnaryOps()
        {
            // Test unary ~ ! + - 
            string source = @"
class C
{
    static void M()
    {
        dynamic d1 = 123;           
        dynamic d2 = true;
        unchecked
        {
            object[] x = 
            {
                ~d1,            //-DynamicBitwiseComplement
                +d1,            //-DynamicUnaryPlus
                -d1,            //-DynamicUnaryMinus
                !d2,            //-DynamicLogicalNegation
            };
        }
        checked
        {
            object[] x = 
            {
                ~d1,            //-DynamicBitwiseComplement, Checked
                +d1,            //-DynamicUnaryPlus, Checked
                -d1,            //-DynamicUnaryMinus, Checked
                !d2,            //-DynamicLogicalNegation, Checked
            };
        }
    }
}";
            TestOperatorKinds(source);
        }

        [Fact]
        public void TestDynamicIncrementDecrement_Simple()
        {
            // ++ --
            string source = @"
class C
{
    static void M()
    {
        dynamic d = 123;   
        int s = 123;
        
        unchecked
        {
            object[] x = 
            {
                ++d,            //-DynamicPrefixIncrement
                --d,            //-DynamicPrefixDecrement
                d++,            //-DynamicPostfixIncrement
                d--,            //-DynamicPostfixDecrement
            };
        }
        checked
        {
            object[] x = 
            {
                ++d,            //-DynamicPrefixIncrement, Checked
                --d,            //-DynamicPrefixDecrement, Checked
                d++,            //-DynamicPostfixIncrement, Checked
                d--,            //-DynamicPostfixDecrement, Checked
            };
        }
    }
}";
            TestOperatorKinds(source);
        }

        [Fact]
        public void TestDynamicIncrementDecrement_PropertiesIndexers()
        {
            string source = @"
class C
{
    dynamic D { get; set; }
    object[] P { get; set; }

    static void M()
    {
        dynamic d = 123;   
        int i = 123;
        C c = new C();

        unchecked
        {
            object[] x = 
            {
                ++d.P,          //-DynamicPrefixIncrement
                --d.P,          //-DynamicPrefixDecrement
                d.P++,          //-DynamicPostfixIncrement
                d.P--,          //-DynamicPostfixDecrement
                ++d.P[i],       //-DynamicPrefixIncrement
                --d.P[i],       //-DynamicPrefixDecrement
                d.P[i]++,       //-DynamicPostfixIncrement
                d.P[i]--,       //-DynamicPostfixDecrement
                ++c.D[i],       //-DynamicPrefixIncrement
                --c.D[i],       //-DynamicPrefixDecrement
                c.D[i]++,       //-DynamicPostfixIncrement
                c.D[i]--,       //-DynamicPostfixDecrement
                ++c.P[d],       //-PrefixIncrement
                --c.P[d],       //-PrefixDecrement
                c.P[d]++,       //-PostfixIncrement
                c.P[d]--,       //-PostfixDecrement
            };
        }
        checked
        {
            object[] x = 
            {
                ++d.P,          //-DynamicPrefixIncrement, Checked
                --d.P,          //-DynamicPrefixDecrement, Checked
                d.P++,          //-DynamicPostfixIncrement, Checked
                d.P--,          //-DynamicPostfixDecrement, Checked
                ++d.P[i],       //-DynamicPrefixIncrement, Checked
                --d.P[i],       //-DynamicPrefixDecrement, Checked
                d.P[i]++,       //-DynamicPostfixIncrement, Checked
                d.P[i]--,       //-DynamicPostfixDecrement, Checked
                ++c.D[i],       //-DynamicPrefixIncrement, Checked
                --c.D[i],       //-DynamicPrefixDecrement, Checked
                c.D[i]++,       //-DynamicPostfixIncrement, Checked
                c.D[i]--,       //-DynamicPostfixDecrement, Checked
                ++c.P[d],       //-PrefixIncrement
                --c.P[d],       //-PrefixDecrement
                c.P[d]++,       //-PostfixIncrement
                c.P[d]--,       //-PostfixDecrement
            };
        }
    }
}";
            TestOperatorKinds(source);
        }

        [Fact]
        public void TestDynamicPointerAndAddressOps()
        {
            string source = @"
using System;

class C
{
    unsafe static void Main()
    {
        dynamic d = null;
        var ptr = new IntPtr(&d);
		dynamic a = *d;
		dynamic b = d->x;
    }
}
";
            CreateStandardCompilation(source, options: TestOptions.UnsafeReleaseDll).VerifyDiagnostics(
                // (9,30): error CS0208: Cannot take the address of, get the size of, or declare a pointer to a managed type ('dynamic')
                Diagnostic(ErrorCode.ERR_ManagedAddr, "&d").WithArguments("dynamic"),
                // (10,15): error CS0193: The * or -> operator must be applied to a pointer
                Diagnostic(ErrorCode.ERR_PtrExpected, "*d"),
                // (11,15): error CS0193: The * or -> operator must be applied to a pointer
                Diagnostic(ErrorCode.ERR_PtrExpected, "d->x")
            );
        }

        [Fact]
        public void TestDynamicAwait()
        {
            string source = @"
using System;
using System.Threading.Tasks;

class C
{
    static dynamic d = null;

    static async Task<int> M()
    {
        return await d;     //-fieldAccess: dynamic
                            //-awaitExpression: dynamic
                            //-conversion: int
    }
}
";
            TestTypes(source);
        }

        [Fact]
        public void TestDynamicAwait2()
        {
            string source = @"
using System;
using System.Threading.Tasks;

class C
{
	static dynamic d;

	static async void M() 
	{
		var x = await await d; //-typeExpression: dynamic
                               //-fieldAccess: dynamic
                               //-awaitExpression: dynamic
                               //-awaitExpression: dynamic
	}
}";

            TestTypes(source);
        }

        [Fact]
        public void TestDynamicSimpleBinaryOps()
        {
            // Test binary * / % + - << >> < > <= >= != == ^ & | but not
            // && || = *= /= %= += -= <<= >>= &= |= ^= ??
            string source = @"
class C
{
    static void M()
    {
        dynamic d1 = 123;
        
        unchecked
        {
            object[] x = 
            {
                d1 * d1,    //-DynamicMultiplication
                d1 * 22,    //-DynamicMultiplication
                22 * d1,    //-DynamicMultiplication
                d1 / d1,    //-DynamicDivision
                d1 / 22,    //-DynamicDivision
                22 / d1,    //-DynamicDivision
                d1 % d1,    //-DynamicRemainder
                d1 % 22,    //-DynamicRemainder
                22 % d1,    //-DynamicRemainder
                d1 + d1,    //-DynamicAddition
                d1 + 22,    //-DynamicAddition
                22 + d1,    //-DynamicAddition
                d1 - d1,    //-DynamicSubtraction
                d1 - 22,    //-DynamicSubtraction
                22 - d1,    //-DynamicSubtraction
                d1 << d1,   //-DynamicLeftShift
                d1 << 22,   //-DynamicLeftShift
                22 << d1,   //-DynamicLeftShift
                d1 >> d1,   //-DynamicRightShift
                d1 >> 22,   //-DynamicRightShift
                22 >> d1,   //-DynamicRightShift
                d1 < d1,    //-DynamicLessThan
                d1 < 22,    //-DynamicLessThan
                22 < d1,    //-DynamicLessThan
                d1 > d1,    //-DynamicGreaterThan
                d1 > 22,    //-DynamicGreaterThan
                22 > d1,    //-DynamicGreaterThan
                d1 <= d1,   //-DynamicLessThanOrEqual
                d1 <= 22,   //-DynamicLessThanOrEqual
                22 <= d1,   //-DynamicLessThanOrEqual
                d1 >= d1,   //-DynamicGreaterThanOrEqual
                d1 >= 22,   //-DynamicGreaterThanOrEqual
                22 >= d1,   //-DynamicGreaterThanOrEqual
                d1 == d1,   //-DynamicEqual
                d1 == 22,   //-DynamicEqual
                22 == d1,   //-DynamicEqual
                d1 != d1,   //-DynamicNotEqual
                d1 != 22,   //-DynamicNotEqual
                22 != d1,   //-DynamicNotEqual
                d1 & d1,    //-DynamicAnd
                d1 & 22,    //-DynamicAnd
                22 & d1,    //-DynamicAnd
                d1 | d1,    //-DynamicOr
                d1 | 22,    //-DynamicOr
                22 | d1,    //-DynamicOr
                d1 ^ d1,    //-DynamicXor
                d1 ^ 22,    //-DynamicXor
                22 ^ d1,    //-DynamicXor
            };

        }
        checked
        {
            object[] x = 
            {
                d1 * d1,    //-DynamicMultiplication, Checked
                d1 * 22,    //-DynamicMultiplication, Checked
                22 * d1,    //-DynamicMultiplication, Checked
                d1 / d1,    //-DynamicDivision, Checked
                d1 / 22,    //-DynamicDivision, Checked
                22 / d1,    //-DynamicDivision, Checked
                d1 % d1,    //-DynamicRemainder, Checked
                d1 % 22,    //-DynamicRemainder, Checked
                22 % d1,    //-DynamicRemainder, Checked
                d1 + d1,    //-DynamicAddition, Checked
                d1 + 22,    //-DynamicAddition, Checked
                22 + d1,    //-DynamicAddition, Checked
                d1 - d1,    //-DynamicSubtraction, Checked
                d1 - 22,    //-DynamicSubtraction, Checked
                22 - d1,    //-DynamicSubtraction, Checked
                d1 << d1,   //-DynamicLeftShift, Checked
                d1 << 22,   //-DynamicLeftShift, Checked
                22 << d1,   //-DynamicLeftShift, Checked
                d1 >> d1,   //-DynamicRightShift, Checked
                d1 >> 22,   //-DynamicRightShift, Checked
                22 >> d1,   //-DynamicRightShift, Checked
                d1 < d1,    //-DynamicLessThan, Checked
                d1 < 22,    //-DynamicLessThan, Checked
                22 < d1,    //-DynamicLessThan, Checked
                d1 > d1,    //-DynamicGreaterThan, Checked
                d1 > 22,    //-DynamicGreaterThan, Checked
                22 > d1,    //-DynamicGreaterThan, Checked
                d1 <= d1,   //-DynamicLessThanOrEqual, Checked
                d1 <= 22,   //-DynamicLessThanOrEqual, Checked
                22 <= d1,   //-DynamicLessThanOrEqual, Checked
                d1 >= d1,   //-DynamicGreaterThanOrEqual, Checked
                d1 >= 22,   //-DynamicGreaterThanOrEqual, Checked
                22 >= d1,   //-DynamicGreaterThanOrEqual, Checked
                d1 == d1,   //-DynamicEqual, Checked
                d1 == 22,   //-DynamicEqual, Checked
                22 == d1,   //-DynamicEqual, Checked
                d1 != d1,   //-DynamicNotEqual, Checked
                d1 != 22,   //-DynamicNotEqual, Checked
                22 != d1,   //-DynamicNotEqual, Checked
                d1 & d1,    //-DynamicAnd, Checked
                d1 & 22,    //-DynamicAnd, Checked
                22 & d1,    //-DynamicAnd, Checked
                d1 | d1,    //-DynamicOr, Checked
                d1 | 22,    //-DynamicOr, Checked
                22 | d1,    //-DynamicOr, Checked
                d1 ^ d1,    //-DynamicXor, Checked
                d1 ^ 22,    //-DynamicXor, Checked
                22 ^ d1,    //-DynamicXor, Checked
            };
        }
    }
}";
            TestOperatorKinds(source);
        }

        [Fact]
        public void TestDynamicSimpleBinaryOpsErrors()
        {
            // The dev10 compiler produces a "bad type argument" error for the use of TypedReference here, which
            // is not a very good error message. Roslyn produces a better error message, stating that TypedReference
            // cannot be used in the given operation.

            string source = @"
class C
{
    static unsafe void M(dynamic d1, System.TypedReference tr)
    {
        object[] x = 
        {
            null * d1, // OK
            d1 / null, // OK
            M % d1,
            d1 + M,
            ( ()=>{} ) - d1, 
            d1 >> ( ()=>{} ),
            delegate {} << d1,
            d1 << delegate {},
            (int*)null > d1,    
            d1 < (int*)null,
            d1 > tr,
            tr > d1
        };
    }
    static void Main() {}
}";

            var comp = CreateCompilationWithMscorlibAndSystemCore(source, options: TestOptions.UnsafeReleaseDll);
            comp.VerifyDiagnostics(
                // (11,13): error CS0019: Operator '%' cannot be applied to operands of type 'method group' and 'dynamic'
                //             M % d1,
                Diagnostic(ErrorCode.ERR_BadBinaryOps, "M % d1").WithArguments("%", "method group", "dynamic"),
                // (12,13): error CS0019: Operator '+' cannot be applied to operands of type 'dynamic' and 'method group'
                //             d1 + M,
                Diagnostic(ErrorCode.ERR_BadBinaryOps, "d1 + M").WithArguments("+", "dynamic", "method group"),
                // (13,13): error CS0019: Operator '-' cannot be applied to operands of type 'lambda expression' and 'dynamic'
                //             ( ()=>{} ) - d1, 
                Diagnostic(ErrorCode.ERR_BadBinaryOps, "( ()=>{} ) - d1").WithArguments("-", "lambda expression", "dynamic"),
                // (14,13): error CS0019: Operator '>>' cannot be applied to operands of type 'dynamic' and 'lambda expression'
                //             d1 >> ( ()=>{} ),
                Diagnostic(ErrorCode.ERR_BadBinaryOps, "d1 >> ( ()=>{} )").WithArguments(">>", "dynamic", "lambda expression"),
                // (15,13): error CS0019: Operator '<<' cannot be applied to operands of type 'anonymous method' and 'dynamic'
                //             delegate {} << d1,
                Diagnostic(ErrorCode.ERR_BadBinaryOps, "delegate {} << d1").WithArguments("<<", "anonymous method", "dynamic"),
                // (16,13): error CS0019: Operator '<<' cannot be applied to operands of type 'dynamic' and 'anonymous method'
                //             d1 << delegate {},
                Diagnostic(ErrorCode.ERR_BadBinaryOps, "d1 << delegate {}").WithArguments("<<", "dynamic", "anonymous method"),
                // (17,13): error CS0019: Operator '>' cannot be applied to operands of type 'int*' and 'dynamic'
                //             (int*)null > d1,    
                Diagnostic(ErrorCode.ERR_BadBinaryOps, "(int*)null > d1").WithArguments(">", "int*", "dynamic"),
                // (18,13): error CS0019: Operator '<' cannot be applied to operands of type 'dynamic' and 'int*'
                //             d1 < (int*)null,
                Diagnostic(ErrorCode.ERR_BadBinaryOps, "d1 < (int*)null").WithArguments("<", "dynamic", "int*"),
                // (19,13): error CS0019: Operator '>' cannot be applied to operands of type 'dynamic' and 'System.TypedReference'
                //             d1 > tr,
                Diagnostic(ErrorCode.ERR_BadBinaryOps, "d1 > tr").WithArguments(">", "dynamic", "System.TypedReference"),
                // (20,13): error CS0019: Operator '>' cannot be applied to operands of type 'System.TypedReference' and 'dynamic'
                //             tr > d1
                Diagnostic(ErrorCode.ERR_BadBinaryOps, "tr > d1").WithArguments(">", "System.TypedReference", "dynamic"));
        }

        [Fact]
        [WorkItem(624322, "http://vstfdevdiv:8080/DevDiv2/DevDiv/_workitems/edit/624322")]
        public void BinaryOps_VoidArgument()
        {
            string source = @"
class C
{
    static void M(dynamic d)
    {
        object[] x = 
        {
            d < F(),
            d > F(),
            d >= F(),
            d <= F(),
            d == F(),
            d * F(),
            d % F(),
            d + F(),
            d - F(),
            d ^ F(),
            d & F(),
            d | F(),
            d && F(),
            d || F(),
            d += F(),
            d -= F(),
            d /= F(),
            d %= F(),
            d &= F(),
            d |= F(),
            d ^= F(),
            d << F(),
            d >> F(),
        };
    }
    static void F() {}
}
";
            CreateCompilationWithMscorlibAndSystemCore(source).VerifyDiagnostics(
                // (8,13): error CS0019: Operator '<' cannot be applied to operands of type 'dynamic' and 'void'
                Diagnostic(ErrorCode.ERR_BadBinaryOps, "d < F()").WithArguments("<", "dynamic", "void"),
                // (9,13): error CS0019: Operator '>' cannot be applied to operands of type 'dynamic' and 'void'
                Diagnostic(ErrorCode.ERR_BadBinaryOps, "d > F()").WithArguments(">", "dynamic", "void"),
                // (10,13): error CS0019: Operator '>=' cannot be applied to operands of type 'dynamic' and 'void'
                Diagnostic(ErrorCode.ERR_BadBinaryOps, "d >= F()").WithArguments(">=", "dynamic", "void"),
                // (11,13): error CS0019: Operator '<=' cannot be applied to operands of type 'dynamic' and 'void'
                Diagnostic(ErrorCode.ERR_BadBinaryOps, "d <= F()").WithArguments("<=", "dynamic", "void"),
                // (12,13): error CS0019: Operator '==' cannot be applied to operands of type 'dynamic' and 'void'
                Diagnostic(ErrorCode.ERR_BadBinaryOps, "d == F()").WithArguments("==", "dynamic", "void"),
                // (13,13): error CS0019: Operator '*' cannot be applied to operands of type 'dynamic' and 'void'
                Diagnostic(ErrorCode.ERR_BadBinaryOps, "d * F()").WithArguments("*", "dynamic", "void"),
                // (14,13): error CS0019: Operator '%' cannot be applied to operands of type 'dynamic' and 'void'
                Diagnostic(ErrorCode.ERR_BadBinaryOps, "d % F()").WithArguments("%", "dynamic", "void"),
                // (15,13): error CS0019: Operator '+' cannot be applied to operands of type 'dynamic' and 'void'
                Diagnostic(ErrorCode.ERR_BadBinaryOps, "d + F()").WithArguments("+", "dynamic", "void"),
                // (16,13): error CS0019: Operator '-' cannot be applied to operands of type 'dynamic' and 'void'
                Diagnostic(ErrorCode.ERR_BadBinaryOps, "d - F()").WithArguments("-", "dynamic", "void"),
                // (17,13): error CS0019: Operator '^' cannot be applied to operands of type 'dynamic' and 'void'
                Diagnostic(ErrorCode.ERR_BadBinaryOps, "d ^ F()").WithArguments("^", "dynamic", "void"),
                // (18,13): error CS0019: Operator '&' cannot be applied to operands of type 'dynamic' and 'void'
                Diagnostic(ErrorCode.ERR_BadBinaryOps, "d & F()").WithArguments("&", "dynamic", "void"),
                // (19,13): error CS0019: Operator '|' cannot be applied to operands of type 'dynamic' and 'void'
                Diagnostic(ErrorCode.ERR_BadBinaryOps, "d | F()").WithArguments("|", "dynamic", "void"),
                // (20,13): error CS0019: Operator '&&' cannot be applied to operands of type 'dynamic' and 'void'
                Diagnostic(ErrorCode.ERR_BadBinaryOps, "d && F()").WithArguments("&&", "dynamic", "void"),
                // (21,13): error CS0019: Operator '||' cannot be applied to operands of type 'dynamic' and 'void'
                Diagnostic(ErrorCode.ERR_BadBinaryOps, "d || F()").WithArguments("||", "dynamic", "void"),
                // (22,13): error CS0019: Operator '+=' cannot be applied to operands of type 'dynamic' and 'void'
                Diagnostic(ErrorCode.ERR_BadBinaryOps, "d += F()").WithArguments("+=", "dynamic", "void"),
                // (23,13): error CS0019: Operator '-=' cannot be applied to operands of type 'dynamic' and 'void'
                Diagnostic(ErrorCode.ERR_BadBinaryOps, "d -= F()").WithArguments("-=", "dynamic", "void"),
                // (24,13): error CS0019: Operator '/=' cannot be applied to operands of type 'dynamic' and 'void'
                Diagnostic(ErrorCode.ERR_BadBinaryOps, "d /= F()").WithArguments("/=", "dynamic", "void"),
                // (25,13): error CS0019: Operator '%=' cannot be applied to operands of type 'dynamic' and 'void'
                Diagnostic(ErrorCode.ERR_BadBinaryOps, "d %= F()").WithArguments("%=", "dynamic", "void"),
                // (26,13): error CS0019: Operator '&=' cannot be applied to operands of type 'dynamic' and 'void'
                Diagnostic(ErrorCode.ERR_BadBinaryOps, "d &= F()").WithArguments("&=", "dynamic", "void"),
                // (27,13): error CS0019: Operator '|=' cannot be applied to operands of type 'dynamic' and 'void'
                Diagnostic(ErrorCode.ERR_BadBinaryOps, "d |= F()").WithArguments("|=", "dynamic", "void"),
                // (28,13): error CS0019: Operator '^=' cannot be applied to operands of type 'dynamic' and 'void'
                Diagnostic(ErrorCode.ERR_BadBinaryOps, "d ^= F()").WithArguments("^=", "dynamic", "void"),
                // (29,13): error CS0019: Operator '<<' cannot be applied to operands of type 'dynamic' and 'void'
                Diagnostic(ErrorCode.ERR_BadBinaryOps, "d << F()").WithArguments("<<", "dynamic", "void"),
                // (30,13): error CS0019: Operator '>>' cannot be applied to operands of type 'dynamic' and 'void'
                Diagnostic(ErrorCode.ERR_BadBinaryOps, "d >> F()").WithArguments(">>", "dynamic", "void"));
        }

        [Fact]
        public void TestDynamicConditionalLogicalOps()
        {
            // In each of these cases we do the logical operator, which gives a dynamic result,
            // and then we do a dynamic invocation of operator true on the dynamic result.
            string source = @"
public class C
{
    static dynamic d1 = true;
    static dynamic d2 = false;
    static bool s1 = true;
    static bool s2 = false;

    static void M()
    {
                      //-DynamicTrue  
        if (d1 && d2) //-DynamicLogicalAnd
        {
        }   

                        //-DynamicTrue  
        if (d1 || d2)   //-DynamicLogicalOr
        {
        } 

                        //-DynamicTrue  
        if (s1 && d2)   //-DynamicLogicalAnd
        {
        }   

                        //-DynamicTrue  
        if (s1 || d2)   //-DynamicLogicalOr
        {
        } 

                        //-DynamicTrue  
        if (d1 && s2)   //-DynamicLogicalAnd
        {
        }   

                        //-DynamicTrue  
        if (d1 || s2)   //-DynamicLogicalOr
        {
        } 
    }
}
";
            TestOperatorKinds(source);
        }

        #endregion

        #region Conditional, Coalescing Expression

        [Fact]
        public void TestCoalescingOp()
        {
            string source = @"
public class C
{
    static dynamic d1 = true;
    static dynamic d2 = false;
    static object s1 = true;
    static object s2 = false;

    static void M()
    {
        var dd = d1 ?? d2;  //-typeExpression: dynamic
                            //-fieldAccess: dynamic
                            //-fieldAccess: dynamic
                            //-nullCoalescingOperator: dynamic

        var sd = s1 ?? d2;  //-typeExpression: dynamic
                            //-fieldAccess: object
                            //-fieldAccess: dynamic
                            //-nullCoalescingOperator: dynamic

        var ds = d1 ?? s2;  //-typeExpression: dynamic
                            //-fieldAccess: dynamic
                            //-fieldAccess: object
                            //-conversion: dynamic
                            //-nullCoalescingOperator: dynamic
    }
}
";
            TestTypes(source);
        }

        [Fact]
        public void TestDynamicConditionalExpression1()
        {
            // Note that when the dynamic expression is the condition, we do a dynamic invocation of 
            // unary operator "true" rather than a dynamic conversion to bool.

            string source = @"
public class C
{
    static dynamic d1 = true;
    static dynamic d2 = false;
    static dynamic d3 = false;
    static bool s1 = true;
    static object s2 = false;
    static object s3 = false;

    static void M()
    {
        var ddd = d1 ? d2 : d3;  //-typeExpression: dynamic
                                 //-fieldAccess: dynamic
                                 //-unaryOperator: bool
                                 //-fieldAccess: dynamic
                                 //-fieldAccess: dynamic
                                 //-conditionalOperator: dynamic

        var dds = d1 ? d2 : s3;  //-typeExpression: dynamic
                                 //-fieldAccess: dynamic
                                 //-unaryOperator: bool
                                 //-fieldAccess: dynamic
                                 //-fieldAccess: object
                                 //-conversion: dynamic
                                 //-conditionalOperator: dynamic

        var dds = d1 ? d2 : s3;  //-typeExpression: dynamic
                                 //-fieldAccess: dynamic
                                 //-unaryOperator: bool
                                 //-fieldAccess: dynamic
                                 //-fieldAccess: object
                                 //-conversion: dynamic
                                 //-conditionalOperator: dynamic

        var dsd = d1 ? s2 : d3;  //-typeExpression: dynamic
                                 //-fieldAccess: dynamic
                                 //-unaryOperator: bool
                                 //-fieldAccess: object
                                 //-conversion: dynamic
                                 //-fieldAccess: dynamic
                                 //-conditionalOperator: dynamic    
                                           
        var dss = d1 ? s2 : s3;  //-typeExpression: object
                                 //-fieldAccess: dynamic
                                 //-unaryOperator: bool
                                 //-fieldAccess: object
                                 //-fieldAccess: object
                                 //-conditionalOperator: object  
                                            
        var sdd = s1 ? d2 : d3;  //-typeExpression: dynamic
                                 //-fieldAccess: bool
                                 //-fieldAccess: dynamic
                                 //-fieldAccess: dynamic
                                 //-conditionalOperator: dynamic   
                                            
        var sds = s1 ? d2 : s3;  //-typeExpression: dynamic
                                 //-fieldAccess: bool
                                 //-fieldAccess: dynamic
                                 //-fieldAccess: object
                                 //-conversion: dynamic
                                 //-conditionalOperator: dynamic   
                                            
        var ssd = s1 ? s2 : d3;  //-typeExpression: dynamic
                                 //-fieldAccess: bool
                                 //-fieldAccess: object
                                 //-conversion: dynamic
                                 //-fieldAccess: dynamic
                                 //-conditionalOperator: dynamic    
    }
}
";
            TestTypes(source);
        }

        [Fact]
        public void TestDynamicConditionalExpression2()
        {
            string source = @"
public class C
{
    static dynamic d = null;
    static bool b = true;
    static object[] s1 = null;
    static C s2 = null;

    static void M()
    {
        var x = b ? d : s1;  //-typeExpression: dynamic
                             //-fieldAccess: bool
                             //-fieldAccess: dynamic
                             //-fieldAccess: object[]
                             //-conversion: dynamic
                             //-conditionalOperator: dynamic
                               
        var y = b ? d : s2;  //-typeExpression: dynamic
                             //-fieldAccess: bool
                             //-fieldAccess: dynamic
                             //-fieldAccess: C
                             //-conversion: dynamic
                             //-conditionalOperator: dynamic
    }
}
";
            TestTypes(source);
        }

        [Fact]
        public void TestDynamicConditionalExpression3()
        {
            string source = @"
public unsafe class C
{
    static dynamic[] d1 = null;
    static dynamic d2 = null;
    static bool s1 = true;
    static object[] s2 = null;
    static void* ptr = null;

    static void M()
    {
        var x = s1 ? d1 : s2; // ok
        var y = s1 ? d2 : M;
        var z = s1 ? M : d2;
        var v = s1 ? ptr : d2;
        var w = s1 ? d2 : ptr;
    }
}
";
            CreateCompilationWithMscorlibAndSystemCore(source, options: TestOptions.UnsafeReleaseDll).VerifyDiagnostics(
                // (13,17): error CS0173: Type of conditional expression cannot be determined because there is no implicit conversion between 'dynamic' and 'method group'
                //         var y = s1 ? d2 : M;
                Diagnostic(ErrorCode.ERR_InvalidQM, "s1 ? d2 : M").WithArguments("dynamic", "method group").WithLocation(13, 17),
                // (14,17): error CS0173: Type of conditional expression cannot be determined because there is no implicit conversion between 'method group' and 'dynamic'
                //         var z = s1 ? M : d2;
                Diagnostic(ErrorCode.ERR_InvalidQM, "s1 ? M : d2").WithArguments("method group", "dynamic").WithLocation(14, 17),
                // (15,17): error CS0173: Type of conditional expression cannot be determined because there is no implicit conversion between 'void*' and 'dynamic'
                //         var v = s1 ? ptr : d2;
                Diagnostic(ErrorCode.ERR_InvalidQM, "s1 ? ptr : d2").WithArguments("void*", "dynamic").WithLocation(15, 17),
                // (16,17): error CS0173: Type of conditional expression cannot be determined because there is no implicit conversion between 'dynamic' and 'void*'
                //         var w = s1 ? d2 : ptr;
                Diagnostic(ErrorCode.ERR_InvalidQM, "s1 ? d2 : ptr").WithArguments("dynamic", "void*").WithLocation(16, 17)
                );
        }

        #endregion

        #region Member Access, Invocation

        [Fact]
        public void TestDynamicMemberAccessErrors()
        {
            string source = @"
static class S {}
class C
{
    static unsafe void M()
    {
        dynamic d1 = 123;
        object x = d1.N<int>; 
        d1.N<int*>();
        d1.N<System.TypedReference>();
        d1.N<S>(); // The dev11 compiler does not catch this one.
    }
    static void Main() {}
}";

            var comp = CreateStandardCompilation(source, options: TestOptions.UnsafeReleaseDll);
            comp.VerifyDiagnostics(
                // (8,23): error CS0307: The property 'N' cannot be used with type arguments
                //         object x = d1.N<int>; 
                Diagnostic(ErrorCode.ERR_TypeArgsNotAllowed, "N<int>").WithArguments("N", "property").WithLocation(8, 23),
                // (9,14): error CS0306: The type 'int*' may not be used as a type argument
                //         d1.N<int*>();
                Diagnostic(ErrorCode.ERR_BadTypeArgument, "int*").WithArguments("int*").WithLocation(9, 14),
                // (10,14): error CS0306: The type 'TypedReference' may not be used as a type argument
                //         d1.N<System.TypedReference>();
                Diagnostic(ErrorCode.ERR_BadTypeArgument, "System.TypedReference").WithArguments("System.TypedReference").WithLocation(10, 14)
                );
        }

        [Fact]
        public void TestDynamicMemberAccess()
        {
            string source = @"
static class S {}
class C
{
    static void M()
    {
        dynamic d1 = 123;
        d1.A.B();                            //-B
                                             //-A
        object y = d1.E<int, double>();      //-E<int, double>
    }
    static void Main() {}
}";
            TestDynamicMemberAccessCore(source);
        }

        [Fact]
        public void TestDynamicCallErrors()
        {
            string source = @"
class C
{
    static void M(dynamic d)
    {
        int z;
        d.Goo(__arglist(123, 456));
        d.Goo(x: 123, y: 456, 789);
        d.Goo(ref z);
        d.Goo(System.Console.WriteLine());
    }
}";
            var comp = CreateCompilationWithMscorlibAndSystemCore(source, parseOptions: TestOptions.Regular7_1);
            comp.VerifyDiagnostics(
                // (7,15): error CS1978: Cannot use an expression of type '__arglist' as an argument to a dynamically dispatched operation.
<<<<<<< HEAD
                //         d.Foo(__arglist(123, 456));
                Diagnostic(ErrorCode.ERR_BadDynamicMethodArg, "__arglist(123, 456)").WithArguments("__arglist").WithLocation(7, 15),
                // (8,31): error CS1738: Named argument specifications must appear after all fixed arguments have been specified. Please use language version 7.2 or greater to allow non-trailing named arguments.
                //         d.Foo(x: 123, y: 456, 789);
                Diagnostic(ErrorCode.ERR_NamedArgumentSpecificationBeforeFixedArgument, "789").WithArguments("7.2").WithLocation(8, 31),
                // (10,15): error CS1978: Cannot use an expression of type 'void' as an argument to a dynamically dispatched operation.
                //         d.Foo(System.Console.WriteLine());
                Diagnostic(ErrorCode.ERR_BadDynamicMethodArg, "System.Console.WriteLine()").WithArguments("void").WithLocation(10, 15),
                // (9,19): error CS0165: Use of unassigned local variable 'z'
                //         d.Foo(ref z);
                Diagnostic(ErrorCode.ERR_UseDefViolation, "z").WithArguments("z").WithLocation(9, 19)
                );
=======
                //         d.Goo(__arglist(123, 456));
                Diagnostic(ErrorCode.ERR_BadDynamicMethodArg, "__arglist(123, 456)").WithArguments("__arglist"),
                // (8,31): error CS1738: Named argument specifications must appear after all fixed arguments have been specified
                //         d.Goo(x: 123, y: 456, 789);
                Diagnostic(ErrorCode.ERR_NamedArgumentSpecificationBeforeFixedArgument, "789"),
                // (9,19): error CS0165: Use of unassigned local variable 'z'
                //         d.Goo(ref z);
                Diagnostic(ErrorCode.ERR_UseDefViolation, "z").WithArguments("z"),
                // (10,15): error CS1978: Cannot use an expression of type 'void' as an argument to a dynamically dispatched operation.
                //         d.Goo(System.Console.WriteLine());
                Diagnostic(ErrorCode.ERR_BadDynamicMethodArg, "System.Console.WriteLine()").WithArguments("void"));
>>>>>>> df8ba1c7
        }

        [Fact]
        public void TestDynamicArgumentsToCallsErrors()
        {
            string source = @"
class C
{
    public void Goo() {}
    public void Goo(int x, int y) {}
    public void M(dynamic d, C c)
    {
        // We know that this cannot possibly succeed when dynamically bound, so we give an error at compile time.
        c.Goo(d);
    }
}";
            var comp = CreateCompilationWithMscorlibAndSystemCore(source);
            comp.VerifyDiagnostics(
    // (9,11): error CS7036: There is no argument given that corresponds to the required formal parameter 'y' of 'C.Goo(int, int)'
    //         c.Goo(d);
    Diagnostic(ErrorCode.ERR_NoCorrespondingArgument, "Goo").WithArguments("y", "C.Goo(int, int)").WithLocation(9, 11)
                );
        }

        [Fact]
        public void TestDynamicArgumentsToCalls()
        {
            string source = @"
class C
{
    public void Goo() {}
    public void Goo(int x) {}
    public void Goo(string x) {}
    public void Goo<T>(int x, int y) where T : class {}
    public void Goo<T>(string x, string y) where T : class {}

    static void M(dynamic d, C c)
    {
        // This could be either of the one-parameter overloads so we allow it.
        c.Goo(d);

        // Doesn't constraints of generic overloads.
        c.Goo<short>(d, d);
    }
}";
            // Dev11: doesn't report an error

            var comp = CreateCompilationWithMscorlibAndSystemCore(source);
            comp.VerifyDiagnostics(
                // (16,9): error CS0452: The type 'short' must be a reference type in order to use it as parameter 'T' in the generic type or method 'C.Goo<T>(int, int)'
                //         c.Goo<short>(d, d);
                Diagnostic(ErrorCode.ERR_RefConstraintNotSatisfied, "c.Goo<short>(d, d)").WithArguments("C.Goo<T>(int, int)", "T", "short"));
        }

        [Fact]
        public void TestDynamicMemberAccess_EarlyBoundReceiver_OuterInstance()
        {
            string source = @"
using System;

public class A
{
    public Action<object> F;
    public Action<object> P { get; set; }
    public void M(int x) { }
  
    public class B
    {
        public void Goo()
        {
            dynamic d = null;
            F(d);
            P(d);
            M(d);
        }
    } 
}";
            CreateCompilationWithMscorlibAndSystemCore(source).VerifyDiagnostics(
                // (15,13): error CS0120: An object reference is required for the non-static field, method, or property 'A.F'
                Diagnostic(ErrorCode.ERR_ObjectRequired, "F").WithArguments("A.F"),
                // (16,13): error CS0120: An object reference is required for the non-static field, method, or property 'A.P'
                Diagnostic(ErrorCode.ERR_ObjectRequired, "P").WithArguments("A.P"),
                // (17,13): error CS0120: An object reference is required for the non-static field, method, or property 'M'
                Diagnostic(ErrorCode.ERR_ObjectRequired, "M(d)").WithArguments("A.M(int)"));
        }

        #endregion

        #region Type Inference

        [Fact]
        public void DynamicBestTypeInference()
        {
            string source = @"
class C
{
    static dynamic d1 = null;
    static object s1 = null;

    static void M()
    {
        var a = new[] { d1, s1 };   //-typeExpression: dynamic[]
                                    //-literal: int
                                    //-fieldAccess: dynamic
                                    //-fieldAccess: object
                                    //-conversion: dynamic
                                    //-arrayInitialization: <null>
                                    //-arrayCreation: dynamic[]
    }
}";
            TestTypes(source);
        }

        [Fact]
        [WorkItem(608628, "http://vstfdevdiv:8080/DevDiv2/DevDiv/_workitems/edit/608628")]
        public void MoreSpecificType()
        {
            string source = @"
class C
{
    static void Bar<T>(dynamic d, T a) { }
    static void Bar<T>(dynamic d, int a) { }

    static void Goo()
    {
        Bar<int>(1, 2);
    }
}
";
            var comp = CreateCompilationWithMscorlibAndSystemCore(source);
            comp.VerifyDiagnostics();
        }

        #endregion

        #region Partial Applicability and Final Validation

        [Fact]
        public void TestDynamicTypeInference()
        {
            string source = @"
public class E<W> where W : struct {}
public class F<X> {}
public class C<V>
{
    public static void M<T, U>(E<T> e, U u, V v, F<T> f) where T : struct
    {
        dynamic d = null;

        // Original parameters: E<T>, U, V, F<T>
        // Constructed parameters: E<T>, U, T, F<T>
        // Elided parameters: e, u, f 
        // Remaining parameters: v
        //
        // Overload resolution succeeds here: 

        T t = default(T);

        C<T>.M(d, t, t, u);

        // Overload resolution fails here since 
        // 3rd arg is of type U which isn't convertible to T: 

        C<T>.M(d, t, u, u);
    }
}";
            var comp = CreateCompilationWithMscorlibAndSystemCore(source);
            comp.VerifyDiagnostics(
                // error CS1503: Argument 3: cannot convert from 'U' to 'T'
                //         C<T>.M(d, t, u, u);
                Diagnostic(ErrorCode.ERR_BadArgType, "u").WithArguments("3", "U", "T"));
        }

        [Fact]
        public void CompileTimeChecking_Elision1()
        {
            string source = @"
public class C<S, R> 
{
    public void M<T>(T x, S y)
    {
    }

    public void F()
    {
        dynamic x = null;
        M(x, default(R));
    }
}
";
            CreateCompilationWithMscorlibAndSystemCore(source).VerifyDiagnostics(
                // (11,14): error CS1503: Argument 2: cannot convert from 'R' to 'S'
                Diagnostic(ErrorCode.ERR_BadArgType, "default(R)").WithArguments("2", "R", "S"));
        }

        [Fact]
        public void CompileTimeChecking_Elision2()
        {
            string source = @"
class C
{
    public void M<T>(T p, object q)
    {
    }

    public void F()
    {
        dynamic x = null;
        M(ref x, x);
    }
}
";
            CreateCompilationWithMscorlibAndSystemCore(source).VerifyDiagnostics(
                // (11,15): error CS1615: Argument 1 should not be passed with the 'ref' keyword
                Diagnostic(ErrorCode.ERR_BadArgExtraRef, "x").WithArguments("1", "ref"));
        }

        [Fact, WorkItem(624410, "http://vstfdevdiv:8080/DevDiv2/DevDiv/_workitems/edit/624410")]
        public void CompileTimeChecking_Elision3()
        {
            string source = @"
public unsafe class D
{
    static void Bar<T>(C<T>.E*[] x) { }
  
    public static void M()
    {
        dynamic x = null;
        Bar(x);
    }
}

public class C<T>
{
    public enum E { A } 
}
";
            // Dev11 reports error CS0411: The type arguments for method 'Program.Bar<T>(C<T>.E*[])' cannot be inferred from the usage.
            CreateCompilationWithMscorlibAndSystemCore(source, options: TestOptions.UnsafeReleaseDll).VerifyDiagnostics();
        }

        [Fact]
        public void CompileTimeChecking_Elision4()
        {
            string source = @"
public class C
{
    public void M<S, T>(int i, S x, T y)
    {
        dynamic d = null;
        M(d, y, x);
    }
}
";
            CreateCompilationWithMscorlibAndSystemCore(source).VerifyDiagnostics();
        }

        [Fact, WorkItem(627101, "http://vstfdevdiv:8080/DevDiv2/DevDiv/_workitems/edit/627101")]
        public void CompileTimeChecking_MethodConstraints_Elided1()
        {
            string source = @"
using System;
 
class C
{
    static void Main()
    {
        dynamic x = """";
        Goo(x, """");
    }
 
    static void Goo<T, S>(T x, S y) where S : IComparable<T>
    {
    }
}
";
            CreateCompilationWithMscorlibAndSystemCore(source).VerifyDiagnostics();
        }

        [Fact, WorkItem(624684, "http://vstfdevdiv:8080/DevDiv2/DevDiv/_workitems/edit/624684")]
        public void CompileTimeChecking_MethodConstraints_Elided2()
        {
            string source = @"
using System.Collections;
 
class Program
{
    static void Main()
    {
        Goo((dynamic)1, 1);
    }
 
    static void Goo<T>(int x, T y) where T : IEnumerable
    {
    }
}
";
            // Dev11 reports error CS0315: The type 'int' cannot be used as type parameter 'T' in the generic type or method
            // 'Program.Goo<T>(int, T)'. There is no boxing conversion from 'int' to 'System.Collections.IEnumerable'.

            CreateCompilationWithMscorlibAndSystemCore(source).VerifyDiagnostics();
        }

        [Fact, WorkItem(624684, "http://vstfdevdiv:8080/DevDiv2/DevDiv/_workitems/edit/624684")]
        public void CompileTimeChecking_MethodConstraints_Explicit2()
        {
            string source = @"
using System.Collections;
 
class Program
{
    static void Main()
    {
        Goo<int>((dynamic)1, 1);
    }
 
    static void Goo<T>(int x, T y) where T : IEnumerable
    {
    }
}
";
            CreateCompilationWithMscorlibAndSystemCore(source).VerifyDiagnostics(
                // (8,9): error CS0315: The type 'int' cannot be used as type parameter 'T' in the generic type or method 'Program.Goo<T>(int, T)'. 
                // There is no boxing conversion from 'int' to 'System.Collections.IEnumerable'.
                Diagnostic(ErrorCode.ERR_GenericConstraintNotSatisfiedValType, "Goo<int>((dynamic)1, 1)").WithArguments("Program.Goo<T>(int, T)", "System.Collections.IEnumerable", "T", "int"));
        }

        [Fact]
        public void DynamicOverloadApplicability_NoConstraintChecks()
        {
            string source = @"
public class X<T> where T : struct {}

class C
{
    void F<T>(X<T> s, T t) where T : struct
    {
    }

    void M()
    {
        dynamic d = 1;
        F(null, d);
    }
}
";
            CreateCompilationWithMscorlibAndSystemCore(source).VerifyDiagnostics();
        }

        [Fact]
        public void DynamicOverloadApplicability_ExplicitTypeArguments_ApplicabilityFails()
        {
            string source = @"
public class X<T> where T : struct {} 

class C
{
    void F<T>(T t, X<T> s) where T : struct 
    {
    }

    void M()
    {
        dynamic d = 1;
        F<string>(d, null);
    }
}
";
            // This should fail applicability. The type argument is known.

            CreateCompilationWithMscorlibAndSystemCore(source).VerifyDiagnostics(
                // (13,9): error CS0453: The type 'string' must be a non-nullable value type in order to use it as parameter 'T' in the generic type or method 'C.F<T>(T, X<T>)'
                Diagnostic(ErrorCode.ERR_ValConstraintNotSatisfied, "F<string>").WithArguments("C.F<T>(T, X<T>)", "T", "string"));
        }

        [Fact]
        [WorkItem(598621, "http://vstfdevdiv:8080/DevDiv2/DevDiv/_workitems/edit/598621")]
        public void DynamicOverloadApplicability_ExplicitTypeArguments_ApplicabilitySucceeds_FinalValidationFails()
        {
            string source = @"
public class X<T> {}

class C
{
    void F<T>(T t, X<T> s) where T : struct 
    {
    }

    void M()
    {
        dynamic d = 1;
        F<string>(d, null);
    }
}
";
            CreateCompilationWithMscorlibAndSystemCore(source).VerifyDiagnostics(
                // (13,9): error CS0453: The type 'string' must be a non-nullable value type in order to use it as parameter 'T' in the generic type or method 'C.F<T>(T, X<T>)'
                Diagnostic(ErrorCode.ERR_ValConstraintNotSatisfied, "F<string>(d, null)").WithArguments("C.F<T>(T, X<T>)", "T", "string"));
        }

        [Fact]
        public void DynamicOverloadApplicability_ExpandedParams()
        {
            string source = @"
public class C
{
	public static void F<T>(string s, params T[] args) where T : C {} 

	public static void Main()
	{
		dynamic d = 1;
		F<int>(d, 1, 2);
	}
}";
            CreateCompilationWithMscorlibAndSystemCore(source).VerifyDiagnostics(
                // (9,3): error CS0315: The type 'int' cannot be used as type parameter 'T' in the generic type or method 'C.F<T>(string, params T[])'. There is no boxing conversion from 'int' to 'C'.
                Diagnostic(ErrorCode.ERR_GenericConstraintNotSatisfiedValType, "F<int>(d, 1, 2)").WithArguments("C.F<T>(string, params T[])", "C", "T", "int"));
        }

        [Fact]
        public void DynamicOverloadApplicability_ExpandedParams_Elided()
        {
            string source = @"
public class C
{
	public static void F<T>(string s, params T[] args) where T : C {} 

	public static void Main()
	{
		dynamic d = 1;
		F(d, 1, 2);
	}
}";
            CreateCompilationWithMscorlibAndSystemCore(source).VerifyDiagnostics();
        }

        [Fact]
        public void GenericParameterConstraints_EarlyBound()
        {
            string source = @"
interface I { }

class C
{
    public T CConstraint<T>() where T : C { return default(T); }
    public T InterfaceConstraint<T>() where T : I { return default(T); }
    public T StructConstraint<T>() where T : struct { return default(T); }
    public T ReferenceTypeConstraint<T>() where T : class { return default(T); }
    public T NewConstraint<T>() where T : new() { return default(T); }

    void M()
    {
        CConstraint<dynamic>();
        InterfaceConstraint<dynamic>();
        StructConstraint<dynamic>();
        ReferenceTypeConstraint<dynamic>();
        NewConstraint<dynamic>();
    }
}";
            CreateCompilationWithMscorlibAndSystemCore(source).VerifyDiagnostics(
                // (14,9): error CS0311: The type 'dynamic' cannot be used as type parameter 'T' in the generic type or method 'C.CConstraint<T>()'. There is no implicit reference conversion from 'dynamic' to 'C'.
                Diagnostic(ErrorCode.ERR_GenericConstraintNotSatisfiedRefType, "CConstraint<dynamic>").WithArguments("C.CConstraint<T>()", "C", "T", "dynamic"),
                // (15,9): error CS0311: The type 'dynamic' cannot be used as type parameter 'T' in the generic type or method 'C.InterfaceConstraint<T>()'. There is no implicit reference conversion from 'dynamic' to 'I'.
                Diagnostic(ErrorCode.ERR_GenericConstraintNotSatisfiedRefType, "InterfaceConstraint<dynamic>").WithArguments("C.InterfaceConstraint<T>()", "I", "T", "dynamic"),
                // (16,9): error CS0453: The type 'dynamic' must be a non-nullable value type in order to use it as parameter 'T' in the generic type or method 'C.StructConstraint<T>()'
                Diagnostic(ErrorCode.ERR_ValConstraintNotSatisfied, "StructConstraint<dynamic>").WithArguments("C.StructConstraint<T>()", "T", "dynamic"));
        }

        #endregion

        #region Effective Base Type

        [Fact]
        public void DynamicTypeEraser()
        {
            string source = @"
using System;
using System.Collections.Generic;

public struct A<S, T>
{
    public enum E 
    {
        A
    }

    public class B<R>
    {
    }
}

unsafe public class C<X>
{
    public Func<A<dynamic, A<dynamic, bool>.E*[]>.B<X>, Dictionary<dynamic[], int>> F;
}
";

            var compilation = CreateCompilationWithMscorlibAndSystemCore(source, options: TestOptions.UnsafeReleaseDll);
            compilation.VerifyDiagnostics();

            var c = compilation.GlobalNamespace.GetMember<TypeSymbol>("C");
            var f = c.GetMember<FieldSymbol>("F");
            var eraser = new DynamicTypeEraser(compilation.GetSpecialType(SpecialType.System_Object));
            var erasedType = eraser.EraseDynamic(f.Type);

            Assert.Equal("System.Func<A<System.Object, A<System.Object, System.Boolean>.E*[]>.B<X>, System.Collections.Generic.Dictionary<System.Object[], System.Int32>>", erasedType.ToTestDisplayString());
        }

        [Fact]
        public void DynamicGenericConstraintThruGenericParameter1()
        {
            string source = @"
public class Base<T>
{
  public virtual void M<U>(U u) where U : T 
  {
  }
}

public class Derived : Base<dynamic>
{
  public override void M<U>(U u)
  {
    u.F();
  }
}";
            var compilation = CreateCompilationWithMscorlibAndSystemCore(source);

            var derived = compilation.GlobalNamespace.GetMember<TypeSymbol>("Derived");
            var m = derived.GetMember<MethodSymbol>("M");

            var ebc = m.TypeParameters[0].EffectiveBaseClassNoUseSiteDiagnostics;
            Assert.Equal(SpecialType.System_Object, ebc.SpecialType);

            compilation.VerifyDiagnostics(
                // (18,7): error CS1061: 'U' does not contain a definition for 'F' and no extension method 'F' accepting a first argument of type 'U' could be found (are you missing a using directive or an assembly reference?)
                Diagnostic(ErrorCode.ERR_NoSuchMemberOrExtension, "F").WithArguments("U", "F"));
        }

        [Fact]
        public void DynamicGenericConstraintThruGenericParameter2()
        {
            string source = @"
using System.Collections.Generic;

public class Base<T>
{
    public virtual void M<U>(U u) where U : T 
    {
    }
}

public class Derived : Base<List<dynamic>>
{
    public override void M<U>(U u)
    {
        u[0].F();
    }
}";
            CreateCompilationWithMscorlibAndSystemCore(source).VerifyDiagnostics(
                // (15,10): error CS1061: 'object' does not contain a definition for 'F' and no extension method 'F' accepting a first argument of type 'object' could be found (are you missing a using directive or an assembly reference?)
                Diagnostic(ErrorCode.ERR_NoSuchMemberOrExtension, "F").WithArguments("object", "F"));
        }

        [Fact]
        public void DynamicGenericConstraintThruGenericParameter3()
        {
            string source = @"
public class Base<T1, T2>
{
    public virtual void M<U>(U u) where U : T1, T2
    {
    }
}

public class Derived : Base<dynamic, object>
{
    public override void M<U>(U u)
    {
        var x = u.GetHashCode();
    }
}";
            CreateCompilationWithMscorlibAndSystemCore(source).VerifyDiagnostics();
        }

        [Fact]
        public void DynamicGenericConstraintThruGenericParameter4()
        {
            string source = @"
using System;
using System.Collections.Generic;

public class Base<T1, T2>
{
    public virtual void M<U>(U u) where U : T1, T2
    {
    }
}

public class Derived : Base<List<dynamic>, List<object>>
{
    public override void M<U>(U u)
    {
        Console.WriteLine(u.Count);
    }
}";
            CreateCompilationWithMscorlibAndSystemCore(source).VerifyDiagnostics();
        }

        [Fact, WorkItem(633857, "http://vstfdevdiv:8080/DevDiv2/DevDiv/_workitems/edit/633857")]
        public void Erasure_InterfaceSet()
        {
            string source = @"
using System.Collections.Generic;
using System.Linq;
 
abstract class A<T>
{
    public abstract void Goo<S>(S x) where S : List<T>, IList<T>;
}
 
class B : A<dynamic>
{
    public override void Goo<S>(S x)
    {
        x.First();
    }
}
";
            CreateCompilationWithMscorlibAndSystemCore(source).VerifyDiagnostics();
        }

        [Fact]
        public void Erasure_Delegate1()
        {
            string source = @"
using System;

abstract class A<T>
{
    public abstract void Goo<S>(S x) where S : T;
}

class B : A<Func<int, dynamic>>
{
    public override void Goo<S>(S x)
    {
        x.Invoke(1).Bar();
    }
}
";
            CreateCompilationWithMscorlibAndSystemCore(source).VerifyDiagnostics(
                // (13,21): error CS1061: 'object' does not contain a definition for 'Bar' and no extension method 'Bar' accepting a first 
                // argument of type 'object' could be found (are you missing a using directive or an assembly reference?)
                Diagnostic(ErrorCode.ERR_NoSuchMemberOrExtension, "Bar").WithArguments("object", "Bar"));
        }

        [Fact]
        public void Erasure_Delegate2()
        {
            string source = @"
using System;

abstract class A<T>
{
    public abstract void Goo<S>(S x) where S : T;
}

unsafe class B : A<Func<Action<D<dynamic>.E*[]>, int>>
{
    public override void Goo<S>(S x)
    {
        x.Invoke(1);
    }
}

public class D<T> 
{
    public enum E { A } 
}
";
            CreateCompilationWithMscorlibAndSystemCore(source, options: TestOptions.UnsafeReleaseDll).VerifyDiagnostics(
                // (13,18): error CS1503: Argument 1: cannot convert from 'int' to 'System.Action<D<object>.E*[]>'
                Diagnostic(ErrorCode.ERR_BadArgType, "1").WithArguments("1", "int", "System.Action<D<object>.E*[]>"));
        }

        #endregion

        #region Compound Assignment

        [Fact]
        public void DynamicCompoundAssignment_Errors()
        {
            string source = @"
enum F { A, B }

public unsafe class C
{
	static dynamic d = null;
	static int* ptr = null;
	static C c = new C();

    static void M()
    {
        M += d;     
        d += M;     
        ptr += d;   
        d += ptr;    
    }
} 
";
            CreateCompilationWithMscorlibAndSystemCore(source, options: TestOptions.UnsafeReleaseDll).VerifyDiagnostics(
                // (14,9): error CS1656: Cannot assign to 'M' because it is a 'method group'
                Diagnostic(ErrorCode.ERR_AssgReadonlyLocalCause, "M").WithArguments("M", "method group"),
                // (15,9): error CS0019: Operator '+=' cannot be applied to operands of type 'dynamic' and 'method group'
                Diagnostic(ErrorCode.ERR_BadBinaryOps, "d += M").WithArguments("+=", "dynamic", "method group"),
                // (16,9): error CS0019: Operator '+=' cannot be applied to operands of type 'int*' and 'dynamic'
                Diagnostic(ErrorCode.ERR_BadBinaryOps, "ptr += d").WithArguments("+=", "int*", "dynamic"),
                // (17,9): error CS0019: Operator '+=' cannot be applied to operands of type 'dynamic' and 'int*'
                Diagnostic(ErrorCode.ERR_BadBinaryOps, "d += ptr").WithArguments("+=", "dynamic", "int*"));
        }

        [Fact]
        public void DynamicCompoundAssignment_Addition()
        {
            string source = @"
using System;

enum F { A, B }

public unsafe class C
{
	F fi;
	event Action ei;
	
	static dynamic d1 = null;
	static dynamic d2 = null;
	static F f;
	static event Action e;
	static Action a = null;
	static int i = 0;	
	static int* ptr = null;
	
	static C c = new C();

    static void M()
    {
        M += d1;     //-@operator: Error leftConversion: NoConversion finalConversion: NoConversion
        d1 += M;     //-@operator: Error leftConversion: NoConversion finalConversion: NoConversion

        ptr += d1;   //-@operator: Error leftConversion: NoConversion finalConversion: NoConversion
        d1 += ptr;   //-@operator: Error leftConversion: NoConversion finalConversion: NoConversion

        unchecked
        {{
            f += d1;     //-@operator: DynamicAddition leftConversion: NoConversion finalConversion: ImplicitDynamic
            c.fi += d1;  //-@operator: DynamicAddition leftConversion: NoConversion finalConversion: ImplicitDynamic
            e += d1;     //-isAddition: True isDynamic: True
            c.ei += d1;  //-isAddition: True isDynamic: True

            d1 += d2;    //-@operator: DynamicAddition leftConversion: NoConversion finalConversion: Identity
            d1 += a;     //-@operator: DynamicAddition leftConversion: NoConversion finalConversion: ImplicitReference
            d1.x += a;   //-@operator: DynamicAddition leftConversion: NoConversion finalConversion: ImplicitReference
            d1[i] += a;  //-@operator: DynamicAddition leftConversion: NoConversion finalConversion: ImplicitReference
        }}
        checked
        {{
            f += d1;     //-@operator: DynamicAddition, Checked leftConversion: NoConversion finalConversion: ImplicitDynamic
            c.fi += d1;  //-@operator: DynamicAddition, Checked leftConversion: NoConversion finalConversion: ImplicitDynamic
            e += d1;     //-isAddition: True isDynamic: True
            c.ei += d1;  //-isAddition: True isDynamic: True

            d1 += d2;    //-@operator: DynamicAddition, Checked leftConversion: NoConversion finalConversion: Identity
            d1 += a;     //-@operator: DynamicAddition, Checked leftConversion: NoConversion finalConversion: ImplicitReference
            d1.x += a;   //-@operator: DynamicAddition, Checked leftConversion: NoConversion finalConversion: ImplicitReference
            d1[i] += a;  //-@operator: DynamicAddition, Checked leftConversion: NoConversion finalConversion: ImplicitReference
        }}
    }
} 
";
            TestCompoundAssignment(source);
        }

        [Fact]
        public void DynamicCompoundAssignment_Subtraction()
        {
            string source = @"
using System;

enum F { A, B }

public unsafe class C
{
	F fi;
	event Action ei;
	
	static dynamic d1 = null;
	static dynamic d2 = null;
	static F f;
	static event Action e;
	static Action a = null;
	static int i = 0;	
	static int* ptr = null;
	
	static C c = new C();

    static void M()
    {
        M -= d1;     //-@operator: Error leftConversion: NoConversion finalConversion: NoConversion
        d1 -= M;     //-@operator: Error leftConversion: NoConversion finalConversion: NoConversion

        ptr -= d1;   //-@operator: Error leftConversion: NoConversion finalConversion: NoConversion
        d1 -= ptr;   //-@operator: Error leftConversion: NoConversion finalConversion: NoConversion

        unchecked
        {{
            f -= d1;     //-@operator: DynamicSubtraction leftConversion: NoConversion finalConversion: ImplicitDynamic
            c.fi -= d1;  //-@operator: DynamicSubtraction leftConversion: NoConversion finalConversion: ImplicitDynamic
            e -= d1;     //-isAddition: False isDynamic: True
            c.ei -= d1;  //-isAddition: False isDynamic: True
                        
            d1 -= d2;    //-@operator: DynamicSubtraction leftConversion: NoConversion finalConversion: Identity
            d1 -= a;     //-@operator: DynamicSubtraction leftConversion: NoConversion finalConversion: ImplicitReference
            d1.x -= a;   //-@operator: DynamicSubtraction leftConversion: NoConversion finalConversion: ImplicitReference
            d1[i] -= a;  //-@operator: DynamicSubtraction leftConversion: NoConversion finalConversion: ImplicitReference
        }}
        checked
        {{
            f -= d1;     //-@operator: DynamicSubtraction, Checked leftConversion: NoConversion finalConversion: ImplicitDynamic
            c.fi -= d1;  //-@operator: DynamicSubtraction, Checked leftConversion: NoConversion finalConversion: ImplicitDynamic
            e -= d1;     //-isAddition: False isDynamic: True
            c.ei -= d1;  //-isAddition: False isDynamic: True
                        
            d1 -= d2;    //-@operator: DynamicSubtraction, Checked leftConversion: NoConversion finalConversion: Identity
            d1 -= a;     //-@operator: DynamicSubtraction, Checked leftConversion: NoConversion finalConversion: ImplicitReference
            d1.x -= a;   //-@operator: DynamicSubtraction, Checked leftConversion: NoConversion finalConversion: ImplicitReference
            d1[i] -= a;  //-@operator: DynamicSubtraction, Checked leftConversion: NoConversion finalConversion: ImplicitReference
        }}
    }
} 
";
            TestCompoundAssignment(source);
        }

        private static string GetDynamicCompoundAssignmentTestSource(string operatorSyntax, string operatorName)
        {
            Assert.NotEqual("+", operatorSyntax);
            Assert.NotEqual("-", operatorSyntax);

            return String.Format(@"
using System;

enum F {{ A, B }}

public unsafe class C
{{
    F fi;
    event Action ei;
    
    static dynamic d1 = null;
    static dynamic d2 = null;
    static F f;
    static event Action e;
    static Action a = null;
    static int i = 0;	
    static int* ptr = null;
	
    static C c = new C();
    
    static void M()
    {{
        M {0}= d1;     //-@operator: Error leftConversion: NoConversion finalConversion: NoConversion
        d1 {0}= M;     //-@operator: Error leftConversion: NoConversion finalConversion: NoConversion
                         
        ptr {0}= d1;   //-@operator: Error leftConversion: NoConversion finalConversion: NoConversion
        d1 {0}= ptr;   //-@operator: Error leftConversion: NoConversion finalConversion: NoConversion
         
        unchecked
        {{             
            f {0}= d1;     //-@operator: {1} leftConversion: NoConversion finalConversion: ImplicitDynamic
            c.fi {0}= d1;  //-@operator: {1} leftConversion: NoConversion finalConversion: ImplicitDynamic
            e {0}= d1;     //-@operator: {1} leftConversion: NoConversion finalConversion: ImplicitDynamic
            c.ei {0}= d1;  //-@operator: {1} leftConversion: NoConversion finalConversion: ImplicitDynamic
                         
            d1 {0}= d2;    //-@operator: {1} leftConversion: NoConversion finalConversion: Identity
            d1 {0}= a;     //-@operator: {1} leftConversion: NoConversion finalConversion: ImplicitReference
            d1.x {0}= a;   //-@operator: {1} leftConversion: NoConversion finalConversion: ImplicitReference
            d1[i] {0}= a;  //-@operator: {1} leftConversion: NoConversion finalConversion: ImplicitReference
        }}

        checked
        {{
            f {0}= d1;     //-@operator: {1}, Checked leftConversion: NoConversion finalConversion: ImplicitDynamic
            c.fi {0}= d1;  //-@operator: {1}, Checked leftConversion: NoConversion finalConversion: ImplicitDynamic
            e {0}= d1;     //-@operator: {1}, Checked leftConversion: NoConversion finalConversion: ImplicitDynamic
            c.ei {0}= d1;  //-@operator: {1}, Checked leftConversion: NoConversion finalConversion: ImplicitDynamic
                                            
            d1 {0}= d2;    //-@operator: {1}, Checked leftConversion: NoConversion finalConversion: Identity
            d1 {0}= a;     //-@operator: {1}, Checked leftConversion: NoConversion finalConversion: ImplicitReference
            d1.x {0}= a;   //-@operator: {1}, Checked leftConversion: NoConversion finalConversion: ImplicitReference
            d1[i] {0}= a;  //-@operator: {1}, Checked leftConversion: NoConversion finalConversion: ImplicitReference
        }}
    }}
}}
", operatorSyntax, operatorName);
        }

        [Fact]
        public void DynamicCompoundAssignment_Multiplication()
        {
            string source = GetDynamicCompoundAssignmentTestSource("*", "DynamicMultiplication");
            TestCompoundAssignment(source);
        }

        [Fact]
        public void DynamicCompoundAssignment_Division()
        {
            string source = GetDynamicCompoundAssignmentTestSource("/", "DynamicDivision");
            TestCompoundAssignment(source);
        }

        [Fact]
        public void DynamicCompoundAssignment_Remainder()
        {
            string source = GetDynamicCompoundAssignmentTestSource("%", "DynamicRemainder");
            TestCompoundAssignment(source);
        }

        [Fact]
        public void DynamicCompoundAssignment_Xor()
        {
            string source = GetDynamicCompoundAssignmentTestSource("^", "DynamicXor");
            TestCompoundAssignment(source);
        }

        [Fact]
        public void DynamicCompoundAssignment_And()
        {
            string source = GetDynamicCompoundAssignmentTestSource("&", "DynamicAnd");
            TestCompoundAssignment(source);
        }

        [Fact]
        public void DynamicCompoundAssignment_Or()
        {
            string source = GetDynamicCompoundAssignmentTestSource("|", "DynamicOr");
            TestCompoundAssignment(source);
        }

        [Fact]
        public void DynamicCompoundAssignment_LeftShift()
        {
            string source = GetDynamicCompoundAssignmentTestSource("<<", "DynamicLeftShift");
            TestCompoundAssignment(source);
        }

        [Fact]
        public void DynamicCompoundAssignment_RightShift()
        {
            string source = GetDynamicCompoundAssignmentTestSource(">>", "DynamicRightShift");
            TestCompoundAssignment(source);
        }

        [Fact]
        public void DynamicCompoundAssignment_Logical()
        {
            string source = @"
class C
{
    bool a = true;
    bool b = true;
    int i;
    dynamic d = null;
    
    int M()
    {
        a &= d;   //-thisReference: C
                  //-fieldAccess: bool
                  //-thisReference: C
                  //-fieldAccess: dynamic
                  //-compoundAssignmentOperator: bool

        a |= d;   //-thisReference: C
                  //-fieldAccess: bool
                  //-thisReference: C
                  //-fieldAccess: dynamic
                  //-compoundAssignmentOperator: bool
       
        a ^= d;   //-thisReference: C
                  //-fieldAccess: bool
                  //-thisReference: C
                  //-fieldAccess: dynamic
                  //-compoundAssignmentOperator: bool
        
        i += d;   //-thisReference: C
                  //-fieldAccess: int
                  //-thisReference: C
                  //-fieldAccess: dynamic
                  //-compoundAssignmentOperator: int

        i -= d;   //-thisReference: C
                  //-fieldAccess: int
                  //-thisReference: C
                  //-fieldAccess: dynamic
                  //-compoundAssignmentOperator: int

        i *= d;   //-thisReference: C
                  //-fieldAccess: int
                  //-thisReference: C
                  //-fieldAccess: dynamic
                  //-compoundAssignmentOperator: int

        i /= d;   //-thisReference: C
                  //-fieldAccess: int
                  //-thisReference: C
                  //-fieldAccess: dynamic
                  //-compoundAssignmentOperator: int

        i %= d;   //-thisReference: C
                  //-fieldAccess: int
                  //-thisReference: C
                  //-fieldAccess: dynamic
                  //-compoundAssignmentOperator: int

        i <<= d;  //-thisReference: C
                  //-fieldAccess: int
                  //-thisReference: C
                  //-fieldAccess: dynamic
                  //-compoundAssignmentOperator: int

        i >>= d;  //-thisReference: C
                  //-fieldAccess: int
                  //-thisReference: C
                  //-fieldAccess: dynamic
                  //-compoundAssignmentOperator: int
    }
}
";
            TestTypes(source);
        }

        #endregion

        #region Collection and Object initializers

        [Fact]
        public void DynamicNew()
        {
            string source = @"
class C
{
    static void M()
    {
		var x = new dynamic
        {
            a = 1,
            b = 
            {
                c = f()
            }
        };
    }
} 
";
            CreateCompilationWithMscorlibAndSystemCore(source).VerifyDiagnostics(
                // (6,15): error CS0143: The type 'dynamic' has no constructors defined
                Diagnostic(ErrorCode.ERR_NoConstructors, "dynamic").WithArguments("dynamic"),
                // (11,21): error CS0103: The name 'f' does not exist in the current context
                Diagnostic(ErrorCode.ERR_NameNotInContext, "f").WithArguments("f"));
        }

        [Fact]
        public void DynamicObjectInitializer_Errors()
        {
            string source = @"
using System;

unsafe class X
{
    public dynamic A { get; set; }
    public dynamic B { get; set; }
    public dynamic C { get; set; }
    public dynamic D { get; set; }
    public static int* ptr = null;

    static void M()
    {
        var x = new X          
        {
            A = M,
            B = ptr,
            C = () => {},
            D = default(TypedReference)
        };                    
    }
} 
";
            CreateCompilationWithMscorlibAndSystemCore(source, options: TestOptions.UnsafeReleaseDll).VerifyDiagnostics(
                // (14,17): error CS0428: Cannot convert method group 'M' to non-delegate type 'dynamic'. Did you intend to invoke the method?
                Diagnostic(ErrorCode.ERR_MethGrpToNonDel, "M").WithArguments("M", "dynamic"),
                // (15,17): error CS0029: Cannot implicitly convert type 'int*' to 'dynamic'
                Diagnostic(ErrorCode.ERR_NoImplicitConv, "ptr").WithArguments("int*", "dynamic"),
                // (18,17): error CS1660: Cannot convert lambda expression to type 'dynamic' because it is not a delegate type
                Diagnostic(ErrorCode.ERR_AnonMethToNonDel, "() => {}").WithArguments("lambda expression", "dynamic"),
                // (19,17): error CS0029: Cannot implicitly convert type 'System.TypedReference' to 'dynamic'
                Diagnostic(ErrorCode.ERR_NoImplicitConv, "default(TypedReference)").WithArguments("System.TypedReference", "dynamic"));
        }

        [Fact]
        public void DynamicCollectionInitializer_Errors()
        {
            string source = @"
using System;

unsafe class C
{
    public dynamic X;
    public static int* ptr = null;

    static void M()
    {
        var c = new C 
        { 
            X = 
            {
                M,
                ptr,
                () => {},
                default(TypedReference),
                M()
            } 
        };
    }
}
";
            CreateCompilationWithMscorlibAndSystemCore(source, options: TestOptions.UnsafeReleaseDll).VerifyDiagnostics(
                // (15,17): error CS1976: Cannot use a method group as an argument to a dynamically dispatched operation. Did you intend to invoke the method?
                Diagnostic(ErrorCode.ERR_BadDynamicMethodArgMemgrp, "M"),
                // (16,17): error CS1978: Cannot use an expression of type 'int*' as an argument to a dynamically dispatched operation.
                Diagnostic(ErrorCode.ERR_BadDynamicMethodArg, "ptr").WithArguments("int*"),
                // (17,17): error CS1977: Cannot use a lambda expression as an argument to a dynamically dispatched operation without first casting it to a delegate or expression tree type.
                Diagnostic(ErrorCode.ERR_BadDynamicMethodArgLambda, "() => {}"),
                // (18,17): error CS1978: Cannot use an expression of type 'System.TypedReference' as an argument to a dynamically dispatched operation.
                Diagnostic(ErrorCode.ERR_BadDynamicMethodArg, "default(TypedReference)").WithArguments("System.TypedReference"),
                // (19,17): error CS1978: Cannot use an expression of type 'void' as an argument to a dynamically dispatched operation.
                Diagnostic(ErrorCode.ERR_BadDynamicMethodArg, "M()").WithArguments("void"));
        }

        [Fact]
        public void DynamicObjectInitializer()
        {
            string source = @"
using System;

class C
{
    public dynamic A { get; set; }
    public dynamic B { get; set; }
    public dynamic C { get; set; }
        
    static void M()
    {
        var x = new C          //-typeExpression: C
        {
            A =                //-objectInitializerMember: dynamic 
            {                  
                B =            //-dynamicObjectInitializerMember: dynamic 
                {              
                    C = 3      //-dynamicObjectInitializerMember: dynamic
                               //-literal: int
                               //-assignmentOperator: dynamic     
                                
                }              //-objectInitializerExpression: dynamic
                               //-assignmentOperator: dynamic         

            }                  //-objectInitializerExpression: dynamic
                               //-assignmentOperator: dynamic

         };                    //-objectInitializerExpression: C
                               //-objectCreationExpression: C
    }
} 
";
            TestTypes(source);
        }

        [Fact]
        public void DynamicCollectionInitializer()
        {
            string source = @"
using System;
using System.Collections.Generic;

class C : List<int>
{
    static dynamic d = null;

    public void Add(int a, int b, int c) 
    {
    }

    static void M()
    {	
		var z = new C()         //-typeExpression: C
		{
			{ d },              //-fieldAccess: dynamic
                                //-dynamicCollectionElementInitializer: dynamic

			{ d, d, d },        //-fieldAccess: dynamic
                                //-fieldAccess: dynamic
                                //-fieldAccess: dynamic
                                //-dynamicCollectionElementInitializer: dynamic

		};                      //-collectionInitializerExpression: C
                                //-objectCreationExpression: C
    }
} 
";
            TestTypes(source);
        }

        [Fact, WorkItem(578404, "http://vstfdevdiv:8080/DevDiv2/DevDiv/_workitems/edit/578404")]
        public void ExpressionTrees()
        {
            string source = @"
using System;
using System.Linq;
using System.Threading.Tasks;
using System.Linq.Expressions;
using System.Collections.Generic;

class C : List<int>
{
    static dynamic d = null;
    public int P { get; set; }
    public dynamic D { get; set; }

    public void Add(int a, int b, int c) 
    {
    }

    static object f(object arg)
    {
        return null;
    }

    static void Main()
    {	
        Expression<Func<C>> e0 = () => new C { P = d };
        Expression<Func<C>> e1 = () => new C { D = 1 };  // ok
        Expression<Func<C>> e2 = () => new C { D = { X = { Y = 1 }, Z = 1 } };
		Expression<Func<C>> e3 = () => new C() { { d }, { d, d, d } };
        Expression<Func<dynamic, dynamic>> e4 = x => x.goo();
        Expression<Func<dynamic, dynamic>> e5 = x => x[1];
        Expression<Func<dynamic, dynamic>> e6 = x => x.y.z;
        Expression<Func<dynamic, dynamic>> e7 = x => x + 1;
        Expression<Func<dynamic, dynamic>> e8 = x => -x;
        Expression<Func<dynamic, dynamic>> e9 = x => f(d);
        Expression<Func<dynamic, dynamic>> e10 = x => f((object)d);  // ok
        Expression<Func<dynamic, dynamic>> e11 = x => f((dynamic)1);
        Expression<Func<dynamic, dynamic>> e12 = x => f(d ?? null);
        Expression<Func<dynamic, dynamic>> e13 = x => d ? 1 : 2;
        Expression<Func<dynamic, Task<dynamic>>> e14 = async x => await d;
        Expression<Func<dynamic, dynamic>> e15 = x => new { a = d, b = 1 }; // ok
        Expression<Func<dynamic, dynamic>> e16 = x => d;  // ok
        Expression<Func<dynamic, dynamic>> e17 = x => d as dynamic; // ok
        Expression<Func<dynamic, dynamic>> e18 = x => d is dynamic; // ok, warning
        Expression<Func<dynamic, dynamic>> e19 = x => (dynamic)1; // ok
        Expression<Func<dynamic, dynamic>> e20 = x => default(dynamic); // ok
        Expression<Func<dynamic, dynamic>> e21 = x => new dynamic();
        Expression<Func<dynamic, dynamic>> e22 = x => from a in new[] { d } select a + 1;
        Expression<Func<dynamic, dynamic>> e23 = x => from a in new[] { d } select a; // ok
        Expression<Func<dynamic, dynamic>> e24 = x => new string(x);
    }
} 
";
            CreateCompilationWithMscorlibAndSystemCore(new[] { Parse(source, options: TestOptions.Regular.WithLanguageVersion(LanguageVersion.CSharp5)) }).VerifyDiagnostics(
                // (43,55): warning CS1981: Using 'is' to test compatibility with 'dynamic' is essentially identical to testing compatibility with 'Object' and will succeed for all non-null values
                //         Expression<Func<dynamic, dynamic>> e18 = x => d is dynamic; // ok, warning
                Diagnostic(ErrorCode.WRN_IsDynamicIsConfusing, "d is dynamic").WithArguments("is", "dynamic", "Object"),
                // (46,59): error CS0143: The type 'dynamic' has no constructors defined
                //         Expression<Func<dynamic, dynamic>> e21 = x => new dynamic();
                Diagnostic(ErrorCode.ERR_NoConstructors, "dynamic").WithArguments("dynamic"),
                // (25,52): error CS1963: An expression tree may not contain a dynamic operation
                //         Expression<Func<C>> e0 = () => new C { P = d };
                Diagnostic(ErrorCode.ERR_ExpressionTreeContainsDynamicOperation, "d"),
                // (27,54): error CS1963: An expression tree may not contain a dynamic operation
                //         Expression<Func<C>> e2 = () => new C { D = { X = { Y = 1 }, Z = 1 } };
                Diagnostic(ErrorCode.ERR_ExpressionTreeContainsDynamicOperation, "X"),
                // (27,60): error CS1963: An expression tree may not contain a dynamic operation
                //         Expression<Func<C>> e2 = () => new C { D = { X = { Y = 1 }, Z = 1 } };
                Diagnostic(ErrorCode.ERR_ExpressionTreeContainsDynamicOperation, "Y"),
                // (27,69): error CS1963: An expression tree may not contain a dynamic operation
                //         Expression<Func<C>> e2 = () => new C { D = { X = { Y = 1 }, Z = 1 } };
                Diagnostic(ErrorCode.ERR_ExpressionTreeContainsDynamicOperation, "Z"),
                // (28,50): error CS1963: An expression tree may not contain a dynamic operation
                //         Expression<Func<C>> e3 = () => new C() { { d }, { d, d, d } };
                Diagnostic(ErrorCode.ERR_ExpressionTreeContainsDynamicOperation, "{ d }"),
                // (28,57): error CS1963: An expression tree may not contain a dynamic operation
                //         Expression<Func<C>> e3 = () => new C() { { d }, { d, d, d } };
                Diagnostic(ErrorCode.ERR_ExpressionTreeContainsDynamicOperation, "{ d, d, d }"),
                // (29,54): error CS1963: An expression tree may not contain a dynamic operation
                //         Expression<Func<dynamic, dynamic>> e4 = x => x.goo();
                Diagnostic(ErrorCode.ERR_ExpressionTreeContainsDynamicOperation, "x.goo()"),
                // (29,54): error CS1963: An expression tree may not contain a dynamic operation
                //         Expression<Func<dynamic, dynamic>> e4 = x => x.goo();
                Diagnostic(ErrorCode.ERR_ExpressionTreeContainsDynamicOperation, "x.goo"),
                // (30,54): error CS1963: An expression tree may not contain a dynamic operation
                //         Expression<Func<dynamic, dynamic>> e5 = x => x[1];
                Diagnostic(ErrorCode.ERR_ExpressionTreeContainsDynamicOperation, "x[1]"),
                // (31,54): error CS1963: An expression tree may not contain a dynamic operation
                //         Expression<Func<dynamic, dynamic>> e6 = x => x.y.z;
                Diagnostic(ErrorCode.ERR_ExpressionTreeContainsDynamicOperation, "x.y.z"),
                // (31,54): error CS1963: An expression tree may not contain a dynamic operation
                //         Expression<Func<dynamic, dynamic>> e6 = x => x.y.z;
                Diagnostic(ErrorCode.ERR_ExpressionTreeContainsDynamicOperation, "x.y"),
                // (32,54): error CS1963: An expression tree may not contain a dynamic operation
                //         Expression<Func<dynamic, dynamic>> e7 = x => x + 1;
                Diagnostic(ErrorCode.ERR_ExpressionTreeContainsDynamicOperation, "x + 1"),
                // (33,54): error CS1963: An expression tree may not contain a dynamic operation
                //         Expression<Func<dynamic, dynamic>> e8 = x => -x;
                Diagnostic(ErrorCode.ERR_ExpressionTreeContainsDynamicOperation, "-x"),
                // (34,54): error CS1963: An expression tree may not contain a dynamic operation
                //         Expression<Func<dynamic, dynamic>> e9 = x => f(d);
                Diagnostic(ErrorCode.ERR_ExpressionTreeContainsDynamicOperation, "f(d)"),
                // (36,55): error CS1963: An expression tree may not contain a dynamic operation
                //         Expression<Func<dynamic, dynamic>> e11 = x => f((dynamic)1);
                Diagnostic(ErrorCode.ERR_ExpressionTreeContainsDynamicOperation, "f((dynamic)1)"),
                // (37,55): error CS1963: An expression tree may not contain a dynamic operation
                //         Expression<Func<dynamic, dynamic>> e12 = x => f(d ?? null);
                Diagnostic(ErrorCode.ERR_ExpressionTreeContainsDynamicOperation, "f(d ?? null)"),
                // (38,55): error CS1963: An expression tree may not contain a dynamic operation
                //         Expression<Func<dynamic, dynamic>> e13 = x => d ? 1 : 2;
                Diagnostic(ErrorCode.ERR_ExpressionTreeContainsDynamicOperation, "d"),
                // (39,56): error CS1989: Async lambda expressions cannot be converted to expression trees
                //         Expression<Func<dynamic, Task<dynamic>>> e14 = async x => await d;
                Diagnostic(ErrorCode.ERR_BadAsyncExpressionTree, "async x => await d"),
                // (47,84): error CS1963: An expression tree may not contain a dynamic operation
                //         Expression<Func<dynamic, dynamic>> e22 = x => from a in new[] { d } select a + 1;
                Diagnostic(ErrorCode.ERR_ExpressionTreeContainsDynamicOperation, "a + 1"),
                // (49,55): error CS1963: An expression tree may not contain a dynamic operation
                //         Expression<Func<dynamic, dynamic>> e24 = x => new string(x);
                Diagnostic(ErrorCode.ERR_ExpressionTreeContainsDynamicOperation, "new string(x)"));
        }

        [Fact, WorkItem(578401, "http://vstfdevdiv:8080/DevDiv2/DevDiv/_workitems/edit/578401")]
        public void ExpressionTrees_ByRefDynamic()
        {
            string source = @"
using System;
using System.Linq.Expressions;
 
class Program
{
    static void Main()
    {
        Expression<Action<dynamic>> e = x => Goo(ref x);
    }
 
    static void Goo<T>(ref T x) { }
}
";
            CompileAndVerify(source, new[] { SystemCoreRef, CSharpRef });
        }

        #endregion

        #region Async

        [Fact]
        public void TestBadAsyncExpressionTree()
        {
            string source = @"
using System;
using System.Threading.Tasks;
using System.Linq.Expressions;
using System.Collections.Generic;

class C : List<int>
{
    static dynamic d = null;

    static void Main()
    {
        Expression<Func<dynamic, Task<dynamic>>> e1 = async x => await d;
        Expression<Func<dynamic, Task<dynamic>>> e2 = async x => { return await d; };
        Expression<Func<dynamic, Task<dynamic>>> e3 = async (x) => await d;
        Expression<Func<dynamic, Task<dynamic>>> e4 = async (x) => { return await d; };
    }
}
";
            CreateCompilationWithMscorlibAndSystemCore(new[] { Parse(source, options: TestOptions.Regular.WithLanguageVersion(LanguageVersion.CSharp5)) }).VerifyDiagnostics(
                // (13,55): error CS1989: Async lambda expressions cannot be converted to expression trees
                //         Expression<Func<dynamic, Task<dynamic>>> e1 = async x => await d;
                Diagnostic(ErrorCode.ERR_BadAsyncExpressionTree, "async x => await d"),
                // (14,55): error CS1989: Async lambda expressions cannot be converted to expression trees
                //         Expression<Func<dynamic, Task<dynamic>>> e2 = async x => { return await d; };
                Diagnostic(ErrorCode.ERR_BadAsyncExpressionTree, "async x => { return await d; }"),
                // (15,55): error CS1989: Async lambda expressions cannot be converted to expression trees
                //         Expression<Func<dynamic, Task<dynamic>>> e3 = async (x) => await d;
                Diagnostic(ErrorCode.ERR_BadAsyncExpressionTree, "async (x) => await d"),
                // (16,55): error CS1989: Async lambda expressions cannot be converted to expression trees
                //         Expression<Func<dynamic, Task<dynamic>>> e4 = async (x) => { return await d; };
                Diagnostic(ErrorCode.ERR_BadAsyncExpressionTree, "async (x) => { return await d; }"));
        }

        [Fact]
        [WorkItem(18320, "https://github.com/dotnet/roslyn/issues/18320")]
        public void TestMissingMicrosoftCSharpDllReference()
        {
            string source = @"
public class Class1
{
    public dynamic GetResponse()
    {
        return null;
    }
    public async void GetResponseTest()
    {
        var result = await GetResponse();
    }
}";
            CreateCompilationWithMscorlib45(source, new[] { SystemCoreRef }, options: TestOptions.DebugDll).VerifyEmitDiagnostics(
                // (10,28): error CS0656: Missing compiler required member 'Microsoft.CSharp.RuntimeBinder.CSharpArgumentInfo.Create'
                //         var result = await GetResponse();
                Diagnostic(ErrorCode.ERR_MissingPredefinedMember, "GetResponse()").WithArguments("Microsoft.CSharp.RuntimeBinder.CSharpArgumentInfo", "Create").WithLocation(10, 28)
                );
        }

        #endregion

        #region Query

        [Fact]
        public void DynamicQuerySource()
        {
            string source = @"
using System.Linq;

class C
{
    static dynamic D1 = null;
    static dynamic D2 = null;

    static void M() 
    {
        var x = from a in D1
                join b in D2 on a equals b
                select a;
    }
}
";
            CreateCompilationWithMscorlibAndSystemCore(source).VerifyDiagnostics(
                // (11,27): error CS1979: Query expressions over source type 'dynamic' or with a join sequence of type 'dynamic' are not allowed
                Diagnostic(ErrorCode.ERR_BadDynamicQuery, "D1"),
                // (12,27): error CS1979: Query expressions over source type 'dynamic' or with a join sequence of type 'dynamic' are not allowed
                Diagnostic(ErrorCode.ERR_BadDynamicQuery, "D2"));
        }

        [Fact]
        public void DynamicEnumerableQuerySource()
        {
            string source = @"
using System.Linq;
using System.Collections.Generic;

class C
{
    static IEnumerable<dynamic> D = null;

    static void M() 
    {
        var x = from a in D
                join b in D on a equals b
                select a;
    }
}
";
            CreateCompilationWithMscorlibAndSystemCore(source).VerifyDiagnostics();
        }

        [Fact]
        public void DynamicQuery_Select1()
        {
            string source = @"
using System;

public class Q<T>
{
	public Q<T> Where(Func<T,bool> predicate) { throw null; }
	public dynamic Select<U>(Func<T,U> selector) { throw null; }
}

class C
{
    static void M() 
    {
        var x = from a in new Q<int>()
                select a;
        x.goo();
    }
}
";
            CreateCompilationWithMscorlibAndSystemCore(source).VerifyDiagnostics();
        }

        [Fact]
        public void DynamicQuery_Select2()
        {
            string source = @"
using System;

public class Q<T>
{
	public Q<T> Where(Func<T,bool> predicate) { throw null; }
	public Q<U> Select<U>(dynamic selector) { throw null; }
}

class C
{
    static void M() 
    {
        var x = from a in new Q<int>()
                select a;
    }
}
";
            CreateCompilationWithMscorlibAndSystemCore(source).VerifyDiagnostics(
                // (15,17): error CS1942: The type of the expression in the select clause is incorrect.  Type inference failed in the call to 'Select'.
                Diagnostic(ErrorCode.ERR_QueryTypeInferenceFailed, "select").WithArguments("select", "Select"));
        }

        [Fact]
        public void DynamicQuery_DynamicWhereTrivialSelect()
        {
            string source = @"
using System;

public class Q<T>
{
	public dynamic Where(Func<T,bool> predicate) { throw null; }
	public Q<U> Select<U>(Func<T,U> selector) { throw null; }
}

class C
{
    static void M() 
    {
        var x = from a in new Q<int>()
                where a == 0
                select a;
    }
}
";
            CreateCompilationWithMscorlibAndSystemCore(source).VerifyDiagnostics();
        }

        [Fact]
        public void DynamicQuery_DynamicWhereNonTrivialSelect()
        {
            string source = @"
using System;

public class Q<T>
{
	public dynamic Where(Func<T,bool> predicate) { throw null; }
	public Q<U> Select<U>(Func<T,U> selector) { throw null; }
}

class C
{
    static void M() 
    {
        var x = from a in new Q<int>()
                where a == 0
                select a + 1;
    }
}
";
            CreateCompilationWithMscorlibAndSystemCore(source).VerifyDiagnostics(
                // (16,17): error CS1979: Query expressions over source type 'dynamic' or with a join sequence of type 'dynamic' are not allowed
                Diagnostic(ErrorCode.ERR_BadDynamicQuery, "select a + 1"));
        }

        #endregion

        #region Misc Expressions

        [Fact]
        public void TestDynamicIndexers()
        {
            const string source = @"
class B
{
  public int this[double x] { get { return 1; } set { } }
}

class C : B
{
  public int this[int x] { get { return 1; } set { } }
  public int this[string x] { get { return 1; } set { } }
  public int this[int a, System.Func<int, int> b, object c] { get { return 1; } set { } }

  void M(C c, dynamic d)
  {
    // No overload takes two arguments:
    c[d, d] = 1; 

    // This should succeed:
    c[d] = 2; 

    // Overload resolution finds an applicable candidate, but the dynamic operation may not contain a lambda.
    c[d, q=>q, null] = 3; 

    // Overload resolution finds an applicable candidate, but no dynamic dispatch on base expressions is allowed.
    base[d] = 4;
  }
}";

            var comp = CreateCompilationWithMscorlibAndSystemCore(source);
            comp.VerifyDiagnostics(
                // (16,5): error CS7036: There is no argument given that corresponds to the required formal parameter 'c' of 'C.this[int, Func<int, int>, object]'
                //     c[d, d] = 1; 
                Diagnostic(ErrorCode.ERR_NoCorrespondingArgument, "c[d, d]").WithArguments("c", "C.this[int, System.Func<int, int>, object]").WithLocation(16, 5),
                // (22,10): error CS1977: Cannot use a lambda expression as an argument to a dynamically dispatched operation without first casting it to a delegate or expression tree type.
                //     c[d, q=>q, null] = 3; 
                Diagnostic(ErrorCode.ERR_BadDynamicMethodArgLambda, "q=>q"),
                // (25,5): error CS1972: The indexer access needs to be dynamically dispatched, but cannot be because it is part of a base access expression. Consider casting the dynamic arguments or eliminating the base access.
                //     base[d] = 4;
                Diagnostic(ErrorCode.ERR_NoDynamicPhantomOnBaseIndexer, "base[d]"));
        }

        [Fact]
        public void DynamicDelegateInvocation()
        {
            const string source = @"
class P
{
  void M(dynamic d)
  {
    d(123);
  }
}";

            var comp = CreateCompilationWithMscorlibAndSystemCore(source);
            comp.VerifyDiagnostics();
        }

        [Fact]
        public void DynamicDelegateInvocation2()
        {
            const string source = @"
class P
{
  delegate void F(int x);
  void M(F f, dynamic d)
  {
    f(d);
  }
}";

            var comp = CreateCompilationWithMscorlibAndSystemCore(source);
            comp.VerifyDiagnostics();
        }

        [Fact]
        public void DynamicDelegateInvocation3()
        {
            const string source = @"
class P
{
  delegate void F(int x, int y);
  void M(F f, dynamic d)
  {
    f(d, 1.23);
  }
}";

            var comp = CreateCompilationWithMscorlibAndSystemCore(source);
            comp.VerifyDiagnostics(
                // (7,10): error CS1503: Argument 2: cannot convert from 'double' to 'int'
                //     f(d, 1.23);
                Diagnostic(ErrorCode.ERR_BadArgType, "1.23").WithArguments("2", "double", "int"));
        }

        [Fact]
        public void DynamicDelegateInvocation4()
        {
            const string source = @"
class P
{
  delegate void F(int x, int y);
  void M(F f, dynamic d)
  {
    f(d, 1.23);
  }
}";

            var comp = CreateCompilationWithMscorlibAndSystemCore(source);
            comp.VerifyDiagnostics(
                // (7,10): error CS1503: Argument 2: cannot convert from 'double' to 'int'
                //     f(d, 1.23);
                Diagnostic(ErrorCode.ERR_BadArgType, "1.23").WithArguments("2", "double", "int"));
        }

        [Fact]
        public void DynamicDelegateInvocation_Field()
        {
            const string source = @"
class C
{
    dynamic d = null;
    
    void M(C c)
    {
        c.d(1);
    }
}";

            var comp = CreateCompilationWithMscorlibAndSystemCore(source);
            comp.VerifyDiagnostics();
        }

        [Fact]
        public void DynamicDelegateInvocation_Property()
        {
            const string source = @"
class C
{
    dynamic d { get; set; }
    
    void M(C c)
    {
        c.d(1);
    }
}";

            var comp = CreateCompilationWithMscorlibAndSystemCore(source);
            comp.VerifyDiagnostics();
        }

        [Fact]
        public void DynamicBooleanExpression()
        {
            const string source = @"
class C
{
  int M(dynamic d)
  {
    // This is a dynamic invocation of operator true, not a dynamic conversion to bool.
    return d ? 1 : 2; //-DynamicTrue
  }
}";
            TestOperatorKinds(source);
            var comp = CreateCompilationWithMscorlibAndSystemCore(source);
            comp.VerifyDiagnostics();
        }

        [Fact]
        public void DynamicBooleanExpression_MissingOperator_False()
        {
            const string source = @"
class B { }

class C
{
  B b = null;

  dynamic M(dynamic d)
  {
    return b && d;
  }
}";
            CreateCompilationWithMscorlibAndSystemCore(source).VerifyDiagnostics(
                // (10,12): error CS7083: Expression must be implicitly convertible to Boolean or its type 'B' must define operator 'false'.
                Diagnostic(ErrorCode.ERR_InvalidDynamicCondition, "b").WithArguments("B", "false")
            );
        }

        [Fact]
        public void DynamicBooleanExpression_MissingOperator_True()
        {
            const string source = @"
class B { }

class C
{
  B b = null;

  dynamic M(dynamic d)
  {
    return b || d;
  }
}";
            CreateCompilationWithMscorlibAndSystemCore(source).VerifyDiagnostics(
                // (10,12): error CS7083: Expression must be implicitly convertible to Boolean or its type 'B' must define operator 'true'.
                Diagnostic(ErrorCode.ERR_InvalidDynamicCondition, "b").WithArguments("B", "true")
            );
        }

        [Fact]
        public void DynamicBooleanExpression_MethodGroup()
        {
            const string source = @"
class B { }

class C
{
  dynamic M(dynamic d)
  {
    return M && d;
  }
}";
            CreateCompilationWithMscorlibAndSystemCore(source).VerifyDiagnostics(
                // (8,12): error CS0019: Operator '&&' cannot be applied to operands of type 'method group' and 'dynamic'
                Diagnostic(ErrorCode.ERR_BadBinaryOps, "M && d").WithArguments("&&", "method group", "dynamic")
            );
        }

        [Fact]
        public void DynamicConstructorCall1()
        {
            // If there are one or more applicable ctors then we do a dynamic binding.
            const string source = @"
class C
{
  public C(int x) {}
  public C(string x) {}
  public C(string x, string y) {}

  C M(dynamic d)
  {
    return new C(d);
  }
}";
            TestOperatorKinds(source);
            var comp = CreateCompilationWithMscorlibAndSystemCore(source);
            comp.VerifyDiagnostics();
        }

        [Fact]
        public void DynamicConstructorCall2()
        {
            // If there are no applicable ctors then we give a compile-time error.
            const string source = @"
class C
{
  public C(string x, string y) {}

  C M(dynamic d)
  {
    return new C(d);
  }
}";
            TestOperatorKinds(source);
            var comp = CreateCompilationWithMscorlibAndSystemCore(source);
            comp.VerifyDiagnostics(
                // (8,16): error CS7036: There is no argument given that corresponds to the required formal parameter 'y' of 'C.C(string, string)'
                //     return new C(d);
                Diagnostic(ErrorCode.ERR_NoCorrespondingArgument, "C").WithArguments("y", "C.C(string, string)").WithLocation(8, 16));
        }

        [Fact]
        public void DynamicConstructorCall3()
        {
            // The type of a dynamic ctor expression is the compile-time type, not dynamic.
            const string source = @"
class C
{
  
  public C(string x) {}
  void N(int z) {}
  void M(dynamic d)
  {
    N(new C(d));
  }
}";
            TestOperatorKinds(source);
            var comp = CreateCompilationWithMscorlibAndSystemCore(source);
            comp.VerifyDiagnostics(
                // (9,7): error CS1503: Argument 1: cannot convert from 'C' to 'int'
                //     N(new C(d));
                Diagnostic(ErrorCode.ERR_BadArgType, "new C(d)").WithArguments("1", "C", "int"));
        }

        [Fact]
        public void NamespaceCalledDynamic()
        {
            var source =
@"namespace dynamic
{
    class C
    {
        public dynamic x { get; set; }
    }
}";
            CreateCompilationWithMscorlibAndSystemCore(source).VerifyDiagnostics();
        }

        [Fact]
        [WorkItem(693741, "http://vstfdevdiv:8080/DevDiv2/DevDiv/_workitems/edit/693741")]
        public void DynamicAndNull()
        {
            var source = @"
class C
{
    static void Main()
    {
        dynamic d = new object();
        d = d && null;
    }
}
";

            var comp = CreateStandardCompilation(source);
            comp.VerifyDiagnostics();
        }

        [Fact]
        public void DynamicBeforeCSharp4()
        {
            var source = @"
class C
{
    dynamic M()
    {
        throw null;
    }
}

class D
{
    class dynamic { }

    dynamic M()
    {
        throw null;
    }
}
";
            // NOTE: the error is that the type is not known, not that the feature is unavailable.
            CreateCompilationWithMscorlibAndSystemCore(source, parseOptions: TestOptions.Regular.WithLanguageVersion(LanguageVersion.CSharp4)).VerifyDiagnostics();
            CreateCompilationWithMscorlibAndSystemCore(source, parseOptions: TestOptions.Regular.WithLanguageVersion(LanguageVersion.CSharp3)).VerifyDiagnostics(
                // (4,5): error CS0246: The type or namespace name 'dynamic' could not be found (are you missing a using directive or an assembly reference?)
                //     dynamic M()
                Diagnostic(ErrorCode.ERR_SingleTypeNameNotFound, "dynamic").WithArguments("dynamic"));
        }

        [Fact]
        public void DynamicExceptionFilters()
        {
            string source = @"
using System;

class C
{
    dynamic d = null;
        
    void M()
    {
        try
        {
        }
        catch (Exception e) when (d)  //-local: System.Exception
                                    //-thisReference: C
                                    //-fieldAccess: dynamic
                                    //-unaryOperator: bool
        {
        }
    }
}";
            TestTypes(source);
        }

        #endregion

        #region Misc Statements

        [Fact]
        public void UsingStatement()
        {
            string source = @"
class C
{
    dynamic d = null;
        
    void M()
    {
        using (dynamic u = d)  //-typeExpression: dynamic
                               //-thisReference: C
                               //-fieldAccess: dynamic
        {
        }
    }
}";
            TestTypes(source);
        }

        #endregion

        [Fact, WorkItem(922611, "http://vstfdevdiv:8080/DevDiv2/DevDiv/_workitems/edit/922611"), WorkItem(56, "CodePlex")]
        public void Bug922611_01()
        {
            string source = @"
using System;
using System.Collections.Generic;

class Test
{
    static void Main()
    {
        IEnumerable<object> objectSource = null;
        Action<dynamic> dynamicAction = null;
        // Fails under Roslyn, compiles under C# 5 compiler
        Goo(objectSource, dynamicAction);
    }

    static void Goo<T>(IEnumerable<T> source, Action<T> action)
    {
        System.Console.WriteLine(typeof(T));
    }
}";
            var verifier = CompileAndVerify(source, new[] { CSharpRef }, expectedOutput: "System.Object").VerifyDiagnostics();

            var tree = verifier.Compilation.SyntaxTrees.Single();
            var model = verifier.Compilation.GetSemanticModel(tree);

            var node = tree.GetRoot().DescendantNodes().OfType<IdentifierNameSyntax>().Where(n => n.Identifier.ValueText == "Goo").Single();
            Assert.Equal("void Test.Goo<dynamic>(System.Collections.Generic.IEnumerable<dynamic> source, System.Action<dynamic> action)", model.GetSymbolInfo(node).Symbol.ToTestDisplayString());
        }

        [Fact, WorkItem(922611, "http://vstfdevdiv:8080/DevDiv2/DevDiv/_workitems/edit/922611"), WorkItem(56, "CodePlex")]
        public void Bug922611_02()
        {
            string source = @"
using System;
using System.Collections.Generic;

class Test
{
    static void Main()
    {
        IEnumerable<object> objectSource = null;
        Action<dynamic> dynamicAction = null;
        // Fails under Roslyn, compiles under C# 5 compiler
        Goo(dynamicAction, objectSource);
    }

    static void Goo<T>(Action<T> action, IEnumerable<T> source)
    {
        System.Console.WriteLine(typeof(T));
    }
}";
            CompileAndVerify(source, new[] { CSharpRef }, expectedOutput: "System.Object").VerifyDiagnostics();

            var verifier = CompileAndVerify(source, new[] { CSharpRef }, expectedOutput: "System.Object").VerifyDiagnostics();

            var tree = verifier.Compilation.SyntaxTrees.Single();
            var model = verifier.Compilation.GetSemanticModel(tree);

            var node = tree.GetRoot().DescendantNodes().OfType<IdentifierNameSyntax>().Where(n => n.Identifier.ValueText == "Goo").Single();
            Assert.Equal("void Test.Goo<dynamic>(System.Action<dynamic> action, System.Collections.Generic.IEnumerable<dynamic> source)", model.GetSymbolInfo(node).Symbol.ToTestDisplayString());
        }

        [Fact, WorkItem(875140, "http://vstfdevdiv:8080/DevDiv2/DevDiv/_workitems/edit/875140")]
        public void Bug875140_01()
        {
            string source = @"
using System;
using System.Reflection;
 
class Program
{
    unsafe static void Main()
    {
        Action<dynamic, object> action = delegate { };
        void* p = Pointer.Unbox(Goo(action));
    }
 
    static T Goo<T>(Action<T, T> x) { throw null; }
}
";
            var verifier = CompileAndVerify(source, options: TestOptions.DebugDll.WithAllowUnsafe(true)).VerifyDiagnostics();

            var tree = verifier.Compilation.SyntaxTrees.Single();
            var model = verifier.Compilation.GetSemanticModel(tree);

            var node = tree.GetRoot().DescendantNodes().OfType<IdentifierNameSyntax>().Where(n => n.Identifier.ValueText == "Goo").Single();
            Assert.Equal("System.Object Program.Goo<System.Object>(System.Action<System.Object, System.Object> x)", model.GetSymbolInfo(node).Symbol.ToTestDisplayString());
        }

        [Fact, WorkItem(875140, "http://vstfdevdiv:8080/DevDiv2/DevDiv/_workitems/edit/875140")]
        public void Bug875140_02()
        {
            string source = @"
using System;
using System.Reflection;
 
class Program
{
    unsafe static void Main()
    {
        Action<object, dynamic> action = delegate { };
        void* p = Pointer.Unbox(Goo(action));
    }
 
    static T Goo<T>(Action<T, T> x) { throw null; }
}
";
            var verifier = CompileAndVerify(source, options: TestOptions.DebugDll.WithAllowUnsafe(true)).VerifyDiagnostics();

            var tree = verifier.Compilation.SyntaxTrees.Single();
            var model = verifier.Compilation.GetSemanticModel(tree);

            var node = tree.GetRoot().DescendantNodes().OfType<IdentifierNameSyntax>().Where(n => n.Identifier.ValueText == "Goo").Single();
            Assert.Equal("System.Object Program.Goo<System.Object>(System.Action<System.Object, System.Object> x)", model.GetSymbolInfo(node).Symbol.ToTestDisplayString());
        }

        [Fact, WorkItem(875140, "http://vstfdevdiv:8080/DevDiv2/DevDiv/_workitems/edit/875140")]
        public void Bug875140_03()
        {
            string source = @"
using System;
using System.Reflection;
 
class Program
{
    unsafe static void Main()
    {
        Func<object, dynamic> action = null;
        void* p = Pointer.Unbox(Goo(action));
    }
 
    static T Goo<T>(Func<T, T> x) { throw null; }
}
";
            CreateStandardCompilation(source, options: TestOptions.DebugDll.WithAllowUnsafe(true)).VerifyDiagnostics(
    // (10,33): error CS0411: The type arguments for method 'Program.Goo<T>(Func<T, T>)' cannot be inferred from the usage. Try specifying the type arguments explicitly.
    //         void* p = Pointer.Unbox(Goo(action));
    Diagnostic(ErrorCode.ERR_CantInferMethTypeArgs, "Goo").WithArguments("Program.Goo<T>(System.Func<T, T>)").WithLocation(10, 33)
                );
        }

        [Fact, WorkItem(875140, "http://vstfdevdiv:8080/DevDiv2/DevDiv/_workitems/edit/875140")]
        public void Bug875140_04()
        {
            string source = @"
using System;
 
class Program
{
    static void Main()
    {
        Func<dynamic, object> action = null;
        Goo(action).M1();
    }
 
    static T Goo<T>(Func<T, T> x) { throw null; }
}
";
            var verifier = CompileAndVerify(source, new[] { CSharpRef, SystemCoreRef }, options: TestOptions.DebugDll).VerifyDiagnostics();

            var tree = verifier.Compilation.SyntaxTrees.Single();
            var model = verifier.Compilation.GetSemanticModel(tree);

            var node = tree.GetRoot().DescendantNodes().OfType<IdentifierNameSyntax>().Where(n => n.Identifier.ValueText == "Goo").Single();
            Assert.Equal("dynamic Program.Goo<dynamic>(System.Func<dynamic, dynamic> x)", model.GetSymbolInfo(node).Symbol.ToTestDisplayString());
        }

        [Fact, WorkItem(1149588, "http://vstfdevdiv:8080/DevDiv2/DevDiv/_workitems/edit/1149588")]
        public void AccessPropertyWithoutArguments()
        {
            string source1 = @"
Imports System
Imports System.Runtime.InteropServices
<Assembly: PrimaryInteropAssembly(0, 0)>
<Assembly: Guid(""165F752D-E9C4-4F7E-B0D0-CDFD7A36E210"")>
<ComImport()>
<Guid(""165F752D-E9C4-4F7E-B0D0-CDFD7A36E211"")>
Public Interface IB
    Property Value(Optional index As Object = Nothing) As Object
End Interface
";

            var reference = BasicCompilationUtils.CompileToMetadata(source1);

            string source2 = @"
class CIB : IB
{
    public dynamic get_Value(object index = null)
    {
        return ""Test"";
    }

    public void set_Value(object index = null, object Value = null)
    {
    }
}

class Test
{
    static void Main()
    {
        IB x = new CIB();
        System.Console.WriteLine(x.Value.Length);
    }
}
";

            var compilation2 = CreateStandardCompilation(source2, new[] { reference.WithEmbedInteropTypes(true), CSharpRef, SystemCoreRef }, options: TestOptions.ReleaseExe);

            CompileAndVerify(compilation2, expectedOutput: @"4");
        }

        [Fact, WorkItem(9945, "https://github.com/dotnet/roslyn/issues/9945")]
        public void DynamicGetOnlyProperty()
        {
            string source = @"
class Program
{
    static void Main()
    {
        I i = null;
        System.Type t = i.d.GetType();
    }

    interface I
    {
        dynamic d { set; }
    }
}
";
            var compilation = CreateStandardCompilation(source, new[] { CSharpRef, SystemCoreRef }, options: TestOptions.DebugDll);
            // crash happens during emit if not detected, so VerifyDiagnostics (no Emit) doesn't catch the crash.
            compilation.VerifyEmitDiagnostics(
                // (7,25): error CS0154: The property or indexer 'Program.I.d' cannot be used in this context because it lacks the get accessor
                //         System.Type t = i.d.GetType();
                Diagnostic(ErrorCode.ERR_PropertyLacksGet, "i.d").WithArguments("Program.I.d").WithLocation(7, 25)
            );
        }

        [Fact, WorkItem(9945, "https://github.com/dotnet/roslyn/issues/9945")]
        public void DynamicGetOnlyPropertyIndexer()
        {
            string source = @"
class Program
{
    static void Main()
    {
        I i = null;
        System.Type t = i[null].GetType();
    }

    interface I
    {
        dynamic this[string s] { set; }
    }
}
";
            var compilation = CreateStandardCompilation(source, new[] { CSharpRef, SystemCoreRef }, options: TestOptions.DebugDll);
            compilation.VerifyEmitDiagnostics(
                // (7,25): error CS0154: The property or indexer 'Program.I.this[string]' cannot be used in this context because it lacks the get accessor
                //         System.Type t = i[null].GetType();
                Diagnostic(ErrorCode.ERR_PropertyLacksGet, "i[null]").WithArguments("Program.I.this[string]").WithLocation(7, 25)
            );
        }

        [ClrOnlyFact(ClrOnlyReason.Ilasm)]
        public void IncorrectArrayLength()
        {
            var il = @"
.assembly extern mscorlib { }
.assembly extern System.Core { }
.assembly IncorrectArrayLength { }

.class private auto ansi beforefieldinit D
       extends [mscorlib]System.Object
{
  .field public class Generic`2<object,object> MissingTrue
  .custom instance void [System.Core]System.Runtime.CompilerServices.DynamicAttribute::.ctor(bool[])
           = {bool[2](false true)}

  .field public class Generic`2<object,object> MissingFalse
  .custom instance void [System.Core]System.Runtime.CompilerServices.DynamicAttribute::.ctor(bool[])
           = {bool[2](false true)}

  .field public class Generic`2<object,object> ExtraTrue
  .custom instance void [System.Core]System.Runtime.CompilerServices.DynamicAttribute::.ctor(bool[])
           = {bool[4](false true false true)}

  .field public class Generic`2<object,object> ExtraFalse
  .custom instance void [System.Core]System.Runtime.CompilerServices.DynamicAttribute::.ctor(bool[])
           = {bool[4](false true false false)}

  .method public hidebysig specialname rtspecialname 
          instance void  .ctor() cil managed
  {
    ldarg.0
    call       instance void [mscorlib]System.Object::.ctor()
    ret
  }
} // end of class D

.class public auto ansi beforefieldinit Generic`2<T,U>
       extends [mscorlib]System.Object
{
  .method public hidebysig specialname rtspecialname 
          instance void  .ctor() cil managed
  {
    // Code size       7 (0x7)
    .maxstack  8
    IL_0000:  ldarg.0
    IL_0001:  call       instance void [mscorlib]System.Object::.ctor()
    IL_0006:  ret
  } // end of method Generic`2::.ctor

} // end of class Generic`2
";
            var comp = CreateCompilationWithCustomILSource("", il, new[] { SystemCoreRef }, appendDefaultHeader: false);
            var global = comp.GlobalNamespace;
            var typeD = global.GetMember<NamedTypeSymbol>("D");
            var typeG = global.GetMember<NamedTypeSymbol>("Generic");
            var typeObject = comp.GetSpecialType(SpecialType.System_Object);
            var typeGConstructed = typeG.Construct(typeObject, typeObject);

            Assert.Equal(typeGConstructed, typeD.GetMember<FieldSymbol>("MissingTrue").Type);
            Assert.Equal(typeGConstructed, typeD.GetMember<FieldSymbol>("MissingFalse").Type);
            Assert.Equal(typeGConstructed, typeD.GetMember<FieldSymbol>("ExtraTrue").Type);
            Assert.Equal(typeGConstructed, typeD.GetMember<FieldSymbol>("ExtraFalse").Type);
        }

        [ClrOnlyFact(ClrOnlyReason.Ilasm)]
        [WorkItem(204561, "https://devdiv.visualstudio.com/DefaultCollection/DevDiv/_workitems?id=204561&_a=edit")]
        public void SuppressDynamicIndexerAccessOffOfType_01()
        {
            var iLSource = @"
.assembly extern mscorlib
{
  .publickeytoken = (B7 7A 5C 56 19 34 E0 89 )                         // .z\V.4..
  .ver 4:0:0:0
}

.assembly Microsoft.Office.Interop.Excel
{
  .custom instance void [mscorlib]System.Runtime.InteropServices.ImportedFromTypeLibAttribute::.ctor(string) = ( 01 00 05 45 78 63 65 6C 00 00 )                   // ...Excel..
  .custom instance void [mscorlib]System.Runtime.InteropServices.PrimaryInteropAssemblyAttribute::.ctor(int32,
                                                                                                        int32) = ( 01 00 01 00 00 00 08 00 00 00 00 00 ) 
  .custom instance void [mscorlib]System.Runtime.InteropServices.GuidAttribute::.ctor(string) = ( 01 00 24 30 30 30 32 30 38 31 33 2D 30 30 30 30   // ..$00020813-0000
                                                                                                  2D 30 30 30 30 2D 63 30 30 30 2D 30 30 30 30 30   // -0000-c000-00000
                                                                                                  30 30 30 30 30 34 36 00 00 )                      // 0000046..
  .custom instance void [mscorlib]System.Runtime.InteropServices.TypeLibVersionAttribute::.ctor(int32,
                                                                                                int32) = ( 01 00 01 00 00 00 08 00 00 00 00 00 ) 
  .hash algorithm 0x00008004
  .ver 15:0:0:0
}
.module Excel.dll
// MVID: {C7C599B3-5C80-48BC-9637-7CADFEF6DEB8}
.imagebase 0x00400000
.file alignment 0x00001000
.stackreserve 0x00100000
.subsystem 0x0003       // WINDOWS_CUI
.corflags 0x00000009    //  ILONLY
// Image base: 0x050E0000

.class interface public abstract auto ansi import Microsoft.Office.Interop.Excel.Worksheet
       implements Microsoft.Office.Interop.Excel._Worksheet
{
  .custom instance void [mscorlib]System.Runtime.InteropServices.GuidAttribute::.ctor(string) = ( 01 00 24 30 30 30 32 30 38 44 38 2D 30 30 30 30   // ..$000208D8-0000
                                                                                                  2D 30 30 30 30 2D 43 30 30 30 2D 30 30 30 30 30   // -0000-C000-00000
                                                                                                  30 30 30 30 30 34 36 00 00 )                      // 0000046..
} // end of class Microsoft.Office.Interop.Excel.Worksheet

.class interface public abstract auto ansi import Microsoft.Office.Interop.Excel._Worksheet
{
  .custom instance void [mscorlib]System.Runtime.InteropServices.TypeLibTypeAttribute::.ctor(int16) = ( 01 00 C0 10 00 00 ) 
  .custom instance void [mscorlib]System.Runtime.InteropServices.GuidAttribute::.ctor(string) = ( 01 00 24 30 30 30 32 30 38 44 38 2D 30 30 30 30   // ..$000208D8-0000
                                                                                                  2D 30 30 30 30 2D 43 30 30 30 2D 30 30 30 30 30   // -0000-C000-00000
                                                                                                  30 30 30 30 30 34 36 00 00 )                      // 0000046..

  .method public hidebysig newslot specialname abstract virtual 
          instance class Microsoft.Office.Interop.Excel.Range 
          marshal( interface ) 
          get_Range([in] object  marshal( struct) Cell1,
                    [in][opt] object  marshal( struct) Cell2) runtime managed internalcall
  {
    .custom instance void [mscorlib]System.Runtime.InteropServices.DispIdAttribute::.ctor(int32) = ( 01 00 C5 00 00 00 00 00 ) 
  } // end of method _Worksheet::get_Range

  .property class Microsoft.Office.Interop.Excel.Range
          Range(object,
                object)
  {
    .custom instance void [mscorlib]System.Runtime.InteropServices.DispIdAttribute::.ctor(int32) = ( 01 00 C5 00 00 00 00 00 ) 
    .get instance class Microsoft.Office.Interop.Excel.Range Microsoft.Office.Interop.Excel._Worksheet::get_Range(object,
                                                                                                                  object)
  } // end of property _Worksheet::Range

  .method public hidebysig newslot specialname abstract virtual 
          instance class Microsoft.Office.Interop.Excel.Range 
          marshal( interface ) 
          MRange([in] object  marshal( struct) Cell1,
                    [in][opt] object  marshal( struct) Cell2) runtime managed internalcall
  {
    .custom instance void [mscorlib]System.Runtime.InteropServices.DispIdAttribute::.ctor(int32) = ( 01 00 C5 00 00 00 00 00 ) 
  } // end of method _Worksheet::get_Range
}

.class interface public abstract auto ansi import Microsoft.Office.Interop.Excel.Range
       implements [mscorlib]System.Collections.IEnumerable
{
  .custom instance void [mscorlib]System.Runtime.InteropServices.InterfaceTypeAttribute::.ctor(int16) = ( 01 00 02 00 00 00 ) 
  .custom instance void [mscorlib]System.Reflection.DefaultMemberAttribute::.ctor(string) = ( 01 00 08 5F 44 65 66 61 75 6C 74 00 00 )          // ..._Default..
  .custom instance void [mscorlib]System.Runtime.InteropServices.GuidAttribute::.ctor(string) = ( 01 00 24 30 30 30 32 30 38 34 36 2D 30 30 30 30   // ..$00020846-0000
                                                                                                  2D 30 30 30 30 2D 43 30 30 30 2D 30 30 30 30 30   // -0000-C000-00000
                                                                                                  30 30 30 30 30 34 36 00 00 )                      // 0000046..
  .custom instance void [mscorlib]System.Runtime.InteropServices.TypeLibTypeAttribute::.ctor(int16) = ( 01 00 00 10 00 00 ) 
}
";

            MetadataReference reference = CompileIL(iLSource, prependDefaultHeader: false, embedInteropTypes: false);

            string consumer1 = @"
using Microsoft.Office.Interop.Excel;

class Test
{
    public static void Main()
    {
        dynamic x = 1;
        dynamic y = 1;
        
        var z2 = Worksheet.MRange(x, y);
    }
}
";

            var compilation1 = CreateStandardCompilation(consumer1, options: TestOptions.ReleaseExe,
                references: new MetadataReference[] { reference, CSharpRef, SystemCoreRef });

            compilation1.VerifyDiagnostics(
                // (11,18): error CS0120: An object reference is required for the non-static field, method, or property '_Worksheet.MRange(object, object)'
                //         var z2 = Worksheet.MRange(x, y);
                Diagnostic(ErrorCode.ERR_ObjectRequired, "Worksheet.MRange(x, y)").WithArguments("Microsoft.Office.Interop.Excel._Worksheet.MRange(object, object)").WithLocation(11, 18)
                );

            string consumer2 = @"
using Microsoft.Office.Interop.Excel;

class Test
{
    public static void Main()
    {
        dynamic x = 1;
        dynamic y = 1;
        var z1 = Worksheet.Range[x, y];
    }
}
";

            var compilation2 = CreateStandardCompilation(consumer2, options: TestOptions.ReleaseExe,
                references: new MetadataReference[] { reference, CSharpRef, SystemCoreRef });

            compilation2.VerifyDiagnostics(
                // (10,18): error CS0120: An object reference is required for the non-static field, method, or property '_Worksheet.Range[object, object]'
                //         var z1 = Worksheet.Range[x, y];
                Diagnostic(ErrorCode.ERR_ObjectRequired, "Worksheet.Range[x, y]").WithArguments("Microsoft.Office.Interop.Excel._Worksheet.Range[object, object]").WithLocation(10, 18)
                );
        }

        [ClrOnlyFact(ClrOnlyReason.Ilasm)]
        [WorkItem(204561, "https://devdiv.visualstudio.com/DefaultCollection/DevDiv/_workitems?id=204561&_a=edit")]
        public void SuppressDynamicIndexerAccessOffOfType_02()
        {
            var iLSource = @"
.class public auto ansi WithIndexer
       extends [mscorlib]System.Object
{
  .method public specialname rtspecialname 
          instance void  .ctor() cil managed
  {
    // Code size       7 (0x7)
    .maxstack  8
    IL_0000:  ldarg.0
    IL_0001:  call       instance void [mscorlib]System.Object::.ctor()
    IL_0006:  ret
  } // end of method WithIndexer::.ctor

  .method public specialname static object 
          get_Indexer(object x,
                      object y) cil managed
  {
    // Code size       18 (0x12)
    .maxstack  1
    .locals init (object V_0)
    IL_0000:  nop
    IL_0001:  ldstr      ""Indexer""
    IL_0006:  call       void [mscorlib]System.Console::WriteLine(string)
    IL_000b:  nop
    IL_000c:  ldnull
    IL_000d:  stloc.0
    IL_000e:  br.s       IL_0010

    IL_0010:  ldloc.0
    IL_0011:  ret
  } // end of method WithIndexer::get_Indexer

  .method public specialname static void 
          set_Indexer(object x,
                      object y,
                      object 'value') cil managed
  {
    // Code size       2 (0x2)
    .maxstack  8
    IL_0000:  nop
    IL_0001:  ret
  } // end of method WithIndexer::set_Indexer

  .method public static object  MIndexer(object x,
                                         object y) cil managed
  {
    // Code size       18 (0x12)
    .maxstack  1
    .locals init (object V_0)
    IL_0000:  nop
    IL_0001:  ldstr      ""MIndexer""
    IL_0006:  call       void [mscorlib]System.Console::WriteLine(string)
    IL_000b:  nop
    IL_000c:  ldnull
    IL_000d:  stloc.0
    IL_000e:  br.s       IL_0010

    IL_0010:  ldloc.0
    IL_0011:  ret
  } // end of method WithIndexer::MIndexer

  .property object Indexer(object,
                           object)
  {
    .get object WithIndexer::get_Indexer(object,
                                         object)
    .set void WithIndexer::set_Indexer(object,
                                       object,
                                       object)
  } // end of property WithIndexer::Indexer
} // end of class WithIndexer
";

            MetadataReference reference = CompileIL(iLSource, prependDefaultHeader: true, embedInteropTypes: false);

            string consumer1 = @"
class Test
{
    public static void Main()
    {
        dynamic x = 1;
        dynamic y = 1;
        var z2 = WithIndexer.MIndexer(x, y);
    }
}";

            var compilation1 = CreateStandardCompilation(consumer1, options: TestOptions.ReleaseExe,
                references: new MetadataReference[] { reference, CSharpRef, SystemCoreRef });

            CompileAndVerify(compilation1, expectedOutput: "MIndexer").VerifyDiagnostics();

            string consumer2 = @"
class Test
{
    public static void Main()
    {
        dynamic x = 1;
        dynamic y = 1;
        var z1 = WithIndexer.Indexer[x, y];
    }
}";

            var compilation2 = CreateStandardCompilation(consumer2, options: TestOptions.ReleaseExe,
                references: new MetadataReference[] { reference, CSharpRef, SystemCoreRef });

            compilation2.VerifyDiagnostics(
                // (8,30): error CS1545: Property, indexer, or event 'WithIndexer.Indexer[object, object]' is not supported by the language; try directly calling accessor methods 'WithIndexer.get_Indexer(object, object)' or 'WithIndexer.set_Indexer(object, object, object)'
                //         var z1 = WithIndexer.Indexer[x, y];
                Diagnostic(ErrorCode.ERR_BindToBogusProp2, "Indexer").WithArguments("WithIndexer.Indexer[object, object]", "WithIndexer.get_Indexer(object, object)", "WithIndexer.set_Indexer(object, object, object)").WithLocation(8, 30)
                );
        }
    }
}<|MERGE_RESOLUTION|>--- conflicted
+++ resolved
@@ -1234,32 +1234,17 @@
             var comp = CreateCompilationWithMscorlibAndSystemCore(source, parseOptions: TestOptions.Regular7_1);
             comp.VerifyDiagnostics(
                 // (7,15): error CS1978: Cannot use an expression of type '__arglist' as an argument to a dynamically dispatched operation.
-<<<<<<< HEAD
-                //         d.Foo(__arglist(123, 456));
-                Diagnostic(ErrorCode.ERR_BadDynamicMethodArg, "__arglist(123, 456)").WithArguments("__arglist").WithLocation(7, 15),
+                //         d.Goo(__arglist(123, 456));
+                Diagnostic(ErrorCode.ERR_BadDynamicMethodArg, "__arglist(123, 456)").WithArguments("__arglist"),
                 // (8,31): error CS1738: Named argument specifications must appear after all fixed arguments have been specified. Please use language version 7.2 or greater to allow non-trailing named arguments.
                 //         d.Foo(x: 123, y: 456, 789);
                 Diagnostic(ErrorCode.ERR_NamedArgumentSpecificationBeforeFixedArgument, "789").WithArguments("7.2").WithLocation(8, 31),
-                // (10,15): error CS1978: Cannot use an expression of type 'void' as an argument to a dynamically dispatched operation.
-                //         d.Foo(System.Console.WriteLine());
-                Diagnostic(ErrorCode.ERR_BadDynamicMethodArg, "System.Console.WriteLine()").WithArguments("void").WithLocation(10, 15),
-                // (9,19): error CS0165: Use of unassigned local variable 'z'
-                //         d.Foo(ref z);
-                Diagnostic(ErrorCode.ERR_UseDefViolation, "z").WithArguments("z").WithLocation(9, 19)
-                );
-=======
-                //         d.Goo(__arglist(123, 456));
-                Diagnostic(ErrorCode.ERR_BadDynamicMethodArg, "__arglist(123, 456)").WithArguments("__arglist"),
-                // (8,31): error CS1738: Named argument specifications must appear after all fixed arguments have been specified
-                //         d.Goo(x: 123, y: 456, 789);
-                Diagnostic(ErrorCode.ERR_NamedArgumentSpecificationBeforeFixedArgument, "789"),
                 // (9,19): error CS0165: Use of unassigned local variable 'z'
                 //         d.Goo(ref z);
                 Diagnostic(ErrorCode.ERR_UseDefViolation, "z").WithArguments("z"),
                 // (10,15): error CS1978: Cannot use an expression of type 'void' as an argument to a dynamically dispatched operation.
                 //         d.Goo(System.Console.WriteLine());
                 Diagnostic(ErrorCode.ERR_BadDynamicMethodArg, "System.Console.WriteLine()").WithArguments("void"));
->>>>>>> df8ba1c7
         }
 
         [Fact]
