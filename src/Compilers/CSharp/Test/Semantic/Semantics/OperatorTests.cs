﻿// Copyright (c) Microsoft.  All Rights Reserved.  Licensed under the Apache License, Version 2.0.  See License.txt in the project root for license information.

using System;
using System.Collections.Generic;
using System.Collections.Immutable;
using System.Linq;
using Microsoft.CodeAnalysis.CSharp.Symbols;
using Microsoft.CodeAnalysis.CSharp.Syntax;
using Microsoft.CodeAnalysis.CSharp.Test.Utilities;
using static Microsoft.CodeAnalysis.Test.Extensions.SymbolExtensions;
using Xunit;
using Roslyn.Test.Utilities;
using Microsoft.CodeAnalysis.Test.Utilities;

namespace Microsoft.CodeAnalysis.CSharp.UnitTests
{
    public partial class SyntaxBinderTests : CompilingTestBase
    {
        [Fact, WorkItem(5419, "https://github.com/dotnet/roslyn/issues/5419")]
        public void EnumBinaryOps()
        {
            string source = @"
    [Flags]
    internal enum TestEnum
    {
        None,
        Tags,
        FilePath,
        Capabilities,
        Visibility,
        AllProperties = FilePath | Visibility
    }
    class C {
         public void Goo(){
            var x = TestEnum.FilePath | TestEnum.Visibility;
        }
    }
";
            var compilation = CreateStandardCompilation(source);
            var tree = compilation.SyntaxTrees.Single();
            var semanticModel = compilation.GetSemanticModel(tree);

            var orNodes = tree.GetRoot().DescendantNodes().OfType<BinaryExpressionSyntax>().ToArray();
            Assert.Equal(orNodes.Length, 2);

            var insideEnumDefinition = semanticModel.GetSymbolInfo(orNodes[0]);
            var insideMethodBody = semanticModel.GetSymbolInfo(orNodes[1]);

            Assert.False(insideEnumDefinition.IsEmpty);
            Assert.False(insideMethodBody.IsEmpty);

            Assert.NotEqual(insideEnumDefinition, insideMethodBody);

            Assert.Equal(insideEnumDefinition.Symbol.ToTestDisplayString(), 
                "System.Int32 System.Int32.op_BitwiseOr(System.Int32 left, System.Int32 right)");
            Assert.Equal(insideMethodBody.Symbol.ToTestDisplayString(), 
                "TestEnum TestEnum.op_BitwiseOr(TestEnum left, TestEnum right)");
        }

        [CompilerTrait(CompilerFeature.IOperation)]
        [Fact]
        public void EnumBinaryOps_IOperation()
        {
            string source = @"
using System;

[Flags]
internal enum TestEnum
{
    None,
    Tags,
    FilePath,
    Capabilities,
    Visibility,
    AllProperties = FilePath | Visibility
}
class C
{
    public void Goo()
    {
        var x = /*<bind>*/TestEnum.FilePath | TestEnum.Visibility/*</bind>*/;
        Console.Write(x);
    }
}
";
            string expectedOperationTree = @"
IBinaryOperation (BinaryOperatorKind.Or) (OperationKind.BinaryOperator, Type: TestEnum, Constant: 6) (Syntax: 'TestEnum.Fi ... .Visibility')
  Left: 
    IFieldReferenceOperation: TestEnum.FilePath (Static) (OperationKind.FieldReference, Type: TestEnum, Constant: 2) (Syntax: 'TestEnum.FilePath')
      Instance Receiver: 
        null
  Right: 
    IFieldReferenceOperation: TestEnum.Visibility (Static) (OperationKind.FieldReference, Type: TestEnum, Constant: 4) (Syntax: 'TestEnum.Visibility')
      Instance Receiver: 
        null
";
            var expectedDiagnostics = DiagnosticDescription.None;

            VerifyOperationTreeAndDiagnosticsForTest<BinaryExpressionSyntax>(source, expectedOperationTree, expectedDiagnostics);
        }

        [Fact, WorkItem(543895, "http://vstfdevdiv:8080/DevDiv2/DevDiv/_workitems/edit/543895")]
        public void TestBug11947()
        {
            // Due to a long-standing bug, the native compiler allows underlying-enum with the same
            // semantics as enum-underlying. (That is, the math is done in the underlying type and
            // then cast back to the enum type.) 

            string source = @"
using System;
public enum E { Zero, One, Two };
class Test
{
    static void Main()
    {
        E e = E.One;
        int x = 3;
        E r = x - e;
        Console.Write(r);

        E? en = E.Two;
        int? xn = 2;
        E? rn = xn - en;
        Console.Write(rn);
    }
}";
            CompileAndVerify(source: source, expectedOutput: "TwoZero");
        }

        private const string StructWithUserDefinedBooleanOperators = @"
struct S
{
    private int num;
    private string str;

    public S(int num, char chr) 
    { 
        this.num = num;
        this.str = chr.ToString();
    }

    public S(int num, string str) 
    { 
        this.num = num;
        this.str = str;
    }

    public static S operator & (S x, S y) 
    { 
        return new S(x.num & y.num, '(' + x.str + '&' + y.str + ')'); 
    }

    public static S operator | (S x, S y) 
    { 
        return new S(x.num | y.num, '(' + x.str + '|' + y.str + ')'); 
    }

    public static bool operator true(S s) 
    { 
        return s.num != 0; 
    }

    public static bool operator false(S s) 
    { 
        return s.num == 0; 
    }

    public override string ToString() 
    { 
        return this.num.ToString() + ':' + this.str; 
    }
}
";

        [Fact]
        public void TestUserDefinedLogicalOperators()
        {
            string source = @"
using System;

class C
{
    static void Main()
    {
        S f = new S(0, 'f');
        S t = new S(1, 't');
        Console.WriteLine((f && f) && f);
        Console.WriteLine((f && f) && t);
        Console.WriteLine((f && t) && f);
        Console.WriteLine((f && t) && t);
        Console.WriteLine((t && f) && f);
        Console.WriteLine((t && f) && t);
        Console.WriteLine((t && t) && f);
        Console.WriteLine((t && t) && t);
        Console.WriteLine('-');
        Console.WriteLine((f && f) || f);
        Console.WriteLine((f && f) || t);
        Console.WriteLine((f && t) || f);
        Console.WriteLine((f && t) || t);
        Console.WriteLine((t && f) || f);
        Console.WriteLine((t && f) || t);
        Console.WriteLine((t && t) || f);
        Console.WriteLine((t && t) || t);
        Console.WriteLine('-');
        Console.WriteLine((f || f) && f);
        Console.WriteLine((f || f) && t);
        Console.WriteLine((f || t) && f);
        Console.WriteLine((f || t) && t);
        Console.WriteLine((t || f) && f);
        Console.WriteLine((t || f) && t);
        Console.WriteLine((t || t) && f);
        Console.WriteLine((t || t) && t);
        Console.WriteLine('-');
        Console.WriteLine((f || f) || f);
        Console.WriteLine((f || f) || t);
        Console.WriteLine((f || t) || f);
        Console.WriteLine((f || t) || t);
        Console.WriteLine((t || f) || f);
        Console.WriteLine((t || f) || t);
        Console.WriteLine((t || t) || f);
        Console.WriteLine((t || t) || t);
        Console.WriteLine('-');
        Console.WriteLine(f && (f && f));
        Console.WriteLine(f && (f && t));
        Console.WriteLine(f && (t && f));
        Console.WriteLine(f && (t && t));
        Console.WriteLine(t && (f && f));
        Console.WriteLine(t && (f && t));
        Console.WriteLine(t && (t && f));
        Console.WriteLine(t && (t && t));
        Console.WriteLine('-');
        Console.WriteLine(f && (f || f));
        Console.WriteLine(f && (f || t));
        Console.WriteLine(f && (t || f));
        Console.WriteLine(f && (t || t));
        Console.WriteLine(t && (f || f));
        Console.WriteLine(t && (f || t));
        Console.WriteLine(t && (t || f));
        Console.WriteLine(t && (t || t));
        Console.WriteLine('-');
        Console.WriteLine(f || (f && f));
        Console.WriteLine(f || (f && t));
        Console.WriteLine(f || (t && f));
        Console.WriteLine(f || (t && t));
        Console.WriteLine(t || (f && f));
        Console.WriteLine(t || (f && t));
        Console.WriteLine(t || (t && f));
        Console.WriteLine(t || (t && t));
        Console.WriteLine('-');
        Console.WriteLine(f || (f || f));
        Console.WriteLine(f || (f || t));
        Console.WriteLine(f || (t || f));
        Console.WriteLine(f || (t || t));
        Console.WriteLine(t || (f || f));
        Console.WriteLine(t || (f || t));
        Console.WriteLine(t || (t || f));
        Console.WriteLine(t || (t || t));
    }
}

" + StructWithUserDefinedBooleanOperators;

            string output = @"0:f
0:f
0:f
0:f
0:(t&f)
0:(t&f)
0:((t&t)&f)
1:((t&t)&t)
-
0:(f|f)
1:(f|t)
0:(f|f)
1:(f|t)
0:((t&f)|f)
1:((t&f)|t)
1:(t&t)
1:(t&t)
-
0:(f|f)
0:(f|f)
0:((f|t)&f)
1:((f|t)&t)
0:(t&f)
1:(t&t)
0:(t&f)
1:(t&t)
-
0:((f|f)|f)
1:((f|f)|t)
1:(f|t)
1:(f|t)
1:t
1:t
1:t
1:t
-
0:f
0:f
0:f
0:f
0:(t&f)
0:(t&f)
0:(t&(t&f))
1:(t&(t&t))
-
0:f
0:f
0:f
0:f
0:(t&(f|f))
1:(t&(f|t))
1:(t&t)
1:(t&t)
-
0:(f|f)
0:(f|f)
0:(f|(t&f))
1:(f|(t&t))
1:t
1:t
1:t
1:t
-
0:(f|(f|f))
1:(f|(f|t))
1:(f|t)
1:(f|t)
1:t
1:t
1:t
1:t";

            CompileAndVerify(source: source, expectedOutput: output);
        }

        [Fact]
        public void TestUserDefinedLogicalOperators2()
        {
            string source = @"
using System;

class C
{
    static void Main()
    {
        S f = new S(0, 'f');
        S t = new S(1, 't');
        Console.Write((f && f) && f ? 1 : 0);
        Console.Write((f && f) && t ? 1 : 0);
        Console.Write((f && t) && f ? 1 : 0);
        Console.Write((f && t) && t ? 1 : 0);
        Console.Write((t && f) && f ? 1 : 0);
        Console.Write((t && f) && t ? 1 : 0);
        Console.Write((t && t) && f ? 1 : 0);
        Console.Write((t && t) && t ? 1 : 0);
        Console.WriteLine('-');
        Console.Write((f && f) || f ? 1 : 0);
        Console.Write((f && f) || t ? 1 : 0);
        Console.Write((f && t) || f ? 1 : 0);
        Console.Write((f && t) || t ? 1 : 0);
        Console.Write((t && f) || f ? 1 : 0);
        Console.Write((t && f) || t ? 1 : 0);
        Console.Write((t && t) || f ? 1 : 0);
        Console.Write((t && t) || t ? 1 : 0);
        Console.WriteLine('-');
        Console.Write((f || f) && f ? 1 : 0);
        Console.Write((f || f) && t ? 1 : 0);
        Console.Write((f || t) && f ? 1 : 0);
        Console.Write((f || t) && t ? 1 : 0);
        Console.Write((t || f) && f ? 1 : 0);
        Console.Write((t || f) && t ? 1 : 0);
        Console.Write((t || t) && f ? 1 : 0);
        Console.Write((t || t) && t ? 1 : 0);
        Console.WriteLine('-');
        Console.Write((f || f) || f ? 1 : 0);
        Console.Write((f || f) || t ? 1 : 0);
        Console.Write((f || t) || f ? 1 : 0);
        Console.Write((f || t) || t ? 1 : 0);
        Console.Write((t || f) || f ? 1 : 0);
        Console.Write((t || f) || t ? 1 : 0);
        Console.Write((t || t) || f ? 1 : 0);
        Console.Write((t || t) || t ? 1 : 0);
        Console.WriteLine('-');       
        Console.Write(f && (f && f) ? 1 : 0);
        Console.Write(f && (f && t) ? 1 : 0);
        Console.Write(f && (t && f) ? 1 : 0);
        Console.Write(f && (t && t) ? 1 : 0);
        Console.Write(t && (f && f) ? 1 : 0);
        Console.Write(t && (f && t) ? 1 : 0);
        Console.Write(t && (t && f) ? 1 : 0);
        Console.Write(t && (t && t) ? 1 : 0);
        Console.WriteLine('-');      
        Console.Write(f && (f || f) ? 1 : 0);
        Console.Write(f && (f || t) ? 1 : 0);
        Console.Write(f && (t || f) ? 1 : 0);
        Console.Write(f && (t || t) ? 1 : 0);
        Console.Write(t && (f || f) ? 1 : 0);
        Console.Write(t && (f || t) ? 1 : 0);
        Console.Write(t && (t || f) ? 1 : 0);
        Console.Write(t && (t || t) ? 1 : 0);
        Console.WriteLine('-');        
        Console.Write(f || (f && f) ? 1 : 0);
        Console.Write(f || (f && t) ? 1 : 0);
        Console.Write(f || (t && f) ? 1 : 0);
        Console.Write(f || (t && t) ? 1 : 0);
        Console.Write(t || (f && f) ? 1 : 0);
        Console.Write(t || (f && t) ? 1 : 0);
        Console.Write(t || (t && f) ? 1 : 0);
        Console.Write(t || (t && t) ? 1 : 0);
        Console.WriteLine('-');        
        Console.Write(f || (f || f) ? 1 : 0);
        Console.Write(f || (f || t) ? 1 : 0);
        Console.Write(f || (t || f) ? 1 : 0);
        Console.Write(f || (t || t) ? 1 : 0);
        Console.Write(t || (f || f) ? 1 : 0);
        Console.Write(t || (f || t) ? 1 : 0);
        Console.Write(t || (t || f) ? 1 : 0);
        Console.Write(t || (t || t) ? 1 : 0);
    }
}
" + StructWithUserDefinedBooleanOperators;

            string output = @"
00000001-
01010111-
00010101-
01111111-
00000001-
00000111-
00011111-
01111111";

            CompileAndVerify(source: source, expectedOutput: output);
        }

        [Fact]
        public void TestOperatorTrue()
        {
            string source = @"
using System;
struct S
{
    private int x;
    public S(int x) { this.x = x; }
    public static bool operator true(S s) { return s.x != 0; }
    public static bool operator false(S s) { return s.x == 0; }
}

class C
{
    static void Main()
    {
        S zero = new S(0);
        S one = new S(1);

        if (zero)
            Console.Write('a');
        else
            Console.Write('b');

        if (one)
            Console.Write('c');
        else
            Console.Write('d');

        Console.Write( zero ? 'e' : 'f' );
        Console.Write( one ? 'g' : 'h' );

        while(zero)
        {
            Console.Write('i');
        }

        while(one)
        {
            Console.Write('j');
            break;
        }

        do
        {
            Console.Write('k');
        }
        while(zero);

        bool first = true;
        do
        {
            Console.Write('l');
            if (!first) break;
            first = false;
        }
        while(one);

        for( ; zero ; )
        {
            Console.Write('m');
        }

        for( ; one ; )
        {
            Console.Write('n');
            break;
        }
    }
}";
            string output = @"bcfgjklln";

            CompileAndVerify(source: source, expectedOutput: output);
        }

        [CompilerTrait(CompilerFeature.IOperation)]
        [Fact]
        public void TestOperatorTrue_IOperation()
        {
            string source = @"
using System;
struct S
{
    private int x;
    public S(int x) { this.x = x; }
    public static bool operator true(S s) { return s.x != 0; }
    public static bool operator false(S s) { return s.x == 0; }
}

class C
{
    static void Main(S zero, S one)
    /*<bind>*/{
        if (zero)
            Console.Write('a');
        else
            Console.Write('b');

        Console.Write(one ? 'g' : 'h');
    }/*</bind>*/
}
";
            string expectedOperationTree = @"
IBlockOperation (2 statements) (OperationKind.Block, Type: null) (Syntax: '{ ... }')
  IConditionalOperation (OperationKind.Conditional, Type: null) (Syntax: 'if (zero) ... Write('b');')
    Condition: 
      IUnaryOperation (UnaryOperatorKind.True) (OperatorMethod: System.Boolean S.op_True(S s)) (OperationKind.UnaryOperator, Type: System.Boolean, IsImplicit) (Syntax: 'zero')
        Operand: 
          IParameterReferenceOperation: zero (OperationKind.ParameterReference, Type: S) (Syntax: 'zero')
    WhenTrue: 
      IExpressionStatementOperation (OperationKind.ExpressionStatement, Type: null) (Syntax: 'Console.Write('a');')
        Expression: 
          IInvocationOperation (void System.Console.Write(System.Char value)) (OperationKind.Invocation, Type: System.Void) (Syntax: 'Console.Write('a')')
            Instance Receiver: 
              null
            Arguments(1):
                IArgumentOperation (ArgumentKind.Explicit, Matching Parameter: value) (OperationKind.Argument, Type: System.Char) (Syntax: ''a'')
                  ILiteralOperation (OperationKind.Literal, Type: System.Char, Constant: a) (Syntax: ''a'')
                  InConversion: CommonConversion (Exists: True, IsIdentity: True, IsNumeric: False, IsReference: False, IsUserDefined: False) (MethodSymbol: null)
                  OutConversion: CommonConversion (Exists: True, IsIdentity: True, IsNumeric: False, IsReference: False, IsUserDefined: False) (MethodSymbol: null)
    WhenFalse: 
      IExpressionStatementOperation (OperationKind.ExpressionStatement, Type: null) (Syntax: 'Console.Write('b');')
        Expression: 
          IInvocationOperation (void System.Console.Write(System.Char value)) (OperationKind.Invocation, Type: System.Void) (Syntax: 'Console.Write('b')')
            Instance Receiver: 
              null
            Arguments(1):
                IArgumentOperation (ArgumentKind.Explicit, Matching Parameter: value) (OperationKind.Argument, Type: System.Char) (Syntax: ''b'')
                  ILiteralOperation (OperationKind.Literal, Type: System.Char, Constant: b) (Syntax: ''b'')
                  InConversion: CommonConversion (Exists: True, IsIdentity: True, IsNumeric: False, IsReference: False, IsUserDefined: False) (MethodSymbol: null)
                  OutConversion: CommonConversion (Exists: True, IsIdentity: True, IsNumeric: False, IsReference: False, IsUserDefined: False) (MethodSymbol: null)
  IExpressionStatementOperation (OperationKind.ExpressionStatement, Type: null) (Syntax: 'Console.Wri ... 'g' : 'h');')
    Expression: 
      IInvocationOperation (void System.Console.Write(System.Char value)) (OperationKind.Invocation, Type: System.Void) (Syntax: 'Console.Wri ...  'g' : 'h')')
        Instance Receiver: 
          null
        Arguments(1):
            IArgumentOperation (ArgumentKind.Explicit, Matching Parameter: value) (OperationKind.Argument, Type: System.Char) (Syntax: 'one ? 'g' : 'h'')
              IConditionalOperation (OperationKind.Conditional, Type: System.Char) (Syntax: 'one ? 'g' : 'h'')
                Condition: 
                  IUnaryOperation (UnaryOperatorKind.True) (OperatorMethod: System.Boolean S.op_True(S s)) (OperationKind.UnaryOperator, Type: System.Boolean, IsImplicit) (Syntax: 'one')
                    Operand: 
                      IParameterReferenceOperation: one (OperationKind.ParameterReference, Type: S) (Syntax: 'one')
                WhenTrue: 
                  ILiteralOperation (OperationKind.Literal, Type: System.Char, Constant: g) (Syntax: ''g'')
                WhenFalse: 
                  ILiteralOperation (OperationKind.Literal, Type: System.Char, Constant: h) (Syntax: ''h'')
              InConversion: CommonConversion (Exists: True, IsIdentity: True, IsNumeric: False, IsReference: False, IsUserDefined: False) (MethodSymbol: null)
              OutConversion: CommonConversion (Exists: True, IsIdentity: True, IsNumeric: False, IsReference: False, IsUserDefined: False) (MethodSymbol: null)
";
            var expectedDiagnostics = DiagnosticDescription.None;

            VerifyOperationTreeAndDiagnosticsForTest<BlockSyntax>(source, expectedOperationTree, expectedDiagnostics);
        }

        [Fact]
        public void TestUnaryOperatorOverloading()
        {
            string source = @"
using System;
struct S
{
    private string str;
    public S(char chr) { this.str = chr.ToString(); }
    public S(string str) { this.str = str; }
    public static S operator + (S x) { return new S('(' + ('+' + x.str) + ')'); }
    public static S operator - (S x) { return new S('(' + ('-' + x.str) + ')'); }
    public static S operator ~ (S x) { return new S('(' + ('~' + x.str) + ')'); }
    public static S operator ! (S x) { return new S('(' + ('!' + x.str) + ')'); }
    public static S operator ++(S x) { return new S('(' + x.str + '+' + '1' + ')'); }
    public static S operator --(S x) { return new S('(' + x.str + '-' + '1' + ')'); }
    public override string ToString() { return this.str; }
}

class C
{
    static void Main()
    {
        S a = new S('a');
        S b = new S('b');
        S c = new S('c');
        S d = new S('d');

        Console.Write( + ~ ! - a );
        Console.Write( a );
        Console.Write( a++ );
        Console.Write( a );
        Console.Write( b );
        Console.Write( ++b );
        Console.Write( b );
        Console.Write( c );
        Console.Write( c-- );
        Console.Write( c );
        Console.Write( d );
        Console.Write( --d );
        Console.Write( d );
    }
}";
            string output = "(+(~(!(-a))))aa(a+1)b(b+1)(b+1)cc(c-1)d(d-1)(d-1)";

            CompileAndVerify(source: source, expectedOutput: output);
        }

        [CompilerTrait(CompilerFeature.IOperation)]
        [Fact]
        public void TestUnaryOperatorOverloading_IOperation()
        {
            string source = @"
using System;
struct S
{
    private string str;
    public S(char chr) { this.str = chr.ToString(); }
    public S(string str) { this.str = str; }
    public static S operator +(S x) { return new S('(' + ('+' + x.str) + ')'); }
    public static S operator -(S x) { return new S('(' + ('-' + x.str) + ')'); }
    public static S operator ~(S x) { return new S('(' + ('~' + x.str) + ')'); }
    public static S operator !(S x) { return new S('(' + ('!' + x.str) + ')'); }
    public static S operator ++(S x) { return new S('(' + x.str + '+' + '1' + ')'); }
    public static S operator --(S x) { return new S('(' + x.str + '-' + '1' + ')'); }
    public override string ToString() { return this.str; }
}

class C
{
    static void Method(S a)
    /*<bind>*/{
        Console.Write(+a);
        Console.Write(-a);
        Console.Write(~a);
        Console.Write(!a);
        Console.Write(+~!-a);
    }/*</bind>*/
}
";
            string expectedOperationTree = @"
IBlockOperation (5 statements) (OperationKind.Block, Type: null) (Syntax: '{ ... }')
  IExpressionStatementOperation (OperationKind.ExpressionStatement, Type: null) (Syntax: 'Console.Write(+a);')
    Expression: 
      IInvocationOperation (void System.Console.Write(System.Object value)) (OperationKind.Invocation, Type: System.Void) (Syntax: 'Console.Write(+a)')
        Instance Receiver: 
          null
        Arguments(1):
            IArgumentOperation (ArgumentKind.Explicit, Matching Parameter: value) (OperationKind.Argument, Type: System.Object) (Syntax: '+a')
              IConversionOperation (TryCast: False, Unchecked) (OperationKind.Conversion, Type: System.Object, IsImplicit) (Syntax: '+a')
                Conversion: CommonConversion (Exists: True, IsIdentity: False, IsNumeric: False, IsReference: False, IsUserDefined: False) (MethodSymbol: null)
                Operand: 
                  IUnaryOperation (UnaryOperatorKind.Plus) (OperatorMethod: S S.op_UnaryPlus(S x)) (OperationKind.UnaryOperator, Type: S) (Syntax: '+a')
                    Operand: 
                      IParameterReferenceOperation: a (OperationKind.ParameterReference, Type: S) (Syntax: 'a')
              InConversion: CommonConversion (Exists: True, IsIdentity: True, IsNumeric: False, IsReference: False, IsUserDefined: False) (MethodSymbol: null)
              OutConversion: CommonConversion (Exists: True, IsIdentity: True, IsNumeric: False, IsReference: False, IsUserDefined: False) (MethodSymbol: null)
  IExpressionStatementOperation (OperationKind.ExpressionStatement, Type: null) (Syntax: 'Console.Write(-a);')
    Expression: 
      IInvocationOperation (void System.Console.Write(System.Object value)) (OperationKind.Invocation, Type: System.Void) (Syntax: 'Console.Write(-a)')
        Instance Receiver: 
          null
        Arguments(1):
            IArgumentOperation (ArgumentKind.Explicit, Matching Parameter: value) (OperationKind.Argument, Type: System.Object) (Syntax: '-a')
              IConversionOperation (TryCast: False, Unchecked) (OperationKind.Conversion, Type: System.Object, IsImplicit) (Syntax: '-a')
                Conversion: CommonConversion (Exists: True, IsIdentity: False, IsNumeric: False, IsReference: False, IsUserDefined: False) (MethodSymbol: null)
                Operand: 
                  IUnaryOperation (UnaryOperatorKind.Minus) (OperatorMethod: S S.op_UnaryNegation(S x)) (OperationKind.UnaryOperator, Type: S) (Syntax: '-a')
                    Operand: 
                      IParameterReferenceOperation: a (OperationKind.ParameterReference, Type: S) (Syntax: 'a')
              InConversion: CommonConversion (Exists: True, IsIdentity: True, IsNumeric: False, IsReference: False, IsUserDefined: False) (MethodSymbol: null)
              OutConversion: CommonConversion (Exists: True, IsIdentity: True, IsNumeric: False, IsReference: False, IsUserDefined: False) (MethodSymbol: null)
  IExpressionStatementOperation (OperationKind.ExpressionStatement, Type: null) (Syntax: 'Console.Write(~a);')
    Expression: 
      IInvocationOperation (void System.Console.Write(System.Object value)) (OperationKind.Invocation, Type: System.Void) (Syntax: 'Console.Write(~a)')
        Instance Receiver: 
          null
        Arguments(1):
            IArgumentOperation (ArgumentKind.Explicit, Matching Parameter: value) (OperationKind.Argument, Type: System.Object) (Syntax: '~a')
              IConversionOperation (TryCast: False, Unchecked) (OperationKind.Conversion, Type: System.Object, IsImplicit) (Syntax: '~a')
                Conversion: CommonConversion (Exists: True, IsIdentity: False, IsNumeric: False, IsReference: False, IsUserDefined: False) (MethodSymbol: null)
                Operand: 
                  IUnaryOperation (UnaryOperatorKind.BitwiseNegation) (OperatorMethod: S S.op_OnesComplement(S x)) (OperationKind.UnaryOperator, Type: S) (Syntax: '~a')
                    Operand: 
                      IParameterReferenceOperation: a (OperationKind.ParameterReference, Type: S) (Syntax: 'a')
              InConversion: CommonConversion (Exists: True, IsIdentity: True, IsNumeric: False, IsReference: False, IsUserDefined: False) (MethodSymbol: null)
              OutConversion: CommonConversion (Exists: True, IsIdentity: True, IsNumeric: False, IsReference: False, IsUserDefined: False) (MethodSymbol: null)
  IExpressionStatementOperation (OperationKind.ExpressionStatement, Type: null) (Syntax: 'Console.Write(!a);')
    Expression: 
      IInvocationOperation (void System.Console.Write(System.Object value)) (OperationKind.Invocation, Type: System.Void) (Syntax: 'Console.Write(!a)')
        Instance Receiver: 
          null
        Arguments(1):
            IArgumentOperation (ArgumentKind.Explicit, Matching Parameter: value) (OperationKind.Argument, Type: System.Object) (Syntax: '!a')
              IConversionOperation (TryCast: False, Unchecked) (OperationKind.Conversion, Type: System.Object, IsImplicit) (Syntax: '!a')
                Conversion: CommonConversion (Exists: True, IsIdentity: False, IsNumeric: False, IsReference: False, IsUserDefined: False) (MethodSymbol: null)
                Operand: 
                  IUnaryOperation (UnaryOperatorKind.Not) (OperatorMethod: S S.op_LogicalNot(S x)) (OperationKind.UnaryOperator, Type: S) (Syntax: '!a')
                    Operand: 
                      IParameterReferenceOperation: a (OperationKind.ParameterReference, Type: S) (Syntax: 'a')
              InConversion: CommonConversion (Exists: True, IsIdentity: True, IsNumeric: False, IsReference: False, IsUserDefined: False) (MethodSymbol: null)
              OutConversion: CommonConversion (Exists: True, IsIdentity: True, IsNumeric: False, IsReference: False, IsUserDefined: False) (MethodSymbol: null)
  IExpressionStatementOperation (OperationKind.ExpressionStatement, Type: null) (Syntax: 'Console.Write(+~!-a);')
    Expression: 
      IInvocationOperation (void System.Console.Write(System.Object value)) (OperationKind.Invocation, Type: System.Void) (Syntax: 'Console.Write(+~!-a)')
        Instance Receiver: 
          null
        Arguments(1):
            IArgumentOperation (ArgumentKind.Explicit, Matching Parameter: value) (OperationKind.Argument, Type: System.Object) (Syntax: '+~!-a')
              IConversionOperation (TryCast: False, Unchecked) (OperationKind.Conversion, Type: System.Object, IsImplicit) (Syntax: '+~!-a')
                Conversion: CommonConversion (Exists: True, IsIdentity: False, IsNumeric: False, IsReference: False, IsUserDefined: False) (MethodSymbol: null)
                Operand: 
                  IUnaryOperation (UnaryOperatorKind.Plus) (OperatorMethod: S S.op_UnaryPlus(S x)) (OperationKind.UnaryOperator, Type: S) (Syntax: '+~!-a')
                    Operand: 
                      IUnaryOperation (UnaryOperatorKind.BitwiseNegation) (OperatorMethod: S S.op_OnesComplement(S x)) (OperationKind.UnaryOperator, Type: S) (Syntax: '~!-a')
                        Operand: 
                          IUnaryOperation (UnaryOperatorKind.Not) (OperatorMethod: S S.op_LogicalNot(S x)) (OperationKind.UnaryOperator, Type: S) (Syntax: '!-a')
                            Operand: 
                              IUnaryOperation (UnaryOperatorKind.Minus) (OperatorMethod: S S.op_UnaryNegation(S x)) (OperationKind.UnaryOperator, Type: S) (Syntax: '-a')
                                Operand: 
                                  IParameterReferenceOperation: a (OperationKind.ParameterReference, Type: S) (Syntax: 'a')
              InConversion: CommonConversion (Exists: True, IsIdentity: True, IsNumeric: False, IsReference: False, IsUserDefined: False) (MethodSymbol: null)
              OutConversion: CommonConversion (Exists: True, IsIdentity: True, IsNumeric: False, IsReference: False, IsUserDefined: False) (MethodSymbol: null)
";
            var expectedDiagnostics = DiagnosticDescription.None;

            VerifyOperationTreeAndDiagnosticsForTest<BlockSyntax>(source, expectedOperationTree, expectedDiagnostics);
        }

        [CompilerTrait(CompilerFeature.IOperation)]
        [Fact]
        public void TestIncrementOperatorOverloading_IOperation()
        {
            string source = @"
using System;
struct S
{
    private string str;
    public S(char chr) { this.str = chr.ToString(); }
    public S(string str) { this.str = str; }
    public static S operator +(S x) { return new S('(' + ('+' + x.str) + ')'); }
    public static S operator -(S x) { return new S('(' + ('-' + x.str) + ')'); }
    public static S operator ~(S x) { return new S('(' + ('~' + x.str) + ')'); }
    public static S operator !(S x) { return new S('(' + ('!' + x.str) + ')'); }
    public static S operator ++(S x) { return new S('(' + x.str + '+' + '1' + ')'); }
    public static S operator --(S x) { return new S('(' + x.str + '-' + '1' + ')'); }
    public override string ToString() { return this.str; }
}

class C
{
    static void Method(S a)
    /*<bind>*/{
        Console.Write(++a);
        Console.Write(a++);
        Console.Write(--a);
        Console.Write(a--);
    }/*</bind>*/
}
";
            string expectedOperationTree = @"
IBlockOperation (4 statements) (OperationKind.Block, Type: null) (Syntax: '{ ... }')
  IExpressionStatementOperation (OperationKind.ExpressionStatement, Type: null) (Syntax: 'Console.Write(++a);')
    Expression: 
      IInvocationOperation (void System.Console.Write(System.Object value)) (OperationKind.Invocation, Type: System.Void) (Syntax: 'Console.Write(++a)')
        Instance Receiver: 
          null
        Arguments(1):
            IArgumentOperation (ArgumentKind.Explicit, Matching Parameter: value) (OperationKind.Argument, Type: System.Object) (Syntax: '++a')
              IConversionOperation (TryCast: False, Unchecked) (OperationKind.Conversion, Type: System.Object, IsImplicit) (Syntax: '++a')
                Conversion: CommonConversion (Exists: True, IsIdentity: False, IsNumeric: False, IsReference: False, IsUserDefined: False) (MethodSymbol: null)
                Operand: 
                  IIncrementOrDecrementOperation (Prefix) (OperatorMethod: S S.op_Increment(S x)) (OperationKind.Increment, Type: S) (Syntax: '++a')
                    Target: 
                      IParameterReferenceOperation: a (OperationKind.ParameterReference, Type: S) (Syntax: 'a')
              InConversion: CommonConversion (Exists: True, IsIdentity: True, IsNumeric: False, IsReference: False, IsUserDefined: False) (MethodSymbol: null)
              OutConversion: CommonConversion (Exists: True, IsIdentity: True, IsNumeric: False, IsReference: False, IsUserDefined: False) (MethodSymbol: null)
  IExpressionStatementOperation (OperationKind.ExpressionStatement, Type: null) (Syntax: 'Console.Write(a++);')
    Expression: 
      IInvocationOperation (void System.Console.Write(System.Object value)) (OperationKind.Invocation, Type: System.Void) (Syntax: 'Console.Write(a++)')
        Instance Receiver: 
          null
        Arguments(1):
            IArgumentOperation (ArgumentKind.Explicit, Matching Parameter: value) (OperationKind.Argument, Type: System.Object) (Syntax: 'a++')
              IConversionOperation (TryCast: False, Unchecked) (OperationKind.Conversion, Type: System.Object, IsImplicit) (Syntax: 'a++')
                Conversion: CommonConversion (Exists: True, IsIdentity: False, IsNumeric: False, IsReference: False, IsUserDefined: False) (MethodSymbol: null)
                Operand: 
                  IIncrementOrDecrementOperation (Postfix) (OperatorMethod: S S.op_Increment(S x)) (OperationKind.Increment, Type: S) (Syntax: 'a++')
                    Target: 
                      IParameterReferenceOperation: a (OperationKind.ParameterReference, Type: S) (Syntax: 'a')
              InConversion: CommonConversion (Exists: True, IsIdentity: True, IsNumeric: False, IsReference: False, IsUserDefined: False) (MethodSymbol: null)
              OutConversion: CommonConversion (Exists: True, IsIdentity: True, IsNumeric: False, IsReference: False, IsUserDefined: False) (MethodSymbol: null)
  IExpressionStatementOperation (OperationKind.ExpressionStatement, Type: null) (Syntax: 'Console.Write(--a);')
    Expression: 
      IInvocationOperation (void System.Console.Write(System.Object value)) (OperationKind.Invocation, Type: System.Void) (Syntax: 'Console.Write(--a)')
        Instance Receiver: 
          null
        Arguments(1):
            IArgumentOperation (ArgumentKind.Explicit, Matching Parameter: value) (OperationKind.Argument, Type: System.Object) (Syntax: '--a')
              IConversionOperation (TryCast: False, Unchecked) (OperationKind.Conversion, Type: System.Object, IsImplicit) (Syntax: '--a')
                Conversion: CommonConversion (Exists: True, IsIdentity: False, IsNumeric: False, IsReference: False, IsUserDefined: False) (MethodSymbol: null)
                Operand: 
                  IIncrementOrDecrementOperation (Prefix) (OperatorMethod: S S.op_Decrement(S x)) (OperationKind.Decrement, Type: S) (Syntax: '--a')
                    Target: 
                      IParameterReferenceOperation: a (OperationKind.ParameterReference, Type: S) (Syntax: 'a')
              InConversion: CommonConversion (Exists: True, IsIdentity: True, IsNumeric: False, IsReference: False, IsUserDefined: False) (MethodSymbol: null)
              OutConversion: CommonConversion (Exists: True, IsIdentity: True, IsNumeric: False, IsReference: False, IsUserDefined: False) (MethodSymbol: null)
  IExpressionStatementOperation (OperationKind.ExpressionStatement, Type: null) (Syntax: 'Console.Write(a--);')
    Expression: 
      IInvocationOperation (void System.Console.Write(System.Object value)) (OperationKind.Invocation, Type: System.Void) (Syntax: 'Console.Write(a--)')
        Instance Receiver: 
          null
        Arguments(1):
            IArgumentOperation (ArgumentKind.Explicit, Matching Parameter: value) (OperationKind.Argument, Type: System.Object) (Syntax: 'a--')
              IConversionOperation (TryCast: False, Unchecked) (OperationKind.Conversion, Type: System.Object, IsImplicit) (Syntax: 'a--')
                Conversion: CommonConversion (Exists: True, IsIdentity: False, IsNumeric: False, IsReference: False, IsUserDefined: False) (MethodSymbol: null)
                Operand: 
                  IIncrementOrDecrementOperation (Postfix) (OperatorMethod: S S.op_Decrement(S x)) (OperationKind.Decrement, Type: S) (Syntax: 'a--')
                    Target: 
                      IParameterReferenceOperation: a (OperationKind.ParameterReference, Type: S) (Syntax: 'a')
              InConversion: CommonConversion (Exists: True, IsIdentity: True, IsNumeric: False, IsReference: False, IsUserDefined: False) (MethodSymbol: null)
              OutConversion: CommonConversion (Exists: True, IsIdentity: True, IsNumeric: False, IsReference: False, IsUserDefined: False) (MethodSymbol: null)
";
            var expectedDiagnostics = DiagnosticDescription.None;

            VerifyOperationTreeAndDiagnosticsForTest<BlockSyntax>(source, expectedOperationTree, expectedDiagnostics);
        }

        [CompilerTrait(CompilerFeature.IOperation)]
        [Fact]
        public void TestIncrementOperatorOverloading_Checked_IOperation()
        {
            string source = @"
using System;
struct S
{
    private string str;
    public S(char chr) { this.str = chr.ToString(); }
    public S(string str) { this.str = str; }
    public static S operator +(S x) { return new S('(' + ('+' + x.str) + ')'); }
    public static S operator -(S x) { return new S('(' + ('-' + x.str) + ')'); }
    public static S operator ~(S x) { return new S('(' + ('~' + x.str) + ')'); }
    public static S operator !(S x) { return new S('(' + ('!' + x.str) + ')'); }
    public static S operator ++(S x) { return new S('(' + x.str + '+' + '1' + ')'); }
    public static S operator --(S x) { return new S('(' + x.str + '-' + '1' + ')'); }
    public override string ToString() { return this.str; }
}

class C
{
    static void Method(S a)
    /*<bind>*/{
        checked
        {
            Console.Write(++a);
            Console.Write(a++);
            Console.Write(--a);
            Console.Write(a--);
        }
    }/*</bind>*/
}
";
            string expectedOperationTree = @"
IBlockOperation (1 statements) (OperationKind.Block, Type: null) (Syntax: '{ ... }')
  IBlockOperation (4 statements) (OperationKind.Block, Type: null) (Syntax: '{ ... }')
    IExpressionStatementOperation (OperationKind.ExpressionStatement, Type: null) (Syntax: 'Console.Write(++a);')
      Expression: 
        IInvocationOperation (void System.Console.Write(System.Object value)) (OperationKind.Invocation, Type: System.Void) (Syntax: 'Console.Write(++a)')
          Instance Receiver: 
            null
          Arguments(1):
              IArgumentOperation (ArgumentKind.Explicit, Matching Parameter: value) (OperationKind.Argument, Type: System.Object) (Syntax: '++a')
                IConversionOperation (TryCast: False, Unchecked) (OperationKind.Conversion, Type: System.Object, IsImplicit) (Syntax: '++a')
                  Conversion: CommonConversion (Exists: True, IsIdentity: False, IsNumeric: False, IsReference: False, IsUserDefined: False) (MethodSymbol: null)
                  Operand: 
                    IIncrementOrDecrementOperation (Prefix) (OperatorMethod: S S.op_Increment(S x)) (OperationKind.Increment, Type: S) (Syntax: '++a')
                      Target: 
                        IParameterReferenceOperation: a (OperationKind.ParameterReference, Type: S) (Syntax: 'a')
                InConversion: CommonConversion (Exists: True, IsIdentity: True, IsNumeric: False, IsReference: False, IsUserDefined: False) (MethodSymbol: null)
                OutConversion: CommonConversion (Exists: True, IsIdentity: True, IsNumeric: False, IsReference: False, IsUserDefined: False) (MethodSymbol: null)
    IExpressionStatementOperation (OperationKind.ExpressionStatement, Type: null) (Syntax: 'Console.Write(a++);')
      Expression: 
        IInvocationOperation (void System.Console.Write(System.Object value)) (OperationKind.Invocation, Type: System.Void) (Syntax: 'Console.Write(a++)')
          Instance Receiver: 
            null
          Arguments(1):
              IArgumentOperation (ArgumentKind.Explicit, Matching Parameter: value) (OperationKind.Argument, Type: System.Object) (Syntax: 'a++')
                IConversionOperation (TryCast: False, Unchecked) (OperationKind.Conversion, Type: System.Object, IsImplicit) (Syntax: 'a++')
                  Conversion: CommonConversion (Exists: True, IsIdentity: False, IsNumeric: False, IsReference: False, IsUserDefined: False) (MethodSymbol: null)
                  Operand: 
                    IIncrementOrDecrementOperation (Postfix) (OperatorMethod: S S.op_Increment(S x)) (OperationKind.Increment, Type: S) (Syntax: 'a++')
                      Target: 
                        IParameterReferenceOperation: a (OperationKind.ParameterReference, Type: S) (Syntax: 'a')
                InConversion: CommonConversion (Exists: True, IsIdentity: True, IsNumeric: False, IsReference: False, IsUserDefined: False) (MethodSymbol: null)
                OutConversion: CommonConversion (Exists: True, IsIdentity: True, IsNumeric: False, IsReference: False, IsUserDefined: False) (MethodSymbol: null)
    IExpressionStatementOperation (OperationKind.ExpressionStatement, Type: null) (Syntax: 'Console.Write(--a);')
      Expression: 
        IInvocationOperation (void System.Console.Write(System.Object value)) (OperationKind.Invocation, Type: System.Void) (Syntax: 'Console.Write(--a)')
          Instance Receiver: 
            null
          Arguments(1):
              IArgumentOperation (ArgumentKind.Explicit, Matching Parameter: value) (OperationKind.Argument, Type: System.Object) (Syntax: '--a')
                IConversionOperation (TryCast: False, Unchecked) (OperationKind.Conversion, Type: System.Object, IsImplicit) (Syntax: '--a')
                  Conversion: CommonConversion (Exists: True, IsIdentity: False, IsNumeric: False, IsReference: False, IsUserDefined: False) (MethodSymbol: null)
                  Operand: 
                    IIncrementOrDecrementOperation (Prefix) (OperatorMethod: S S.op_Decrement(S x)) (OperationKind.Decrement, Type: S) (Syntax: '--a')
                      Target: 
                        IParameterReferenceOperation: a (OperationKind.ParameterReference, Type: S) (Syntax: 'a')
                InConversion: CommonConversion (Exists: True, IsIdentity: True, IsNumeric: False, IsReference: False, IsUserDefined: False) (MethodSymbol: null)
                OutConversion: CommonConversion (Exists: True, IsIdentity: True, IsNumeric: False, IsReference: False, IsUserDefined: False) (MethodSymbol: null)
    IExpressionStatementOperation (OperationKind.ExpressionStatement, Type: null) (Syntax: 'Console.Write(a--);')
      Expression: 
        IInvocationOperation (void System.Console.Write(System.Object value)) (OperationKind.Invocation, Type: System.Void) (Syntax: 'Console.Write(a--)')
          Instance Receiver: 
            null
          Arguments(1):
              IArgumentOperation (ArgumentKind.Explicit, Matching Parameter: value) (OperationKind.Argument, Type: System.Object) (Syntax: 'a--')
                IConversionOperation (TryCast: False, Unchecked) (OperationKind.Conversion, Type: System.Object, IsImplicit) (Syntax: 'a--')
                  Conversion: CommonConversion (Exists: True, IsIdentity: False, IsNumeric: False, IsReference: False, IsUserDefined: False) (MethodSymbol: null)
                  Operand: 
                    IIncrementOrDecrementOperation (Postfix) (OperatorMethod: S S.op_Decrement(S x)) (OperationKind.Decrement, Type: S) (Syntax: 'a--')
                      Target: 
                        IParameterReferenceOperation: a (OperationKind.ParameterReference, Type: S) (Syntax: 'a')
                InConversion: CommonConversion (Exists: True, IsIdentity: True, IsNumeric: False, IsReference: False, IsUserDefined: False) (MethodSymbol: null)
                OutConversion: CommonConversion (Exists: True, IsIdentity: True, IsNumeric: False, IsReference: False, IsUserDefined: False) (MethodSymbol: null)
";
            var expectedDiagnostics = DiagnosticDescription.None;

            VerifyOperationTreeAndDiagnosticsForTest<BlockSyntax>(source, expectedOperationTree, expectedDiagnostics);
        }

        [CompilerTrait(CompilerFeature.IOperation)]
        [Fact]
        public void TestIncrementOperator_IOperation()
        {
            string source = @"
using System;
class C
{
    static void Method(int a)
    /*<bind>*/{
        Console.Write(++a);
        Console.Write(a++);
        Console.Write(--a);
        Console.Write(a--);
    }/*</bind>*/
}
";
            string expectedOperationTree = @"
IBlockOperation (4 statements) (OperationKind.Block, Type: null) (Syntax: '{ ... }')
  IExpressionStatementOperation (OperationKind.ExpressionStatement, Type: null) (Syntax: 'Console.Write(++a);')
    Expression: 
      IInvocationOperation (void System.Console.Write(System.Int32 value)) (OperationKind.Invocation, Type: System.Void) (Syntax: 'Console.Write(++a)')
        Instance Receiver: 
          null
        Arguments(1):
            IArgumentOperation (ArgumentKind.Explicit, Matching Parameter: value) (OperationKind.Argument, Type: System.Int32) (Syntax: '++a')
              IIncrementOrDecrementOperation (Prefix) (OperationKind.Increment, Type: System.Int32) (Syntax: '++a')
                Target: 
                  IParameterReferenceOperation: a (OperationKind.ParameterReference, Type: System.Int32) (Syntax: 'a')
              InConversion: CommonConversion (Exists: True, IsIdentity: True, IsNumeric: False, IsReference: False, IsUserDefined: False) (MethodSymbol: null)
              OutConversion: CommonConversion (Exists: True, IsIdentity: True, IsNumeric: False, IsReference: False, IsUserDefined: False) (MethodSymbol: null)
  IExpressionStatementOperation (OperationKind.ExpressionStatement, Type: null) (Syntax: 'Console.Write(a++);')
    Expression: 
      IInvocationOperation (void System.Console.Write(System.Int32 value)) (OperationKind.Invocation, Type: System.Void) (Syntax: 'Console.Write(a++)')
        Instance Receiver: 
          null
        Arguments(1):
            IArgumentOperation (ArgumentKind.Explicit, Matching Parameter: value) (OperationKind.Argument, Type: System.Int32) (Syntax: 'a++')
              IIncrementOrDecrementOperation (Postfix) (OperationKind.Increment, Type: System.Int32) (Syntax: 'a++')
                Target: 
                  IParameterReferenceOperation: a (OperationKind.ParameterReference, Type: System.Int32) (Syntax: 'a')
              InConversion: CommonConversion (Exists: True, IsIdentity: True, IsNumeric: False, IsReference: False, IsUserDefined: False) (MethodSymbol: null)
              OutConversion: CommonConversion (Exists: True, IsIdentity: True, IsNumeric: False, IsReference: False, IsUserDefined: False) (MethodSymbol: null)
  IExpressionStatementOperation (OperationKind.ExpressionStatement, Type: null) (Syntax: 'Console.Write(--a);')
    Expression: 
      IInvocationOperation (void System.Console.Write(System.Int32 value)) (OperationKind.Invocation, Type: System.Void) (Syntax: 'Console.Write(--a)')
        Instance Receiver: 
          null
        Arguments(1):
            IArgumentOperation (ArgumentKind.Explicit, Matching Parameter: value) (OperationKind.Argument, Type: System.Int32) (Syntax: '--a')
              IIncrementOrDecrementOperation (Prefix) (OperationKind.Decrement, Type: System.Int32) (Syntax: '--a')
                Target: 
                  IParameterReferenceOperation: a (OperationKind.ParameterReference, Type: System.Int32) (Syntax: 'a')
              InConversion: CommonConversion (Exists: True, IsIdentity: True, IsNumeric: False, IsReference: False, IsUserDefined: False) (MethodSymbol: null)
              OutConversion: CommonConversion (Exists: True, IsIdentity: True, IsNumeric: False, IsReference: False, IsUserDefined: False) (MethodSymbol: null)
  IExpressionStatementOperation (OperationKind.ExpressionStatement, Type: null) (Syntax: 'Console.Write(a--);')
    Expression: 
      IInvocationOperation (void System.Console.Write(System.Int32 value)) (OperationKind.Invocation, Type: System.Void) (Syntax: 'Console.Write(a--)')
        Instance Receiver: 
          null
        Arguments(1):
            IArgumentOperation (ArgumentKind.Explicit, Matching Parameter: value) (OperationKind.Argument, Type: System.Int32) (Syntax: 'a--')
              IIncrementOrDecrementOperation (Postfix) (OperationKind.Decrement, Type: System.Int32) (Syntax: 'a--')
                Target: 
                  IParameterReferenceOperation: a (OperationKind.ParameterReference, Type: System.Int32) (Syntax: 'a')
              InConversion: CommonConversion (Exists: True, IsIdentity: True, IsNumeric: False, IsReference: False, IsUserDefined: False) (MethodSymbol: null)
              OutConversion: CommonConversion (Exists: True, IsIdentity: True, IsNumeric: False, IsReference: False, IsUserDefined: False) (MethodSymbol: null)
";
            var expectedDiagnostics = DiagnosticDescription.None;

            VerifyOperationTreeAndDiagnosticsForTest<BlockSyntax>(source, expectedOperationTree, expectedDiagnostics);
        }

        [CompilerTrait(CompilerFeature.IOperation)]
        [Fact]
        public void TestIncrementOperator_Checked_IOperation()
        {
            string source = @"
using System;
class C
{
    static void Method(int a)
    /*<bind>*/{
        checked
        {
            Console.Write(++a);
            Console.Write(a++);
            Console.Write(--a);
            Console.Write(a--);
        }
    }/*</bind>*/
}
";
            string expectedOperationTree = @"
IBlockOperation (1 statements) (OperationKind.Block, Type: null) (Syntax: '{ ... }')
  IBlockOperation (4 statements) (OperationKind.Block, Type: null) (Syntax: '{ ... }')
    IExpressionStatementOperation (OperationKind.ExpressionStatement, Type: null) (Syntax: 'Console.Write(++a);')
      Expression: 
        IInvocationOperation (void System.Console.Write(System.Int32 value)) (OperationKind.Invocation, Type: System.Void) (Syntax: 'Console.Write(++a)')
          Instance Receiver: 
            null
          Arguments(1):
              IArgumentOperation (ArgumentKind.Explicit, Matching Parameter: value) (OperationKind.Argument, Type: System.Int32) (Syntax: '++a')
                IIncrementOrDecrementOperation (Prefix, Checked) (OperationKind.Increment, Type: System.Int32) (Syntax: '++a')
                  Target: 
                    IParameterReferenceOperation: a (OperationKind.ParameterReference, Type: System.Int32) (Syntax: 'a')
                InConversion: CommonConversion (Exists: True, IsIdentity: True, IsNumeric: False, IsReference: False, IsUserDefined: False) (MethodSymbol: null)
                OutConversion: CommonConversion (Exists: True, IsIdentity: True, IsNumeric: False, IsReference: False, IsUserDefined: False) (MethodSymbol: null)
    IExpressionStatementOperation (OperationKind.ExpressionStatement, Type: null) (Syntax: 'Console.Write(a++);')
      Expression: 
        IInvocationOperation (void System.Console.Write(System.Int32 value)) (OperationKind.Invocation, Type: System.Void) (Syntax: 'Console.Write(a++)')
          Instance Receiver: 
            null
          Arguments(1):
              IArgumentOperation (ArgumentKind.Explicit, Matching Parameter: value) (OperationKind.Argument, Type: System.Int32) (Syntax: 'a++')
                IIncrementOrDecrementOperation (Postfix, Checked) (OperationKind.Increment, Type: System.Int32) (Syntax: 'a++')
                  Target: 
                    IParameterReferenceOperation: a (OperationKind.ParameterReference, Type: System.Int32) (Syntax: 'a')
                InConversion: CommonConversion (Exists: True, IsIdentity: True, IsNumeric: False, IsReference: False, IsUserDefined: False) (MethodSymbol: null)
                OutConversion: CommonConversion (Exists: True, IsIdentity: True, IsNumeric: False, IsReference: False, IsUserDefined: False) (MethodSymbol: null)
    IExpressionStatementOperation (OperationKind.ExpressionStatement, Type: null) (Syntax: 'Console.Write(--a);')
      Expression: 
        IInvocationOperation (void System.Console.Write(System.Int32 value)) (OperationKind.Invocation, Type: System.Void) (Syntax: 'Console.Write(--a)')
          Instance Receiver: 
            null
          Arguments(1):
              IArgumentOperation (ArgumentKind.Explicit, Matching Parameter: value) (OperationKind.Argument, Type: System.Int32) (Syntax: '--a')
                IIncrementOrDecrementOperation (Prefix, Checked) (OperationKind.Decrement, Type: System.Int32) (Syntax: '--a')
                  Target: 
                    IParameterReferenceOperation: a (OperationKind.ParameterReference, Type: System.Int32) (Syntax: 'a')
                InConversion: CommonConversion (Exists: True, IsIdentity: True, IsNumeric: False, IsReference: False, IsUserDefined: False) (MethodSymbol: null)
                OutConversion: CommonConversion (Exists: True, IsIdentity: True, IsNumeric: False, IsReference: False, IsUserDefined: False) (MethodSymbol: null)
    IExpressionStatementOperation (OperationKind.ExpressionStatement, Type: null) (Syntax: 'Console.Write(a--);')
      Expression: 
        IInvocationOperation (void System.Console.Write(System.Int32 value)) (OperationKind.Invocation, Type: System.Void) (Syntax: 'Console.Write(a--)')
          Instance Receiver: 
            null
          Arguments(1):
              IArgumentOperation (ArgumentKind.Explicit, Matching Parameter: value) (OperationKind.Argument, Type: System.Int32) (Syntax: 'a--')
                IIncrementOrDecrementOperation (Postfix, Checked) (OperationKind.Decrement, Type: System.Int32) (Syntax: 'a--')
                  Target: 
                    IParameterReferenceOperation: a (OperationKind.ParameterReference, Type: System.Int32) (Syntax: 'a')
                InConversion: CommonConversion (Exists: True, IsIdentity: True, IsNumeric: False, IsReference: False, IsUserDefined: False) (MethodSymbol: null)
                OutConversion: CommonConversion (Exists: True, IsIdentity: True, IsNumeric: False, IsReference: False, IsUserDefined: False) (MethodSymbol: null)
";
            var expectedDiagnostics = DiagnosticDescription.None;

            VerifyOperationTreeAndDiagnosticsForTest<BlockSyntax>(source, expectedOperationTree, expectedDiagnostics);
        }

        [Fact]
        public void TestBinaryOperatorOverloading()
        {
            string source = @"
using System;
struct S
{
    private string str;
    public S(char chr) { this.str = chr.ToString(); }
    public S(string str) { this.str = str; }
    public static S operator + (S x, S y) { return new S('(' + x.str + '+' + y.str + ')'); }
    public static S operator - (S x, S y) { return new S('(' + x.str + '-' + y.str + ')'); }
    public static S operator % (S x, S y) { return new S('(' + x.str + '%' + y.str + ')'); }
    public static S operator / (S x, S y) { return new S('(' + x.str + '/' + y.str + ')'); }
    public static S operator * (S x, S y) { return new S('(' + x.str + '*' + y.str + ')'); }
    public static S operator & (S x, S y) { return new S('(' + x.str + '&' + y.str + ')'); }
    public static S operator | (S x, S y) { return new S('(' + x.str + '|' + y.str + ')'); }
    public static S operator ^ (S x, S y) { return new S('(' + x.str + '^' + y.str + ')'); }
    public static S operator << (S x, int y) { return new S('(' + x.str + '<' + '<' + y.ToString() + ')'); }
    public static S operator >> (S x, int y) { return new S('(' + x.str + '>' + '>' + y.ToString() + ')'); }
    public static S operator == (S x, S y) { return new S('(' + x.str + '=' + '=' + y.str + ')'); }
    public static S operator != (S x, S y) { return new S('(' + x.str + '!' + '=' + y.str + ')'); }
    public static S operator >= (S x, S y) { return new S('(' + x.str + '>' + '=' + y.str + ')'); }
    public static S operator <= (S x, S y) { return new S('(' + x.str + '<' + '=' + y.str + ')'); }
    public static S operator > (S x, S y) { return new S('(' + x.str + '>' + y.str + ')'); }
    public static S operator < (S x, S y) { return new S('(' + x.str + '<' + y.str + ')'); }
    public override string ToString() { return this.str; }
}

class C
{
    static void Main()
    {
        S a = new S('a');
        S b = new S('b');    
        S c = new S('c');    
        S d = new S('d');    
        S e = new S('e');    
        S f = new S('f');    
        S g = new S('g');    
        S h = new S('h');    
        S i = new S('i');    
        S j = new S('j');    
        S k = new S('k');    
        S l = new S('l');    
        S m = new S('m');    
        S n = new S('n');    
        S o = new S('o');    
        S p = new S('p');    

        Console.WriteLine(
            (a >> 10) + (b << 20) - c * d / e % f & g |
            h ^ i == j != k < l > m <= o >= p);
    }
}";
            string output = @"(((((a>>10)+(b<<20))-(((c*d)/e)%f))&g)|(h^((i==j)!=((((k<l)>m)<=o)>=p))))";

            CompileAndVerify(source: source, expectedOutput: output);
        }

        [CompilerTrait(CompilerFeature.IOperation)]
        [Fact]
        public void TestBinaryOperatorOverloading_IOperation()
        {
            string source = @"
using System;
struct S
{
    private string str;
    public S(char chr) { this.str = chr.ToString(); }
    public S(string str) { this.str = str; }
    public static S operator +(S x, S y) { return new S('(' + x.str + '+' + y.str + ')'); }
    public static S operator -(S x, S y) { return new S('(' + x.str + '-' + y.str + ')'); }
    public static S operator %(S x, S y) { return new S('(' + x.str + '%' + y.str + ')'); }
    public static S operator /(S x, S y) { return new S('(' + x.str + '/' + y.str + ')'); }
    public static S operator *(S x, S y) { return new S('(' + x.str + '*' + y.str + ')'); }
    public static S operator &(S x, S y) { return new S('(' + x.str + '&' + y.str + ')'); }
    public static S operator |(S x, S y) { return new S('(' + x.str + '|' + y.str + ')'); }
    public static S operator ^(S x, S y) { return new S('(' + x.str + '^' + y.str + ')'); }
    public static S operator <<(S x, int y) { return new S('(' + x.str + '<' + '<' + y.ToString() + ')'); }
    public static S operator >>(S x, int y) { return new S('(' + x.str + '>' + '>' + y.ToString() + ')'); }
    public static S operator ==(S x, S y) { return new S('(' + x.str + '=' + '=' + y.str + ')'); }
    public static S operator !=(S x, S y) { return new S('(' + x.str + '!' + '=' + y.str + ')'); }
    public static S operator >=(S x, S y) { return new S('(' + x.str + '>' + '=' + y.str + ')'); }
    public static S operator <=(S x, S y) { return new S('(' + x.str + '<' + '=' + y.str + ')'); }
    public static S operator >(S x, S y) { return new S('(' + x.str + '>' + y.str + ')'); }
    public static S operator <(S x, S y) { return new S('(' + x.str + '<' + y.str + ')'); }
    public override string ToString() { return this.str; }
}

class C
{
    static void Main()
    {
        S a = new S('a');
        S b = new S('b');
        S c = new S('c');
        S d = new S('d');
        S e = new S('e');
        S f = new S('f');
        S g = new S('g');
        S h = new S('h');
        S i = new S('i');
        S j = new S('j');
        S k = new S('k');
        S l = new S('l');
        S m = new S('m');
        S n = new S('n');
        S o = new S('o');
        S p = new S('p');

        Console.WriteLine(
            /*<bind>*/(a >> 10) + (b << 20) - c * d / e % f & g |
            h ^ i == j != k < l > m <= o >= p/*</bind>*/);
    }
}
";
            string expectedOperationTree = @"
IBinaryOperation (BinaryOperatorKind.Or) (OperatorMethod: S S.op_BitwiseOr(S x, S y)) (OperationKind.BinaryOperator, Type: S) (Syntax: '(a >> 10) + ... m <= o >= p')
  Left: 
    IBinaryOperation (BinaryOperatorKind.And) (OperatorMethod: S S.op_BitwiseAnd(S x, S y)) (OperationKind.BinaryOperator, Type: S) (Syntax: '(a >> 10) + ... / e % f & g')
      Left: 
        IBinaryOperation (BinaryOperatorKind.Subtract) (OperatorMethod: S S.op_Subtraction(S x, S y)) (OperationKind.BinaryOperator, Type: S) (Syntax: '(a >> 10) + ... * d / e % f')
          Left: 
            IBinaryOperation (BinaryOperatorKind.Add) (OperatorMethod: S S.op_Addition(S x, S y)) (OperationKind.BinaryOperator, Type: S) (Syntax: '(a >> 10) + (b << 20)')
              Left: 
                IBinaryOperation (BinaryOperatorKind.RightShift) (OperatorMethod: S S.op_RightShift(S x, System.Int32 y)) (OperationKind.BinaryOperator, Type: S) (Syntax: 'a >> 10')
                  Left: 
                    ILocalReferenceOperation: a (OperationKind.LocalReference, Type: S) (Syntax: 'a')
                  Right: 
                    ILiteralOperation (OperationKind.Literal, Type: System.Int32, Constant: 10) (Syntax: '10')
              Right: 
                IBinaryOperation (BinaryOperatorKind.LeftShift) (OperatorMethod: S S.op_LeftShift(S x, System.Int32 y)) (OperationKind.BinaryOperator, Type: S) (Syntax: 'b << 20')
                  Left: 
                    ILocalReferenceOperation: b (OperationKind.LocalReference, Type: S) (Syntax: 'b')
                  Right: 
                    ILiteralOperation (OperationKind.Literal, Type: System.Int32, Constant: 20) (Syntax: '20')
          Right: 
            IBinaryOperation (BinaryOperatorKind.Remainder) (OperatorMethod: S S.op_Modulus(S x, S y)) (OperationKind.BinaryOperator, Type: S) (Syntax: 'c * d / e % f')
              Left: 
                IBinaryOperation (BinaryOperatorKind.Divide) (OperatorMethod: S S.op_Division(S x, S y)) (OperationKind.BinaryOperator, Type: S) (Syntax: 'c * d / e')
                  Left: 
                    IBinaryOperation (BinaryOperatorKind.Multiply) (OperatorMethod: S S.op_Multiply(S x, S y)) (OperationKind.BinaryOperator, Type: S) (Syntax: 'c * d')
                      Left: 
                        ILocalReferenceOperation: c (OperationKind.LocalReference, Type: S) (Syntax: 'c')
                      Right: 
                        ILocalReferenceOperation: d (OperationKind.LocalReference, Type: S) (Syntax: 'd')
                  Right: 
                    ILocalReferenceOperation: e (OperationKind.LocalReference, Type: S) (Syntax: 'e')
              Right: 
                ILocalReferenceOperation: f (OperationKind.LocalReference, Type: S) (Syntax: 'f')
      Right: 
        ILocalReferenceOperation: g (OperationKind.LocalReference, Type: S) (Syntax: 'g')
  Right: 
    IBinaryOperation (BinaryOperatorKind.ExclusiveOr) (OperatorMethod: S S.op_ExclusiveOr(S x, S y)) (OperationKind.BinaryOperator, Type: S) (Syntax: 'h ^ i == j  ... m <= o >= p')
      Left: 
        ILocalReferenceOperation: h (OperationKind.LocalReference, Type: S) (Syntax: 'h')
      Right: 
        IBinaryOperation (BinaryOperatorKind.NotEquals) (OperatorMethod: S S.op_Inequality(S x, S y)) (OperationKind.BinaryOperator, Type: S) (Syntax: 'i == j != k ... m <= o >= p')
          Left: 
            IBinaryOperation (BinaryOperatorKind.Equals) (OperatorMethod: S S.op_Equality(S x, S y)) (OperationKind.BinaryOperator, Type: S) (Syntax: 'i == j')
              Left: 
                ILocalReferenceOperation: i (OperationKind.LocalReference, Type: S) (Syntax: 'i')
              Right: 
                ILocalReferenceOperation: j (OperationKind.LocalReference, Type: S) (Syntax: 'j')
          Right: 
            IBinaryOperation (BinaryOperatorKind.GreaterThanOrEqual) (OperatorMethod: S S.op_GreaterThanOrEqual(S x, S y)) (OperationKind.BinaryOperator, Type: S) (Syntax: 'k < l > m <= o >= p')
              Left: 
                IBinaryOperation (BinaryOperatorKind.LessThanOrEqual) (OperatorMethod: S S.op_LessThanOrEqual(S x, S y)) (OperationKind.BinaryOperator, Type: S) (Syntax: 'k < l > m <= o')
                  Left: 
                    IBinaryOperation (BinaryOperatorKind.GreaterThan) (OperatorMethod: S S.op_GreaterThan(S x, S y)) (OperationKind.BinaryOperator, Type: S) (Syntax: 'k < l > m')
                      Left: 
                        IBinaryOperation (BinaryOperatorKind.LessThan) (OperatorMethod: S S.op_LessThan(S x, S y)) (OperationKind.BinaryOperator, Type: S) (Syntax: 'k < l')
                          Left: 
                            ILocalReferenceOperation: k (OperationKind.LocalReference, Type: S) (Syntax: 'k')
                          Right: 
                            ILocalReferenceOperation: l (OperationKind.LocalReference, Type: S) (Syntax: 'l')
                      Right: 
                        ILocalReferenceOperation: m (OperationKind.LocalReference, Type: S) (Syntax: 'm')
                  Right: 
                    ILocalReferenceOperation: o (OperationKind.LocalReference, Type: S) (Syntax: 'o')
              Right: 
                ILocalReferenceOperation: p (OperationKind.LocalReference, Type: S) (Syntax: 'p')
";
            var expectedDiagnostics = new DiagnosticDescription[] {
                // CS0660: 'S' defines operator == or operator != but does not override Object.Equals(object o)
                // struct S
                Diagnostic(ErrorCode.WRN_EqualityOpWithoutEquals, "S").WithArguments("S").WithLocation(3, 8),
                // CS0661: 'S' defines operator == or operator != but does not override Object.GetHashCode()
                // struct S
                Diagnostic(ErrorCode.WRN_EqualityOpWithoutGetHashCode, "S").WithArguments("S").WithLocation(3, 8)
            };

            VerifyOperationTreeAndDiagnosticsForTest<BinaryExpressionSyntax>(source, expectedOperationTree, expectedDiagnostics);
        }

        [Fact, WorkItem(657084, "http://vstfdevdiv:8080/DevDiv2/DevDiv/_workitems/edit/657084")]
        [CompilerTrait(CompilerFeature.IOperation)]
        public void DuplicateOperatorInSubclass()
        {
            string source = @"
class B
{
    public static B operator +(C c, B b) { return null; }
}

class C : B
{
    public static B operator +(C c, B b) { return null; }
}

class Test
{
    public static void Main()
    {
        B b = /*<bind>*/new C() + new B()/*</bind>*/;
    }
}
";
            string expectedOperationTree = @"
IBinaryOperation (BinaryOperatorKind.Add) (OperationKind.BinaryOperator, Type: ?, IsInvalid) (Syntax: 'new C() + new B()')
  Left: 
    IObjectCreationOperation (Constructor: C..ctor()) (OperationKind.ObjectCreation, Type: C, IsInvalid) (Syntax: 'new C()')
      Arguments(0)
      Initializer: 
        null
  Right: 
    IObjectCreationOperation (Constructor: B..ctor()) (OperationKind.ObjectCreation, Type: B, IsInvalid) (Syntax: 'new B()')
      Arguments(0)
      Initializer: 
        null
";
            var expectedDiagnostics = new DiagnosticDescription[] {
                // CS0034: Operator '+' is ambiguous on operands of type 'C' and 'B'
                //         B b = /*<bind>*/new C() + new B()/*</bind>*/;
                Diagnostic(ErrorCode.ERR_AmbigBinaryOps, "new C() + new B()").WithArguments("+", "C", "B").WithLocation(16, 25)
            };

            VerifyOperationTreeAndDiagnosticsForTest<BinaryExpressionSyntax>(source, expectedOperationTree, expectedDiagnostics);
        }

        [Fact, WorkItem(624274, "http://vstfdevdiv:8080/DevDiv2/DevDiv/_workitems/edit/624274")]
        public void TestBinaryOperatorOverloading_Enums_Dynamic_Unambiguous()
        {
            string source = @"
#pragma warning disable 219 // The variable is assigned but its value is never used

using System.Collections.Generic;

class C<T>
{    
    enum E { A }  

    public void M()
    {
        var eq1 = C<dynamic>.E.A == C<object>.E.A;
        var eq2 = C<object>.E.A == C<dynamic>.E.A;
        var eq3 = C<Dictionary<object, dynamic>>.E.A == C<Dictionary<dynamic, object>>.E.A;

        var neq1 = C<dynamic>.E.A != C<object>.E.A;
        var neq2 = C<object>.E.A != C<dynamic>.E.A;
        var neq3 = C<Dictionary<object, dynamic>>.E.A != C<Dictionary<dynamic, object>>.E.A;

        var lt1 = C<dynamic>.E.A < C<object>.E.A;
        var lt2 = C<object>.E.A < C<dynamic>.E.A;
        var lt3 = C<Dictionary<object, dynamic>>.E.A < C<Dictionary<dynamic, object>>.E.A;

        var lte1 = C<dynamic>.E.A <= C<object>.E.A;
        var lte2 = C<object>.E.A <= C<dynamic>.E.A;
        var lte3 = C<Dictionary<object, dynamic>>.E.A <= C<Dictionary<dynamic, object>>.E.A;

        var gt1 = C<dynamic>.E.A > C<object>.E.A;
        var gt2 = C<object>.E.A > C<dynamic>.E.A;
        var gt3 = C<Dictionary<object, dynamic>>.E.A > C<Dictionary<dynamic, object>>.E.A;

        var gte1 = C<dynamic>.E.A >= C<object>.E.A;
        var gte2 = C<object>.E.A >= C<dynamic>.E.A;
        var gte3 = C<Dictionary<object, dynamic>>.E.A >= C<Dictionary<dynamic, object>>.E.A;

        var sub1 = C<dynamic>.E.A - C<object>.E.A;
        var sub2 = C<object>.E.A - C<dynamic>.E.A;
        var sub3 = C<Dictionary<object, dynamic>>.E.A - C<Dictionary<dynamic, object>>.E.A;

        var subu1 = C<dynamic>.E.A - 1;
        var subu3 = C<Dictionary<object, dynamic>>.E.A - 1;

        var usub1 = 1 - C<dynamic>.E.A;
        var usub3 = 1 - C<Dictionary<object, dynamic>>.E.A;

        var addu1 = C<dynamic>.E.A + 1;
        var addu3 = C<Dictionary<object, dynamic>>.E.A + 1;

        var uadd1 = 1 + C<dynamic>.E.A;
        var uadd3 = 1 + C<Dictionary<object, dynamic>>.E.A;
    }
}
";
            CreateCompilationWithMscorlibAndSystemCore(source).VerifyDiagnostics();
        }

        [Fact, WorkItem(624274, "http://vstfdevdiv:8080/DevDiv2/DevDiv/_workitems/edit/624274")]
        [CompilerTrait(CompilerFeature.IOperation)]
        public void TestBinaryOperatorOverloading_Enums_Dynamic_Ambiguous()
        {
            string source = @"
#pragma warning disable 219 // The variable is assigned but its value is never used

class C<T>
{    
    enum E { A }  

    public void M()
    {
        var and = C<dynamic>.E.A & C<object>.E.A;
        var or = C<dynamic>.E.A | C<object>.E.A;
        var xor = C<dynamic>.E.A ^ C<object>.E.A;
    }
}
";
            CreateCompilationWithMscorlibAndSystemCore(source).VerifyDiagnostics(
                // (10,19): error CS0034: Operator '&' is ambiguous on operands of type 'C<dynamic>.E' and 'C<object>.E'
                Diagnostic(ErrorCode.ERR_AmbigBinaryOps, "C<dynamic>.E.A & C<object>.E.A").WithArguments("&", "C<dynamic>.E", "C<object>.E"),
                // (11,18): error CS0034: Operator '|' is ambiguous on operands of type 'C<dynamic>.E' and 'C<object>.E'
                Diagnostic(ErrorCode.ERR_AmbigBinaryOps, "C<dynamic>.E.A | C<object>.E.A").WithArguments("|", "C<dynamic>.E", "C<object>.E"),
                // (12,19): error CS0034: Operator '^' is ambiguous on operands of type 'C<dynamic>.E' and 'C<object>.E'
                Diagnostic(ErrorCode.ERR_AmbigBinaryOps, "C<dynamic>.E.A ^ C<object>.E.A").WithArguments("^", "C<dynamic>.E", "C<object>.E"));
        }

        [Fact]
        [WorkItem(624270, "http://vstfdevdiv:8080/DevDiv2/DevDiv/_workitems/edit/624270"), WorkItem(624274, "http://vstfdevdiv:8080/DevDiv2/DevDiv/_workitems/edit/624274")]
        public void TestBinaryOperatorOverloading_Delegates_Dynamic_Unambiguous()
        {
            string source = @"
#pragma warning disable 219 // The variable is assigned but its value is never used

class C<T>
{    
    delegate void A<U, V>(U u, V v);

    C<dynamic>.A<object, object> d1 = null;
    C<object>.A<object, object> d2 = null;

    C<dynamic>.A<object, dynamic> d3 = null;
    C<object>.A<dynamic, object> d4 = null;

    public void M()
    {
        var eq1 = d1 == d2;
        var eq2 = d1 == d3;
        var eq3 = d1 == d4;
        var eq4 = d2 == d3;
        
        var neq1 = d1 != d2;
        var neq2 = d1 != d3;
        var neq3 = d1 != d4;
        var neq4 = d2 != d3;
    }      
}
";
            // Dev11 reports error CS0034: Operator '...' is ambiguous on operands ... and ... for all combinations
            CreateCompilationWithMscorlibAndSystemCore(source).VerifyDiagnostics();
        }

        [Fact]
        public void TestBinaryOperatorOverloading_UserDefined_Dynamic_Unambiguous()
        {
            string source = @"
class D<T>
{
    public class C
    {
        public static int operator +(C x, C y) { return 1; }
    }
}

class X
{
    static void Main()
    {
        var x = new D<object>.C();
        var y = new D<dynamic>.C();
        var z = /*<bind>*/x + y/*</bind>*/;
    }
}
";
            string expectedOperationTree = @"
IBinaryOperation (BinaryOperatorKind.Add) (OperatorMethod: System.Int32 D<System.Object>.C.op_Addition(D<System.Object>.C x, D<System.Object>.C y)) (OperationKind.BinaryOperator, Type: System.Int32) (Syntax: 'x + y')
  Left: 
    ILocalReferenceOperation: x (OperationKind.LocalReference, Type: D<System.Object>.C) (Syntax: 'x')
  Right: 
    IConversionOperation (TryCast: False, Unchecked) (OperationKind.Conversion, Type: D<System.Object>.C, IsImplicit) (Syntax: 'y')
      Conversion: CommonConversion (Exists: True, IsIdentity: True, IsNumeric: False, IsReference: False, IsUserDefined: False) (MethodSymbol: null)
      Operand: 
        ILocalReferenceOperation: y (OperationKind.LocalReference, Type: D<dynamic>.C) (Syntax: 'y')
";
            // Dev11 reports error CS0121: The call is ambiguous between the following methods or properties: 
            // 'D<object>.C.operator+(D<object>.C, D<object>.C)' and 'D<dynamic>.C.operator +(D<dynamic>.C, D<dynamic>.C)'
            var expectedDiagnostics = DiagnosticDescription.None;

            VerifyOperationTreeAndDiagnosticsForTest<BinaryExpressionSyntax>(source, expectedOperationTree, expectedDiagnostics);
        }

        [Fact]
        [CompilerTrait(CompilerFeature.IOperation)]
        public void TestBinaryOperatorOverloading_UserDefined_Dynamic_Ambiguous()
        {
            string source = @"
class D<T>
{
    public class C
    {
        public static C operator +(C x, C y) { return null; }
    }
}

class X
{
    static void Main()
    {
        var x = new D<object>.C();
        var y = new D<dynamic>.C();
        var z = /*<bind>*/x + y/*</bind>*/;
    }
}
";
            string expectedOperationTree = @"
IBinaryOperation (BinaryOperatorKind.Add) (OperationKind.BinaryOperator, Type: ?, IsInvalid) (Syntax: 'x + y')
  Left: 
    ILocalReferenceOperation: x (OperationKind.LocalReference, Type: D<System.Object>.C, IsInvalid) (Syntax: 'x')
  Right: 
    ILocalReferenceOperation: y (OperationKind.LocalReference, Type: D<dynamic>.C, IsInvalid) (Syntax: 'y')
";
            var expectedDiagnostics = new DiagnosticDescription[] {
                // CS0034: Operator '+' is ambiguous on operands of type 'D<object>.C' and 'D<dynamic>.C'
                //         var z = /*<bind>*/x + y/*</bind>*/;
                Diagnostic(ErrorCode.ERR_AmbigBinaryOps, "x + y").WithArguments("+", "D<object>.C", "D<dynamic>.C").WithLocation(16, 27)
            };

            VerifyOperationTreeAndDiagnosticsForTest<BinaryExpressionSyntax>(source, expectedOperationTree, expectedDiagnostics);
        }

        [Fact]
        [WorkItem(624270, "http://vstfdevdiv:8080/DevDiv2/DevDiv/_workitems/edit/624270"), WorkItem(624274, "http://vstfdevdiv:8080/DevDiv2/DevDiv/_workitems/edit/624274")]
        public void TestBinaryOperatorOverloading_Delegates_Dynamic_Ambiguous()
        {
            string source = @"
#pragma warning disable 219 // The variable is assigned but its value is never used

class C<T>
{    
    delegate void A<U, V>(U u, V v);

    C<dynamic>.A<object, object> d1 = null;
    C<object>.A<object, object> d2 = null;

    C<dynamic>.A<object, dynamic> d3 = null;
    C<object>.A<dynamic, object> d4 = null;

    public void M()
    {
        var add1 = d1 + d2;
        var add2 = d1 + d3;
        var add3 = d1 + d4;
        var add4 = d2 + d3;

        var sub1 = d1 - d2;
        var sub2 = d1 - d3;
        var sub3 = d1 - d4;
        var sub4 = d2 - d3;
    }      
}
";
            CreateCompilationWithMscorlibAndSystemCore(source).VerifyDiagnostics(
                // (17,20): error CS0034: Operator '+' is ambiguous on operands of type 'C<dynamic>.A<object, object>' and 'C<object>.A<object, object>'
                Diagnostic(ErrorCode.ERR_AmbigBinaryOps, "d1 + d2").WithArguments("+", "C<dynamic>.A<object, object>", "C<object>.A<object, object>"),
                // (18,20): error CS0034: Operator '+' is ambiguous on operands of type 'C<dynamic>.A<object, object>' and 'C<dynamic>.A<object, dynamic>'
                Diagnostic(ErrorCode.ERR_AmbigBinaryOps, "d1 + d3").WithArguments("+", "C<dynamic>.A<object, object>", "C<dynamic>.A<object, dynamic>"),
                // (19,20): error CS0034: Operator '+' is ambiguous on operands of type 'C<dynamic>.A<object, object>' and 'C<object>.A<dynamic, object>'
                Diagnostic(ErrorCode.ERR_AmbigBinaryOps, "d1 + d4").WithArguments("+", "C<dynamic>.A<object, object>", "C<object>.A<dynamic, object>"),
                // (20,20): error CS0034: Operator '+' is ambiguous on operands of type 'C<object>.A<object, object>' and 'C<dynamic>.A<object, dynamic>'
                Diagnostic(ErrorCode.ERR_AmbigBinaryOps, "d2 + d3").WithArguments("+", "C<object>.A<object, object>", "C<dynamic>.A<object, dynamic>"),
                // (22,20): error CS0034: Operator '-' is ambiguous on operands of type 'C<dynamic>.A<object, object>' and 'C<object>.A<object, object>'
                Diagnostic(ErrorCode.ERR_AmbigBinaryOps, "d1 - d2").WithArguments("-", "C<dynamic>.A<object, object>", "C<object>.A<object, object>"),
                // (23,20): error CS0034: Operator '-' is ambiguous on operands of type 'C<dynamic>.A<object, object>' and 'C<dynamic>.A<object, dynamic>'
                Diagnostic(ErrorCode.ERR_AmbigBinaryOps, "d1 - d3").WithArguments("-", "C<dynamic>.A<object, object>", "C<dynamic>.A<object, dynamic>"),
                // (24,20): error CS0034: Operator '-' is ambiguous on operands of type 'C<dynamic>.A<object, object>' and 'C<object>.A<dynamic, object>'
                Diagnostic(ErrorCode.ERR_AmbigBinaryOps, "d1 - d4").WithArguments("-", "C<dynamic>.A<object, object>", "C<object>.A<dynamic, object>"),
                // (25,20): error CS0034: Operator '-' is ambiguous on operands of type 'C<object>.A<object, object>' and 'C<dynamic>.A<object, dynamic>'
                Diagnostic(ErrorCode.ERR_AmbigBinaryOps, "d2 - d3").WithArguments("-", "C<object>.A<object, object>", "C<dynamic>.A<object, dynamic>"));
        }

        [Fact]
        [WorkItem(624270, "http://vstfdevdiv:8080/DevDiv2/DevDiv/_workitems/edit/624270"), WorkItem(624274, "http://vstfdevdiv:8080/DevDiv2/DevDiv/_workitems/edit/624274")]
        public void TestBinaryOperatorOverloading_Delegates_Dynamic_Ambiguous_Inference()
        {
            string source = @"
using System;
 
class Program
{
    static void Main()
    {
        Action<object> a = null;
        Goo(c => c == a);
    }
 
    static void Goo(Func<Action<object>, IComparable> x) { }
    static void Goo(Func<Action<dynamic>, IConvertible> x) { }
}
";
            // Dev11 considers Action<object> == Action<dynamic> ambiguous and thus chooses Goo(Func<Action<object>, IComparable>) overload.

            CreateCompilationWithMscorlibAndSystemCore(source).VerifyDiagnostics(
                // (9,9): error CS0121: The call is ambiguous between the following methods or properties: 'Program.Goo(System.Func<System.Action<object>, System.IComparable>)' and 'Program.Goo(System.Func<System.Action<dynamic>, System.IConvertible>)'
                Diagnostic(ErrorCode.ERR_AmbigCall, "Goo").WithArguments("Program.Goo(System.Func<System.Action<object>, System.IComparable>)", "Program.Goo(System.Func<System.Action<dynamic>, System.IConvertible>)"));
        }

        [Fact]
        public void TestBinaryOperatorOverloading_Pointers_Dynamic()
        {
            string source = @"
#pragma warning disable 219 // The variable is assigned but its value is never used

using System.Collections.Generic;

unsafe class C<T>
{    
    enum E { A }

    public void M()
    {
        var o = C<object>.E.A;
        var d = C<dynamic>.E.A;
        var dict1 = C<Dictionary<object, dynamic>>.E.A;
        var dict2 = C<Dictionary<dynamic, object>>.E.A;

        var eq1 = &o == &d;
        var eq2 = &d == &o;
        var eq3 = &dict1 == &dict2;
        var eq4 = &dict2 == &dict1;

        var neq1 = &o != &d;
        var neq2 = &d != &o;
        var neq3 = &dict1 != &dict2;
        var neq4 = &dict2 != &dict1;

        var sub1 = &o - &d;
        var sub2 = &d - &o;
        var sub3 = &dict1 - &dict2;
        var sub4 = &dict2 - &dict1;

        var subi1 = &o - 1;
        var subi2 = &d - 1;
        var subi3 = &dict1 - 1;
        var subi4 = &dict2 - 1;

        var addi1 = &o + 1;
        var addi2 = &d + 1;
        var addi3 = &dict1 + 1;
        var addi4 = &dict2 + 1;

        var iadd1 = 1 + &o;
        var iadd2 = 1 + &d;
        var iadd3 = 1 + &dict1;
        var iadd4 = 1 + &dict2;
    }      
}
";
            // Dev11 reports "error CS0034: Operator '-' is ambiguous on operands ... and ..." for all ptr - ptr
            CreateCompilationWithMscorlibAndSystemCore(source, options: TestOptions.UnsafeReleaseDll).VerifyDiagnostics();
        }

        [Fact]
        public void TestOverloadResolutionTiebreakers()
        {
            string source = @"
using System;
struct S
{
    public static bool operator == (S x, S y) { return true; }
    public static bool operator != (S x, S y) { return false; }
    public static bool operator == (S? x, S? y) { return true; }
    public static bool operator != (S? x, S? y) { return false; }
    public override bool Equals(object s) { return true; }
    public override int GetHashCode() { return 0; }
    public override string ToString() { return this.str; }
}

class X<T> 
{
    public static int operator +(X<T> x, int y) { return 0; }
    public static int operator +(X<T> x, T y) { return 0; }
}

struct Q<U> where U : struct
{
    public static int operator +(Q<U> x, int y) { return 0; }
    public static int? operator +(Q<U>? x, U? y) { return 1; }
}


class C
{
    static void M()
    {
        S s1 = new S();
        S s2 = new S();
        S? s3 = new S();
        S? s4 = null;
        X<int> xint = null;

        int x = xint + 123; //-UserDefinedAddition

        // In this case the native compiler and the spec disagree. Roslyn implements the spec.
        // The tiebreaker is supposed to check for *specificity* first, and then *liftedness*.
        // The native compiler eliminates the lifted operator even if it is more specific:

        int? q = new Q<int>?() + new int?(); //-LiftedUserDefinedAddition

        // All of these go to a user-defined equality operator;
        // the lifted form is always worse than the unlifted form,
        // and the user-defined form is always better than turning
        // '== null' into a call to HasValue().
        bool[] b = 
        {
            s1 == s2,      //-UserDefinedEqual
            s1 == s3,      //-UserDefinedEqual
            s1 == null,    //-UserDefinedEqual
            s3 == s1,      //-UserDefinedEqual
            s3 == s4,      //-UserDefinedEqual
            s3 == null,    //-UserDefinedEqual
            null == s1,    //-UserDefinedEqual
            null == s3     //-UserDefinedEqual
        };
        

    }
}";
            TestOperatorKinds(source);
        }

        [CompilerTrait(CompilerFeature.IOperation)]
        [Fact]
        public void TestOverloadResolutionTiebreakers_IOperation()
        {
            string source = @"
using System;
struct S
{
    public static bool operator ==(S x, S y) { return true; }
    public static bool operator !=(S x, S y) { return false; }
    public static bool operator ==(S? x, S? y) { return true; }
    public static bool operator !=(S? x, S? y) { return false; }
    public override bool Equals(object s) { return true; }
    public override int GetHashCode() { return 0; }
    public override string ToString() { return this.str; }
}

class X<T>
{
    public static int operator +(X<T> x, int y) { return 0; }
    public static int operator +(X<T> x, T y) { return 0; }
}

struct Q<U> where U : struct
{
    public static int operator +(Q<U> x, int y) { return 0; }
    public static int? operator +(Q<U>? x, U? y) { return 1; }
}


class C
{
    static void M(S s1, S s2, S? s3, S? s4, X<int> xint)
    /*<bind>*/{
        int x = xint + 123; //-UserDefinedAddition

        // In this case the native compiler and the spec disagree. Roslyn implements the spec.
        // The tiebreaker is supposed to check for *specificity* first, and then *liftedness*.
        // The native compiler eliminates the lifted operator even if it is more specific:

        int? q = new Q<int>?() + new int?(); //-LiftedUserDefinedAddition

        // All of these go to a user-defined equality operator;
        // the lifted form is always worse than the unlifted form,
        // and the user-defined form is always better than turning
        // '== null' into a call to HasValue().
        bool[] b =
        {
            s1 == s2,      //-UserDefinedEqual
            s1 == s3,      //-UserDefinedEqual
            s1 == null,    //-UserDefinedEqual
            s3 == s1,      //-UserDefinedEqual
            s3 == s4,      //-UserDefinedEqual
            s3 == null,    //-UserDefinedEqual
            null == s1,    //-UserDefinedEqual
            null == s3     //-UserDefinedEqual
        };


    }/*</bind>*/
}
";
            string expectedOperationTree = @"
IBlockOperation (3 statements, 3 locals) (OperationKind.Block, Type: null) (Syntax: '{ ... }')
  Locals: Local_1: System.Int32 x
    Local_2: System.Int32? q
    Local_3: System.Boolean[] b
  IVariableDeclarationGroupOperation (1 declarations) (OperationKind.VariableDeclarationGroup, Type: null) (Syntax: 'int x = xint + 123;')
    IVariableDeclarationOperation (1 declarators) (OperationKind.VariableDeclaration, Type: null) (Syntax: 'int x = xint + 123')
      Declarators:
          IVariableDeclaratorOperation (Symbol: System.Int32 x) (OperationKind.VariableDeclarator, Type: null) (Syntax: 'x = xint + 123')
            Initializer: 
              IVariableInitializerOperation (OperationKind.VariableInitializer, Type: null) (Syntax: '= xint + 123')
                IBinaryOperation (BinaryOperatorKind.Add) (OperatorMethod: System.Int32 X<System.Int32>.op_Addition(X<System.Int32> x, System.Int32 y)) (OperationKind.BinaryOperator, Type: System.Int32) (Syntax: 'xint + 123')
                  Left: 
                    IParameterReferenceOperation: xint (OperationKind.ParameterReference, Type: X<System.Int32>) (Syntax: 'xint')
                  Right: 
                    ILiteralOperation (OperationKind.Literal, Type: System.Int32, Constant: 123) (Syntax: '123')
      Initializer: 
        null
  IVariableDeclarationGroupOperation (1 declarations) (OperationKind.VariableDeclarationGroup, Type: null) (Syntax: 'int? q = ne ... new int?();')
    IVariableDeclarationOperation (1 declarators) (OperationKind.VariableDeclaration, Type: null) (Syntax: 'int? q = ne ...  new int?()')
      Declarators:
          IVariableDeclaratorOperation (Symbol: System.Int32? q) (OperationKind.VariableDeclarator, Type: null) (Syntax: 'q = new Q<i ...  new int?()')
            Initializer: 
              IVariableInitializerOperation (OperationKind.VariableInitializer, Type: null) (Syntax: '= new Q<int ...  new int?()')
                IBinaryOperation (BinaryOperatorKind.Add, IsLifted) (OperatorMethod: System.Int32 Q<System.Int32>.op_Addition(Q<System.Int32> x, System.Int32 y)) (OperationKind.BinaryOperator, Type: System.Int32?) (Syntax: 'new Q<int>? ...  new int?()')
                  Left: 
                    IObjectCreationOperation (Constructor: Q<System.Int32>?..ctor()) (OperationKind.ObjectCreation, Type: Q<System.Int32>?) (Syntax: 'new Q<int>?()')
                      Arguments(0)
                      Initializer: 
                        null
                  Right: 
                    IObjectCreationOperation (Constructor: System.Int32?..ctor()) (OperationKind.ObjectCreation, Type: System.Int32?) (Syntax: 'new int?()')
                      Arguments(0)
                      Initializer: 
                        null
      Initializer: 
<<<<<<< HEAD
        null
  IVariableDeclarationGroupOperation (1 declarations) (OperationKind.VariableDeclarationGroup, Type: null) (Syntax: 'bool[] b = ... };')
    IVariableDeclarationOperation (1 declarators) (OperationKind.VariableDeclaration, Type: null) (Syntax: 'bool[] b = ... }')
      Declarators:
          IVariableDeclaratorOperation (Symbol: System.Boolean[] b) (OperationKind.VariableDeclarator, Type: null) (Syntax: 'b = ... }')
=======
        IVariableInitializerOperation (OperationKind.VariableInitializer, Type: null) (Syntax: '= ... }')
          IArrayCreationOperation (OperationKind.ArrayCreation, Type: System.Boolean[], IsImplicit) (Syntax: '{ ... }')
            Dimension Sizes(1):
                ILiteralOperation (OperationKind.Literal, Type: System.Int32, Constant: 8, IsImplicit) (Syntax: '{ ... }')
>>>>>>> 38664665
            Initializer: 
              IVariableInitializerOperation (OperationKind.VariableInitializer, Type: null) (Syntax: '= ... }')
                IArrayCreationOperation (OperationKind.ArrayCreation, Type: System.Boolean[]) (Syntax: '{ ... }')
                  Dimension Sizes(1):
                      ILiteralOperation (OperationKind.Literal, Type: System.Int32, Constant: 8, IsImplicit) (Syntax: '{ ... }')
                  Initializer: 
                    IArrayInitializerOperation (8 elements) (OperationKind.ArrayInitializer, Type: null) (Syntax: '{ ... }')
                      Element Values(8):
                          IBinaryOperation (BinaryOperatorKind.Equals) (OperatorMethod: System.Boolean S.op_Equality(S x, S y)) (OperationKind.BinaryOperator, Type: System.Boolean) (Syntax: 's1 == s2')
                            Left: 
                              IParameterReferenceOperation: s1 (OperationKind.ParameterReference, Type: S) (Syntax: 's1')
                            Right: 
                              IParameterReferenceOperation: s2 (OperationKind.ParameterReference, Type: S) (Syntax: 's2')
                          IBinaryOperation (BinaryOperatorKind.Equals) (OperatorMethod: System.Boolean S.op_Equality(S? x, S? y)) (OperationKind.BinaryOperator, Type: System.Boolean) (Syntax: 's1 == s3')
                            Left: 
                              IConversionOperation (TryCast: False, Unchecked) (OperationKind.Conversion, Type: S?, IsImplicit) (Syntax: 's1')
                                Conversion: CommonConversion (Exists: True, IsIdentity: False, IsNumeric: False, IsReference: False, IsUserDefined: False) (MethodSymbol: null)
                                Operand: 
                                  IParameterReferenceOperation: s1 (OperationKind.ParameterReference, Type: S) (Syntax: 's1')
                            Right: 
                              IParameterReferenceOperation: s3 (OperationKind.ParameterReference, Type: S?) (Syntax: 's3')
                          IBinaryOperation (BinaryOperatorKind.Equals) (OperatorMethod: System.Boolean S.op_Equality(S? x, S? y)) (OperationKind.BinaryOperator, Type: System.Boolean) (Syntax: 's1 == null')
                            Left: 
                              IConversionOperation (TryCast: False, Unchecked) (OperationKind.Conversion, Type: S?, IsImplicit) (Syntax: 's1')
                                Conversion: CommonConversion (Exists: True, IsIdentity: False, IsNumeric: False, IsReference: False, IsUserDefined: False) (MethodSymbol: null)
                                Operand: 
                                  IParameterReferenceOperation: s1 (OperationKind.ParameterReference, Type: S) (Syntax: 's1')
                            Right: 
                              IConversionOperation (TryCast: False, Unchecked) (OperationKind.Conversion, Type: S?, Constant: null, IsImplicit) (Syntax: 'null')
                                Conversion: CommonConversion (Exists: True, IsIdentity: False, IsNumeric: False, IsReference: False, IsUserDefined: False) (MethodSymbol: null)
                                Operand: 
                                  ILiteralOperation (OperationKind.Literal, Type: null, Constant: null) (Syntax: 'null')
                          IBinaryOperation (BinaryOperatorKind.Equals) (OperatorMethod: System.Boolean S.op_Equality(S? x, S? y)) (OperationKind.BinaryOperator, Type: System.Boolean) (Syntax: 's3 == s1')
                            Left: 
                              IParameterReferenceOperation: s3 (OperationKind.ParameterReference, Type: S?) (Syntax: 's3')
                            Right: 
                              IConversionOperation (TryCast: False, Unchecked) (OperationKind.Conversion, Type: S?, IsImplicit) (Syntax: 's1')
                                Conversion: CommonConversion (Exists: True, IsIdentity: False, IsNumeric: False, IsReference: False, IsUserDefined: False) (MethodSymbol: null)
                                Operand: 
                                  IParameterReferenceOperation: s1 (OperationKind.ParameterReference, Type: S) (Syntax: 's1')
                          IBinaryOperation (BinaryOperatorKind.Equals) (OperatorMethod: System.Boolean S.op_Equality(S? x, S? y)) (OperationKind.BinaryOperator, Type: System.Boolean) (Syntax: 's3 == s4')
                            Left: 
                              IParameterReferenceOperation: s3 (OperationKind.ParameterReference, Type: S?) (Syntax: 's3')
                            Right: 
                              IParameterReferenceOperation: s4 (OperationKind.ParameterReference, Type: S?) (Syntax: 's4')
                          IBinaryOperation (BinaryOperatorKind.Equals) (OperatorMethod: System.Boolean S.op_Equality(S? x, S? y)) (OperationKind.BinaryOperator, Type: System.Boolean) (Syntax: 's3 == null')
                            Left: 
                              IParameterReferenceOperation: s3 (OperationKind.ParameterReference, Type: S?) (Syntax: 's3')
                            Right: 
                              IConversionOperation (TryCast: False, Unchecked) (OperationKind.Conversion, Type: S?, Constant: null, IsImplicit) (Syntax: 'null')
                                Conversion: CommonConversion (Exists: True, IsIdentity: False, IsNumeric: False, IsReference: False, IsUserDefined: False) (MethodSymbol: null)
                                Operand: 
                                  ILiteralOperation (OperationKind.Literal, Type: null, Constant: null) (Syntax: 'null')
                          IBinaryOperation (BinaryOperatorKind.Equals) (OperatorMethod: System.Boolean S.op_Equality(S? x, S? y)) (OperationKind.BinaryOperator, Type: System.Boolean) (Syntax: 'null == s1')
                            Left: 
                              IConversionOperation (TryCast: False, Unchecked) (OperationKind.Conversion, Type: S?, Constant: null, IsImplicit) (Syntax: 'null')
                                Conversion: CommonConversion (Exists: True, IsIdentity: False, IsNumeric: False, IsReference: False, IsUserDefined: False) (MethodSymbol: null)
                                Operand: 
                                  ILiteralOperation (OperationKind.Literal, Type: null, Constant: null) (Syntax: 'null')
                            Right: 
                              IConversionOperation (TryCast: False, Unchecked) (OperationKind.Conversion, Type: S?, IsImplicit) (Syntax: 's1')
                                Conversion: CommonConversion (Exists: True, IsIdentity: False, IsNumeric: False, IsReference: False, IsUserDefined: False) (MethodSymbol: null)
                                Operand: 
                                  IParameterReferenceOperation: s1 (OperationKind.ParameterReference, Type: S) (Syntax: 's1')
                          IBinaryOperation (BinaryOperatorKind.Equals) (OperatorMethod: System.Boolean S.op_Equality(S? x, S? y)) (OperationKind.BinaryOperator, Type: System.Boolean) (Syntax: 'null == s3')
                            Left: 
                              IConversionOperation (TryCast: False, Unchecked) (OperationKind.Conversion, Type: S?, Constant: null, IsImplicit) (Syntax: 'null')
                                Conversion: CommonConversion (Exists: True, IsIdentity: False, IsNumeric: False, IsReference: False, IsUserDefined: False) (MethodSymbol: null)
                                Operand: 
                                  ILiteralOperation (OperationKind.Literal, Type: null, Constant: null) (Syntax: 'null')
                            Right: 
                              IParameterReferenceOperation: s3 (OperationKind.ParameterReference, Type: S?) (Syntax: 's3')
      Initializer: 
        null
";
            var expectedDiagnostics = new DiagnosticDescription[] {
                // CS0458: The result of the expression is always 'null' of type 'int?'
                //         int? q = new Q<int>?() + new int?(); //-LiftedUserDefinedAddition
                Diagnostic(ErrorCode.WRN_AlwaysNull, "new Q<int>?() + new int?()").WithArguments("int?").WithLocation(37, 18),
                // CS1061: 'S' does not contain a definition for 'str' and no extension method 'str' accepting a first argument of type 'S' could be found (are you missing a using directive or an assembly reference?)
                //     public override string ToString() { return this.str; }
                Diagnostic(ErrorCode.ERR_NoSuchMemberOrExtension, "str").WithArguments("S", "str").WithLocation(11, 53)
            };

            VerifyOperationTreeAndDiagnosticsForTest<BlockSyntax>(source, expectedOperationTree, expectedDiagnostics);
        }

        [Fact]
        public void TestUserDefinedCompoundAssignment()
        {
            string source = @"
using System;
struct S
{
    private string str;
    public S(char chr) { this.str = chr.ToString(); }
    public S(string str) { this.str = str; }
    public static S operator + (S x, S y) { return new S('(' + x.str + '+' + y.str + ')'); }
    public static S operator - (S x, S y) { return new S('(' + x.str + '-' + y.str + ')'); }
    public static S operator % (S x, S y) { return new S('(' + x.str + '%' + y.str + ')'); }
    public static S operator / (S x, S y) { return new S('(' + x.str + '/' + y.str + ')'); }
    public static S operator * (S x, S y) { return new S('(' + x.str + '*' + y.str + ')'); }
    public static S operator & (S x, S y) { return new S('(' + x.str + '&' + y.str + ')'); }
    public static S operator | (S x, S y) { return new S('(' + x.str + '|' + y.str + ')'); }
    public static S operator ^ (S x, S y) { return new S('(' + x.str + '^' + y.str + ')'); }
    public static S operator << (S x, int y) { return new S('(' + x.str + '<' + '<' + y.ToString() + ')'); }
    public static S operator >> (S x, int y) { return new S('(' + x.str + '>' + '>' + y.ToString() + ')'); }
    public override string ToString() { return this.str; }
}

class C
{
    static void Main()
    {
        S a = new S('a');
        S b = new S('b'); 
        S c = new S('c'); 
        S d = new S('d'); 
        S e = new S('e'); 
        S f = new S('f'); 
        S g = new S('g'); 
        S h = new S('h');
        S i = new S('i');
        a += b;
        a -= c;
        a *= d;
        a /= e;
        a %= f;
        a <<= 10;
        a >>= 20;
        a &= g;
        a |= h;
        a ^= i;
        Console.WriteLine(a);
    }
}";
            string output = @"((((((((((a+b)-c)*d)/e)%f)<<10)>>20)&g)|h)^i)";

            CompileAndVerify(source: source, expectedOutput: output);
        }

        [CompilerTrait(CompilerFeature.IOperation)]
        [Fact]
        public void TestUserDefinedCompoundAssignment_IOperation()
        {
            string source = @"
using System;
struct S
{
    private string str;
    public S(char chr) { this.str = chr.ToString(); }
    public S(string str) { this.str = str; }
    public static S operator +(S x, S y) { return new S('(' + x.str + '+' + y.str + ')'); }
    public static S operator -(S x, S y) { return new S('(' + x.str + '-' + y.str + ')'); }
    public static S operator %(S x, S y) { return new S('(' + x.str + '%' + y.str + ')'); }
    public static S operator /(S x, S y) { return new S('(' + x.str + '/' + y.str + ')'); }
    public static S operator *(S x, S y) { return new S('(' + x.str + '*' + y.str + ')'); }
    public static S operator &(S x, S y) { return new S('(' + x.str + '&' + y.str + ')'); }
    public static S operator |(S x, S y) { return new S('(' + x.str + '|' + y.str + ')'); }
    public static S operator ^(S x, S y) { return new S('(' + x.str + '^' + y.str + ')'); }
    public static S operator <<(S x, int y) { return new S('(' + x.str + '<' + '<' + y.ToString() + ')'); }
    public static S operator >>(S x, int y) { return new S('(' + x.str + '>' + '>' + y.ToString() + ')'); }
    public override string ToString() { return this.str; }
}

class C
{
    static void Main(S a, S b, S c, S d, S e, S f, S g, S h, S i)
    /*<bind>*/{
        a += b;
        a -= c;
        a *= d;
        a /= e;
        a %= f;
        a <<= 10;
        a >>= 20;
        a &= g;
        a |= h;
        a ^= i;
    }/*</bind>*/
}
";
            string expectedOperationTree = @"
IBlockOperation (10 statements) (OperationKind.Block, Type: null) (Syntax: '{ ... }')
  IExpressionStatementOperation (OperationKind.ExpressionStatement, Type: null) (Syntax: 'a += b;')
    Expression: 
      ICompoundAssignmentOperation (BinaryOperatorKind.Add) (OperatorMethod: S S.op_Addition(S x, S y)) (OperationKind.CompoundAssignment, Type: S) (Syntax: 'a += b')
        Left: 
          IParameterReferenceOperation: a (OperationKind.ParameterReference, Type: S) (Syntax: 'a')
        Right: 
          IParameterReferenceOperation: b (OperationKind.ParameterReference, Type: S) (Syntax: 'b')
  IExpressionStatementOperation (OperationKind.ExpressionStatement, Type: null) (Syntax: 'a -= c;')
    Expression: 
      ICompoundAssignmentOperation (BinaryOperatorKind.Subtract) (OperatorMethod: S S.op_Subtraction(S x, S y)) (OperationKind.CompoundAssignment, Type: S) (Syntax: 'a -= c')
        Left: 
          IParameterReferenceOperation: a (OperationKind.ParameterReference, Type: S) (Syntax: 'a')
        Right: 
          IParameterReferenceOperation: c (OperationKind.ParameterReference, Type: S) (Syntax: 'c')
  IExpressionStatementOperation (OperationKind.ExpressionStatement, Type: null) (Syntax: 'a *= d;')
    Expression: 
      ICompoundAssignmentOperation (BinaryOperatorKind.Multiply) (OperatorMethod: S S.op_Multiply(S x, S y)) (OperationKind.CompoundAssignment, Type: S) (Syntax: 'a *= d')
        Left: 
          IParameterReferenceOperation: a (OperationKind.ParameterReference, Type: S) (Syntax: 'a')
        Right: 
          IParameterReferenceOperation: d (OperationKind.ParameterReference, Type: S) (Syntax: 'd')
  IExpressionStatementOperation (OperationKind.ExpressionStatement, Type: null) (Syntax: 'a /= e;')
    Expression: 
      ICompoundAssignmentOperation (BinaryOperatorKind.Divide) (OperatorMethod: S S.op_Division(S x, S y)) (OperationKind.CompoundAssignment, Type: S) (Syntax: 'a /= e')
        Left: 
          IParameterReferenceOperation: a (OperationKind.ParameterReference, Type: S) (Syntax: 'a')
        Right: 
          IParameterReferenceOperation: e (OperationKind.ParameterReference, Type: S) (Syntax: 'e')
  IExpressionStatementOperation (OperationKind.ExpressionStatement, Type: null) (Syntax: 'a %= f;')
    Expression: 
      ICompoundAssignmentOperation (BinaryOperatorKind.Remainder) (OperatorMethod: S S.op_Modulus(S x, S y)) (OperationKind.CompoundAssignment, Type: S) (Syntax: 'a %= f')
        Left: 
          IParameterReferenceOperation: a (OperationKind.ParameterReference, Type: S) (Syntax: 'a')
        Right: 
          IParameterReferenceOperation: f (OperationKind.ParameterReference, Type: S) (Syntax: 'f')
  IExpressionStatementOperation (OperationKind.ExpressionStatement, Type: null) (Syntax: 'a <<= 10;')
    Expression: 
      ICompoundAssignmentOperation (BinaryOperatorKind.LeftShift) (OperatorMethod: S S.op_LeftShift(S x, System.Int32 y)) (OperationKind.CompoundAssignment, Type: S) (Syntax: 'a <<= 10')
        Left: 
          IParameterReferenceOperation: a (OperationKind.ParameterReference, Type: S) (Syntax: 'a')
        Right: 
          ILiteralOperation (OperationKind.Literal, Type: System.Int32, Constant: 10) (Syntax: '10')
  IExpressionStatementOperation (OperationKind.ExpressionStatement, Type: null) (Syntax: 'a >>= 20;')
    Expression: 
      ICompoundAssignmentOperation (BinaryOperatorKind.RightShift) (OperatorMethod: S S.op_RightShift(S x, System.Int32 y)) (OperationKind.CompoundAssignment, Type: S) (Syntax: 'a >>= 20')
        Left: 
          IParameterReferenceOperation: a (OperationKind.ParameterReference, Type: S) (Syntax: 'a')
        Right: 
          ILiteralOperation (OperationKind.Literal, Type: System.Int32, Constant: 20) (Syntax: '20')
  IExpressionStatementOperation (OperationKind.ExpressionStatement, Type: null) (Syntax: 'a &= g;')
    Expression: 
      ICompoundAssignmentOperation (BinaryOperatorKind.And) (OperatorMethod: S S.op_BitwiseAnd(S x, S y)) (OperationKind.CompoundAssignment, Type: S) (Syntax: 'a &= g')
        Left: 
          IParameterReferenceOperation: a (OperationKind.ParameterReference, Type: S) (Syntax: 'a')
        Right: 
          IParameterReferenceOperation: g (OperationKind.ParameterReference, Type: S) (Syntax: 'g')
  IExpressionStatementOperation (OperationKind.ExpressionStatement, Type: null) (Syntax: 'a |= h;')
    Expression: 
      ICompoundAssignmentOperation (BinaryOperatorKind.Or) (OperatorMethod: S S.op_BitwiseOr(S x, S y)) (OperationKind.CompoundAssignment, Type: S) (Syntax: 'a |= h')
        Left: 
          IParameterReferenceOperation: a (OperationKind.ParameterReference, Type: S) (Syntax: 'a')
        Right: 
          IParameterReferenceOperation: h (OperationKind.ParameterReference, Type: S) (Syntax: 'h')
  IExpressionStatementOperation (OperationKind.ExpressionStatement, Type: null) (Syntax: 'a ^= i;')
    Expression: 
      ICompoundAssignmentOperation (BinaryOperatorKind.ExclusiveOr) (OperatorMethod: S S.op_ExclusiveOr(S x, S y)) (OperationKind.CompoundAssignment, Type: S) (Syntax: 'a ^= i')
        Left: 
          IParameterReferenceOperation: a (OperationKind.ParameterReference, Type: S) (Syntax: 'a')
        Right: 
          IParameterReferenceOperation: i (OperationKind.ParameterReference, Type: S) (Syntax: 'i')
";
            var expectedDiagnostics = DiagnosticDescription.None;

            VerifyOperationTreeAndDiagnosticsForTest<BlockSyntax>(source, expectedOperationTree, expectedDiagnostics);
        }

        [CompilerTrait(CompilerFeature.IOperation)]
        [Fact]
        public void TestUserDefinedCompoundAssignment_Checked_IOperation()
        {
            string source = @"
using System;
struct S
{
    private string str;
    public S(char chr) { this.str = chr.ToString(); }
    public S(string str) { this.str = str; }
    public static S operator +(S x, S y) { return new S('(' + x.str + '+' + y.str + ')'); }
    public static S operator -(S x, S y) { return new S('(' + x.str + '-' + y.str + ')'); }
    public static S operator %(S x, S y) { return new S('(' + x.str + '%' + y.str + ')'); }
    public static S operator /(S x, S y) { return new S('(' + x.str + '/' + y.str + ')'); }
    public static S operator *(S x, S y) { return new S('(' + x.str + '*' + y.str + ')'); }
    public static S operator &(S x, S y) { return new S('(' + x.str + '&' + y.str + ')'); }
    public static S operator |(S x, S y) { return new S('(' + x.str + '|' + y.str + ')'); }
    public static S operator ^(S x, S y) { return new S('(' + x.str + '^' + y.str + ')'); }
    public static S operator <<(S x, int y) { return new S('(' + x.str + '<' + '<' + y.ToString() + ')'); }
    public static S operator >>(S x, int y) { return new S('(' + x.str + '>' + '>' + y.ToString() + ')'); }
    public override string ToString() { return this.str; }
}

class C
{
    static void Main(S a, S b, S c, S d, S e, S f, S g, S h, S i)
    /*<bind>*/{
        a += b;
        a -= c;
        a *= d;
        a /= e;
        a %= f;
        a <<= 10;
        a >>= 20;
        a &= g;
        a |= h;
        a ^= i;
    }/*</bind>*/
}
";
            string expectedOperationTree = @"
IBlockOperation (10 statements) (OperationKind.Block, Type: null) (Syntax: '{ ... }')
  IExpressionStatementOperation (OperationKind.ExpressionStatement, Type: null) (Syntax: 'a += b;')
    Expression: 
      ICompoundAssignmentOperation (BinaryOperatorKind.Add) (OperatorMethod: S S.op_Addition(S x, S y)) (OperationKind.CompoundAssignment, Type: S) (Syntax: 'a += b')
        Left: 
          IParameterReferenceOperation: a (OperationKind.ParameterReference, Type: S) (Syntax: 'a')
        Right: 
          IParameterReferenceOperation: b (OperationKind.ParameterReference, Type: S) (Syntax: 'b')
  IExpressionStatementOperation (OperationKind.ExpressionStatement, Type: null) (Syntax: 'a -= c;')
    Expression: 
      ICompoundAssignmentOperation (BinaryOperatorKind.Subtract) (OperatorMethod: S S.op_Subtraction(S x, S y)) (OperationKind.CompoundAssignment, Type: S) (Syntax: 'a -= c')
        Left: 
          IParameterReferenceOperation: a (OperationKind.ParameterReference, Type: S) (Syntax: 'a')
        Right: 
          IParameterReferenceOperation: c (OperationKind.ParameterReference, Type: S) (Syntax: 'c')
  IExpressionStatementOperation (OperationKind.ExpressionStatement, Type: null) (Syntax: 'a *= d;')
    Expression: 
      ICompoundAssignmentOperation (BinaryOperatorKind.Multiply) (OperatorMethod: S S.op_Multiply(S x, S y)) (OperationKind.CompoundAssignment, Type: S) (Syntax: 'a *= d')
        Left: 
          IParameterReferenceOperation: a (OperationKind.ParameterReference, Type: S) (Syntax: 'a')
        Right: 
          IParameterReferenceOperation: d (OperationKind.ParameterReference, Type: S) (Syntax: 'd')
  IExpressionStatementOperation (OperationKind.ExpressionStatement, Type: null) (Syntax: 'a /= e;')
    Expression: 
      ICompoundAssignmentOperation (BinaryOperatorKind.Divide) (OperatorMethod: S S.op_Division(S x, S y)) (OperationKind.CompoundAssignment, Type: S) (Syntax: 'a /= e')
        Left: 
          IParameterReferenceOperation: a (OperationKind.ParameterReference, Type: S) (Syntax: 'a')
        Right: 
          IParameterReferenceOperation: e (OperationKind.ParameterReference, Type: S) (Syntax: 'e')
  IExpressionStatementOperation (OperationKind.ExpressionStatement, Type: null) (Syntax: 'a %= f;')
    Expression: 
      ICompoundAssignmentOperation (BinaryOperatorKind.Remainder) (OperatorMethod: S S.op_Modulus(S x, S y)) (OperationKind.CompoundAssignment, Type: S) (Syntax: 'a %= f')
        Left: 
          IParameterReferenceOperation: a (OperationKind.ParameterReference, Type: S) (Syntax: 'a')
        Right: 
          IParameterReferenceOperation: f (OperationKind.ParameterReference, Type: S) (Syntax: 'f')
  IExpressionStatementOperation (OperationKind.ExpressionStatement, Type: null) (Syntax: 'a <<= 10;')
    Expression: 
      ICompoundAssignmentOperation (BinaryOperatorKind.LeftShift) (OperatorMethod: S S.op_LeftShift(S x, System.Int32 y)) (OperationKind.CompoundAssignment, Type: S) (Syntax: 'a <<= 10')
        Left: 
          IParameterReferenceOperation: a (OperationKind.ParameterReference, Type: S) (Syntax: 'a')
        Right: 
          ILiteralOperation (OperationKind.Literal, Type: System.Int32, Constant: 10) (Syntax: '10')
  IExpressionStatementOperation (OperationKind.ExpressionStatement, Type: null) (Syntax: 'a >>= 20;')
    Expression: 
      ICompoundAssignmentOperation (BinaryOperatorKind.RightShift) (OperatorMethod: S S.op_RightShift(S x, System.Int32 y)) (OperationKind.CompoundAssignment, Type: S) (Syntax: 'a >>= 20')
        Left: 
          IParameterReferenceOperation: a (OperationKind.ParameterReference, Type: S) (Syntax: 'a')
        Right: 
          ILiteralOperation (OperationKind.Literal, Type: System.Int32, Constant: 20) (Syntax: '20')
  IExpressionStatementOperation (OperationKind.ExpressionStatement, Type: null) (Syntax: 'a &= g;')
    Expression: 
      ICompoundAssignmentOperation (BinaryOperatorKind.And) (OperatorMethod: S S.op_BitwiseAnd(S x, S y)) (OperationKind.CompoundAssignment, Type: S) (Syntax: 'a &= g')
        Left: 
          IParameterReferenceOperation: a (OperationKind.ParameterReference, Type: S) (Syntax: 'a')
        Right: 
          IParameterReferenceOperation: g (OperationKind.ParameterReference, Type: S) (Syntax: 'g')
  IExpressionStatementOperation (OperationKind.ExpressionStatement, Type: null) (Syntax: 'a |= h;')
    Expression: 
      ICompoundAssignmentOperation (BinaryOperatorKind.Or) (OperatorMethod: S S.op_BitwiseOr(S x, S y)) (OperationKind.CompoundAssignment, Type: S) (Syntax: 'a |= h')
        Left: 
          IParameterReferenceOperation: a (OperationKind.ParameterReference, Type: S) (Syntax: 'a')
        Right: 
          IParameterReferenceOperation: h (OperationKind.ParameterReference, Type: S) (Syntax: 'h')
  IExpressionStatementOperation (OperationKind.ExpressionStatement, Type: null) (Syntax: 'a ^= i;')
    Expression: 
      ICompoundAssignmentOperation (BinaryOperatorKind.ExclusiveOr) (OperatorMethod: S S.op_ExclusiveOr(S x, S y)) (OperationKind.CompoundAssignment, Type: S) (Syntax: 'a ^= i')
        Left: 
          IParameterReferenceOperation: a (OperationKind.ParameterReference, Type: S) (Syntax: 'a')
        Right: 
          IParameterReferenceOperation: i (OperationKind.ParameterReference, Type: S) (Syntax: 'i')
";
            var expectedDiagnostics = DiagnosticDescription.None;

            VerifyOperationTreeAndDiagnosticsForTest<BlockSyntax>(source, expectedOperationTree, expectedDiagnostics);
        }

        [CompilerTrait(CompilerFeature.IOperation)]
        [Fact]
        public void TestCompoundAssignment_IOperation()
        {
            string source = @"
class C
{
    static void M(int a, int b, int c, int d, int e, int f, int g, int h, int i)
    /*<bind>*/{
        a += b;
        a -= c;
        a *= d;
        a /= e;
        a %= f;
        a <<= 10;
        a >>= 20;
        a &= g;
        a |= h;
        a ^= i;
    }/*</bind>*/
}
";
            string expectedOperationTree = @"
IBlockOperation (10 statements) (OperationKind.Block, Type: null) (Syntax: '{ ... }')
  IExpressionStatementOperation (OperationKind.ExpressionStatement, Type: null) (Syntax: 'a += b;')
    Expression: 
      ICompoundAssignmentOperation (BinaryOperatorKind.Add) (OperationKind.CompoundAssignment, Type: System.Int32) (Syntax: 'a += b')
        Left: 
          IParameterReferenceOperation: a (OperationKind.ParameterReference, Type: System.Int32) (Syntax: 'a')
        Right: 
          IParameterReferenceOperation: b (OperationKind.ParameterReference, Type: System.Int32) (Syntax: 'b')
  IExpressionStatementOperation (OperationKind.ExpressionStatement, Type: null) (Syntax: 'a -= c;')
    Expression: 
      ICompoundAssignmentOperation (BinaryOperatorKind.Subtract) (OperationKind.CompoundAssignment, Type: System.Int32) (Syntax: 'a -= c')
        Left: 
          IParameterReferenceOperation: a (OperationKind.ParameterReference, Type: System.Int32) (Syntax: 'a')
        Right: 
          IParameterReferenceOperation: c (OperationKind.ParameterReference, Type: System.Int32) (Syntax: 'c')
  IExpressionStatementOperation (OperationKind.ExpressionStatement, Type: null) (Syntax: 'a *= d;')
    Expression: 
      ICompoundAssignmentOperation (BinaryOperatorKind.Multiply) (OperationKind.CompoundAssignment, Type: System.Int32) (Syntax: 'a *= d')
        Left: 
          IParameterReferenceOperation: a (OperationKind.ParameterReference, Type: System.Int32) (Syntax: 'a')
        Right: 
          IParameterReferenceOperation: d (OperationKind.ParameterReference, Type: System.Int32) (Syntax: 'd')
  IExpressionStatementOperation (OperationKind.ExpressionStatement, Type: null) (Syntax: 'a /= e;')
    Expression: 
      ICompoundAssignmentOperation (BinaryOperatorKind.Divide) (OperationKind.CompoundAssignment, Type: System.Int32) (Syntax: 'a /= e')
        Left: 
          IParameterReferenceOperation: a (OperationKind.ParameterReference, Type: System.Int32) (Syntax: 'a')
        Right: 
          IParameterReferenceOperation: e (OperationKind.ParameterReference, Type: System.Int32) (Syntax: 'e')
  IExpressionStatementOperation (OperationKind.ExpressionStatement, Type: null) (Syntax: 'a %= f;')
    Expression: 
      ICompoundAssignmentOperation (BinaryOperatorKind.Remainder) (OperationKind.CompoundAssignment, Type: System.Int32) (Syntax: 'a %= f')
        Left: 
          IParameterReferenceOperation: a (OperationKind.ParameterReference, Type: System.Int32) (Syntax: 'a')
        Right: 
          IParameterReferenceOperation: f (OperationKind.ParameterReference, Type: System.Int32) (Syntax: 'f')
  IExpressionStatementOperation (OperationKind.ExpressionStatement, Type: null) (Syntax: 'a <<= 10;')
    Expression: 
      ICompoundAssignmentOperation (BinaryOperatorKind.LeftShift) (OperationKind.CompoundAssignment, Type: System.Int32) (Syntax: 'a <<= 10')
        Left: 
          IParameterReferenceOperation: a (OperationKind.ParameterReference, Type: System.Int32) (Syntax: 'a')
        Right: 
          ILiteralOperation (OperationKind.Literal, Type: System.Int32, Constant: 10) (Syntax: '10')
  IExpressionStatementOperation (OperationKind.ExpressionStatement, Type: null) (Syntax: 'a >>= 20;')
    Expression: 
      ICompoundAssignmentOperation (BinaryOperatorKind.RightShift) (OperationKind.CompoundAssignment, Type: System.Int32) (Syntax: 'a >>= 20')
        Left: 
          IParameterReferenceOperation: a (OperationKind.ParameterReference, Type: System.Int32) (Syntax: 'a')
        Right: 
          ILiteralOperation (OperationKind.Literal, Type: System.Int32, Constant: 20) (Syntax: '20')
  IExpressionStatementOperation (OperationKind.ExpressionStatement, Type: null) (Syntax: 'a &= g;')
    Expression: 
      ICompoundAssignmentOperation (BinaryOperatorKind.And) (OperationKind.CompoundAssignment, Type: System.Int32) (Syntax: 'a &= g')
        Left: 
          IParameterReferenceOperation: a (OperationKind.ParameterReference, Type: System.Int32) (Syntax: 'a')
        Right: 
          IParameterReferenceOperation: g (OperationKind.ParameterReference, Type: System.Int32) (Syntax: 'g')
  IExpressionStatementOperation (OperationKind.ExpressionStatement, Type: null) (Syntax: 'a |= h;')
    Expression: 
      ICompoundAssignmentOperation (BinaryOperatorKind.Or) (OperationKind.CompoundAssignment, Type: System.Int32) (Syntax: 'a |= h')
        Left: 
          IParameterReferenceOperation: a (OperationKind.ParameterReference, Type: System.Int32) (Syntax: 'a')
        Right: 
          IParameterReferenceOperation: h (OperationKind.ParameterReference, Type: System.Int32) (Syntax: 'h')
  IExpressionStatementOperation (OperationKind.ExpressionStatement, Type: null) (Syntax: 'a ^= i;')
    Expression: 
      ICompoundAssignmentOperation (BinaryOperatorKind.ExclusiveOr) (OperationKind.CompoundAssignment, Type: System.Int32) (Syntax: 'a ^= i')
        Left: 
          IParameterReferenceOperation: a (OperationKind.ParameterReference, Type: System.Int32) (Syntax: 'a')
        Right: 
          IParameterReferenceOperation: i (OperationKind.ParameterReference, Type: System.Int32) (Syntax: 'i')
";
            var expectedDiagnostics = DiagnosticDescription.None;

            VerifyOperationTreeAndDiagnosticsForTest<BlockSyntax>(source, expectedOperationTree, expectedDiagnostics);
        }

        [CompilerTrait(CompilerFeature.IOperation)]
        [Fact, WorkItem(21723, "https://github.com/dotnet/roslyn/issues/21723")]
        public void TestCompoundLiftedAssignment_IOperation()
        {
            string source = @"
class C
{
    static void M(int a, int? b)
    {
        /*<bind>*/a += b/*</bind>*/;
    }
}
";
            string expectedOperationTree = @"
ICompoundAssignmentOperation (BinaryOperatorKind.Add, IsLifted) (OperationKind.CompoundAssignment, Type: System.Int32, IsInvalid) (Syntax: 'a += b')
  Left: 
    IParameterReferenceOperation: a (OperationKind.ParameterReference, Type: System.Int32, IsInvalid) (Syntax: 'a')
  Right: 
    IParameterReferenceOperation: b (OperationKind.ParameterReference, Type: System.Int32?, IsInvalid) (Syntax: 'b')
";
            var expectedDiagnostics = new DiagnosticDescription[] {
                // CS0266: Cannot implicitly convert type 'int?' to 'int'. An explicit conversion exists (are you missing a cast?)
                //         /*<bind>*/a += b/*</bind>*/;
                Diagnostic(ErrorCode.ERR_NoImplicitConvCast, "a += b").WithArguments("int?", "int").WithLocation(6, 19)
            };

            VerifyOperationTreeAndDiagnosticsForTest<AssignmentExpressionSyntax>(source, expectedOperationTree, expectedDiagnostics);
        }

        [CompilerTrait(CompilerFeature.IOperation)]
        [Fact]
        public void TestCompoundAssignment_Checked_IOperation()
        {
            string source = @"
class C
{
    static void M(int a, int b, int c, int d, int e, int f, int g, int h, int i)
    /*<bind>*/{
        checked
        {
            a += b;
            a -= c;
            a *= d;
            a /= e;
            a %= f;
            a <<= 10;
            a >>= 20;
            a &= g;
            a |= h;
            a ^= i;
        }
    }/*</bind>*/
}
";
            string expectedOperationTree = @"
IBlockOperation (1 statements) (OperationKind.Block, Type: null) (Syntax: '{ ... }')
  IBlockOperation (10 statements) (OperationKind.Block, Type: null) (Syntax: '{ ... }')
    IExpressionStatementOperation (OperationKind.ExpressionStatement, Type: null) (Syntax: 'a += b;')
      Expression: 
        ICompoundAssignmentOperation (BinaryOperatorKind.Add, Checked) (OperationKind.CompoundAssignment, Type: System.Int32) (Syntax: 'a += b')
          Left: 
            IParameterReferenceOperation: a (OperationKind.ParameterReference, Type: System.Int32) (Syntax: 'a')
          Right: 
            IParameterReferenceOperation: b (OperationKind.ParameterReference, Type: System.Int32) (Syntax: 'b')
    IExpressionStatementOperation (OperationKind.ExpressionStatement, Type: null) (Syntax: 'a -= c;')
      Expression: 
        ICompoundAssignmentOperation (BinaryOperatorKind.Subtract, Checked) (OperationKind.CompoundAssignment, Type: System.Int32) (Syntax: 'a -= c')
          Left: 
            IParameterReferenceOperation: a (OperationKind.ParameterReference, Type: System.Int32) (Syntax: 'a')
          Right: 
            IParameterReferenceOperation: c (OperationKind.ParameterReference, Type: System.Int32) (Syntax: 'c')
    IExpressionStatementOperation (OperationKind.ExpressionStatement, Type: null) (Syntax: 'a *= d;')
      Expression: 
        ICompoundAssignmentOperation (BinaryOperatorKind.Multiply, Checked) (OperationKind.CompoundAssignment, Type: System.Int32) (Syntax: 'a *= d')
          Left: 
            IParameterReferenceOperation: a (OperationKind.ParameterReference, Type: System.Int32) (Syntax: 'a')
          Right: 
            IParameterReferenceOperation: d (OperationKind.ParameterReference, Type: System.Int32) (Syntax: 'd')
    IExpressionStatementOperation (OperationKind.ExpressionStatement, Type: null) (Syntax: 'a /= e;')
      Expression: 
        ICompoundAssignmentOperation (BinaryOperatorKind.Divide, Checked) (OperationKind.CompoundAssignment, Type: System.Int32) (Syntax: 'a /= e')
          Left: 
            IParameterReferenceOperation: a (OperationKind.ParameterReference, Type: System.Int32) (Syntax: 'a')
          Right: 
            IParameterReferenceOperation: e (OperationKind.ParameterReference, Type: System.Int32) (Syntax: 'e')
    IExpressionStatementOperation (OperationKind.ExpressionStatement, Type: null) (Syntax: 'a %= f;')
      Expression: 
        ICompoundAssignmentOperation (BinaryOperatorKind.Remainder) (OperationKind.CompoundAssignment, Type: System.Int32) (Syntax: 'a %= f')
          Left: 
            IParameterReferenceOperation: a (OperationKind.ParameterReference, Type: System.Int32) (Syntax: 'a')
          Right: 
            IParameterReferenceOperation: f (OperationKind.ParameterReference, Type: System.Int32) (Syntax: 'f')
    IExpressionStatementOperation (OperationKind.ExpressionStatement, Type: null) (Syntax: 'a <<= 10;')
      Expression: 
        ICompoundAssignmentOperation (BinaryOperatorKind.LeftShift) (OperationKind.CompoundAssignment, Type: System.Int32) (Syntax: 'a <<= 10')
          Left: 
            IParameterReferenceOperation: a (OperationKind.ParameterReference, Type: System.Int32) (Syntax: 'a')
          Right: 
            ILiteralOperation (OperationKind.Literal, Type: System.Int32, Constant: 10) (Syntax: '10')
    IExpressionStatementOperation (OperationKind.ExpressionStatement, Type: null) (Syntax: 'a >>= 20;')
      Expression: 
        ICompoundAssignmentOperation (BinaryOperatorKind.RightShift) (OperationKind.CompoundAssignment, Type: System.Int32) (Syntax: 'a >>= 20')
          Left: 
            IParameterReferenceOperation: a (OperationKind.ParameterReference, Type: System.Int32) (Syntax: 'a')
          Right: 
            ILiteralOperation (OperationKind.Literal, Type: System.Int32, Constant: 20) (Syntax: '20')
    IExpressionStatementOperation (OperationKind.ExpressionStatement, Type: null) (Syntax: 'a &= g;')
      Expression: 
        ICompoundAssignmentOperation (BinaryOperatorKind.And) (OperationKind.CompoundAssignment, Type: System.Int32) (Syntax: 'a &= g')
          Left: 
            IParameterReferenceOperation: a (OperationKind.ParameterReference, Type: System.Int32) (Syntax: 'a')
          Right: 
            IParameterReferenceOperation: g (OperationKind.ParameterReference, Type: System.Int32) (Syntax: 'g')
    IExpressionStatementOperation (OperationKind.ExpressionStatement, Type: null) (Syntax: 'a |= h;')
      Expression: 
        ICompoundAssignmentOperation (BinaryOperatorKind.Or) (OperationKind.CompoundAssignment, Type: System.Int32) (Syntax: 'a |= h')
          Left: 
            IParameterReferenceOperation: a (OperationKind.ParameterReference, Type: System.Int32) (Syntax: 'a')
          Right: 
            IParameterReferenceOperation: h (OperationKind.ParameterReference, Type: System.Int32) (Syntax: 'h')
    IExpressionStatementOperation (OperationKind.ExpressionStatement, Type: null) (Syntax: 'a ^= i;')
      Expression: 
        ICompoundAssignmentOperation (BinaryOperatorKind.ExclusiveOr) (OperationKind.CompoundAssignment, Type: System.Int32) (Syntax: 'a ^= i')
          Left: 
            IParameterReferenceOperation: a (OperationKind.ParameterReference, Type: System.Int32) (Syntax: 'a')
          Right: 
            IParameterReferenceOperation: i (OperationKind.ParameterReference, Type: System.Int32) (Syntax: 'i')
";
            var expectedDiagnostics = DiagnosticDescription.None;

            VerifyOperationTreeAndDiagnosticsForTest<BlockSyntax>(source, expectedOperationTree, expectedDiagnostics);
        }

        [Fact]
        public void TestUserDefinedBinaryOperatorOverloadResolution()
        {
            TestOperatorKinds(@"
using System;
struct S
{
    public static int operator + (S x1, S x2) { return 1; }
    public static int? operator - (S x1, S? x2) { return 1; }
    public static S operator & (S x1, S x2) { return x1; }
    public static bool operator true(S? x1) { return true; }
    public static bool operator false(S? x1) { return false; }
  
}

class B
{
    public static bool operator ==(B b1, B b2) { return true; }
    public static bool operator !=(B b1, B b2) { return true; }
}

class D : B {}

class C
{
    static void M()
    {
        bool f;
        B b = null;
        D d = null;
        S s1 = new S();
        S? s2 = s1;
        int i1;
        int? i2;
        
        i1 = s1 + s1; //-UserDefinedAddition
        i2 = s1 + s2; //-LiftedUserDefinedAddition
        i2 = s2 + s1; //-LiftedUserDefinedAddition
        i2 = s2 + s2; //-LiftedUserDefinedAddition

        // No lifted form.
        i2 = s1 - s1; //-UserDefinedSubtraction
        i2 = s1 - s2; //-UserDefinedSubtraction

        f = b == b; //-UserDefinedEqual
        f = b == d; //-UserDefinedEqual
        f = d == b; //-UserDefinedEqual
        f = d == d; //-UserDefinedEqual

        s1 = s1 & s1; //-UserDefinedAnd
        s2 = s2 & s1; //-LiftedUserDefinedAnd
        s2 = s1 & s2; //-LiftedUserDefinedAnd
        s2 = s2 & s2; //-LiftedUserDefinedAnd

        // No lifted form.
        s1 = s1 && s1; //-LogicalUserDefinedAnd

// UNDONE: More tests

    }
}");
        }

        [Fact]
        public void TestUserDefinedUnaryOperatorOverloadResolution()
        {
            TestOperatorKinds(@"
using System;
struct S
{
    public static int operator +(S s) { return 1; }
    public static int operator -(S? s) { return 2; }
    public static int operator !(S s) { return 3; }
    public static int operator ~(S s) { return 4; }
    public static S operator ++(S s) { return s; }
    public static S operator --(S? s) { return (S)s; }
}

class C
{
    static void M()
    {
        S s1 = new S();
        S? s2 = s1;
        int i1;
        int? i2;
        
        i1 = +s1; //-UserDefinedUnaryPlus
        i2 = +s2; //-LiftedUserDefinedUnaryPlus

        // No lifted form.
        i1 = -s1; //-UserDefinedUnaryMinus
        i1 = -s2; //-UserDefinedUnaryMinus   
        
        i1 = !s1; //-UserDefinedLogicalNegation
        i2 = !s2; //-LiftedUserDefinedLogicalNegation
 
        i1 = ~s1; //-UserDefinedBitwiseComplement
        i2 = ~s2; //-LiftedUserDefinedBitwiseComplement

        s1++; //-UserDefinedPostfixIncrement
        s2++; //-LiftedUserDefinedPostfixIncrement

        ++s1; //-UserDefinedPrefixIncrement
        ++s2; //-LiftedUserDefinedPrefixIncrement

        // No lifted form
        s1--; //-UserDefinedPostfixDecrement
        s2--; //-UserDefinedPostfixDecrement
    }
}");
        }

        [CompilerTrait(CompilerFeature.IOperation)]
        [Fact]
        public void TestUserDefinedUnaryOperatorOverloadResolution_IOperation()
        {
            string source = @"
using System;
struct S
{
    public static int operator +(S s) { return 1; }
    public static int operator -(S? s) { return 2; }
    public static int operator !(S s) { return 3; }
    public static int operator ~(S s) { return 4; }
    public static S operator ++(S s) { return s; }
    public static S operator --(S? s) { return (S)s; }
}

class C
{
    static void M(S s1, S? s2, int i1, int? i2)
    /*<bind>*/{
        i1 = +s1; //-UserDefinedUnaryPlus
        i2 = +s2; //-LiftedUserDefinedUnaryPlus

        // No lifted form.
        i1 = -s1; //-UserDefinedUnaryMinus
        i1 = -s2; //-UserDefinedUnaryMinus   

        i1 = !s1; //-UserDefinedLogicalNegation
        i2 = !s2; //-LiftedUserDefinedLogicalNegation

        i1 = ~s1; //-UserDefinedBitwiseComplement
        i2 = ~s2; //-LiftedUserDefinedBitwiseComplement

        s1++; //-UserDefinedPostfixIncrement
        s2++; //-LiftedUserDefinedPostfixIncrement

        ++s1; //-UserDefinedPrefixIncrement
        ++s2; //-LiftedUserDefinedPrefixIncrement

        // No lifted form
        s1--; //-UserDefinedPostfixDecrement
        s2--; //-UserDefinedPostfixDecrement
    }/*</bind>*/
}
";
            string expectedOperationTree = @"
IBlockOperation (14 statements) (OperationKind.Block, Type: null) (Syntax: '{ ... }')
  IExpressionStatementOperation (OperationKind.ExpressionStatement, Type: null) (Syntax: 'i1 = +s1;')
    Expression: 
      ISimpleAssignmentOperation (OperationKind.SimpleAssignment, Type: System.Int32) (Syntax: 'i1 = +s1')
        Left: 
          IParameterReferenceOperation: i1 (OperationKind.ParameterReference, Type: System.Int32) (Syntax: 'i1')
        Right: 
          IUnaryOperation (UnaryOperatorKind.Plus) (OperatorMethod: System.Int32 S.op_UnaryPlus(S s)) (OperationKind.UnaryOperator, Type: System.Int32) (Syntax: '+s1')
            Operand: 
              IParameterReferenceOperation: s1 (OperationKind.ParameterReference, Type: S) (Syntax: 's1')
  IExpressionStatementOperation (OperationKind.ExpressionStatement, Type: null) (Syntax: 'i2 = +s2;')
    Expression: 
      ISimpleAssignmentOperation (OperationKind.SimpleAssignment, Type: System.Int32?) (Syntax: 'i2 = +s2')
        Left: 
          IParameterReferenceOperation: i2 (OperationKind.ParameterReference, Type: System.Int32?) (Syntax: 'i2')
        Right: 
          IUnaryOperation (UnaryOperatorKind.Plus, IsLifted) (OperatorMethod: System.Int32 S.op_UnaryPlus(S s)) (OperationKind.UnaryOperator, Type: System.Int32?) (Syntax: '+s2')
            Operand: 
              IParameterReferenceOperation: s2 (OperationKind.ParameterReference, Type: S?) (Syntax: 's2')
  IExpressionStatementOperation (OperationKind.ExpressionStatement, Type: null) (Syntax: 'i1 = -s1;')
    Expression: 
      ISimpleAssignmentOperation (OperationKind.SimpleAssignment, Type: System.Int32) (Syntax: 'i1 = -s1')
        Left: 
          IParameterReferenceOperation: i1 (OperationKind.ParameterReference, Type: System.Int32) (Syntax: 'i1')
        Right: 
          IUnaryOperation (UnaryOperatorKind.Minus) (OperatorMethod: System.Int32 S.op_UnaryNegation(S? s)) (OperationKind.UnaryOperator, Type: System.Int32) (Syntax: '-s1')
            Operand: 
              IConversionOperation (TryCast: False, Unchecked) (OperationKind.Conversion, Type: S?, IsImplicit) (Syntax: 's1')
                Conversion: CommonConversion (Exists: True, IsIdentity: False, IsNumeric: False, IsReference: False, IsUserDefined: False) (MethodSymbol: null)
                Operand: 
                  IParameterReferenceOperation: s1 (OperationKind.ParameterReference, Type: S) (Syntax: 's1')
  IExpressionStatementOperation (OperationKind.ExpressionStatement, Type: null) (Syntax: 'i1 = -s2;')
    Expression: 
      ISimpleAssignmentOperation (OperationKind.SimpleAssignment, Type: System.Int32) (Syntax: 'i1 = -s2')
        Left: 
          IParameterReferenceOperation: i1 (OperationKind.ParameterReference, Type: System.Int32) (Syntax: 'i1')
        Right: 
          IUnaryOperation (UnaryOperatorKind.Minus) (OperatorMethod: System.Int32 S.op_UnaryNegation(S? s)) (OperationKind.UnaryOperator, Type: System.Int32) (Syntax: '-s2')
            Operand: 
              IParameterReferenceOperation: s2 (OperationKind.ParameterReference, Type: S?) (Syntax: 's2')
  IExpressionStatementOperation (OperationKind.ExpressionStatement, Type: null) (Syntax: 'i1 = !s1;')
    Expression: 
      ISimpleAssignmentOperation (OperationKind.SimpleAssignment, Type: System.Int32) (Syntax: 'i1 = !s1')
        Left: 
          IParameterReferenceOperation: i1 (OperationKind.ParameterReference, Type: System.Int32) (Syntax: 'i1')
        Right: 
          IUnaryOperation (UnaryOperatorKind.Not) (OperatorMethod: System.Int32 S.op_LogicalNot(S s)) (OperationKind.UnaryOperator, Type: System.Int32) (Syntax: '!s1')
            Operand: 
              IParameterReferenceOperation: s1 (OperationKind.ParameterReference, Type: S) (Syntax: 's1')
  IExpressionStatementOperation (OperationKind.ExpressionStatement, Type: null) (Syntax: 'i2 = !s2;')
    Expression: 
      ISimpleAssignmentOperation (OperationKind.SimpleAssignment, Type: System.Int32?) (Syntax: 'i2 = !s2')
        Left: 
          IParameterReferenceOperation: i2 (OperationKind.ParameterReference, Type: System.Int32?) (Syntax: 'i2')
        Right: 
          IUnaryOperation (UnaryOperatorKind.Not, IsLifted) (OperatorMethod: System.Int32 S.op_LogicalNot(S s)) (OperationKind.UnaryOperator, Type: System.Int32?) (Syntax: '!s2')
            Operand: 
              IParameterReferenceOperation: s2 (OperationKind.ParameterReference, Type: S?) (Syntax: 's2')
  IExpressionStatementOperation (OperationKind.ExpressionStatement, Type: null) (Syntax: 'i1 = ~s1;')
    Expression: 
      ISimpleAssignmentOperation (OperationKind.SimpleAssignment, Type: System.Int32) (Syntax: 'i1 = ~s1')
        Left: 
          IParameterReferenceOperation: i1 (OperationKind.ParameterReference, Type: System.Int32) (Syntax: 'i1')
        Right: 
          IUnaryOperation (UnaryOperatorKind.BitwiseNegation) (OperatorMethod: System.Int32 S.op_OnesComplement(S s)) (OperationKind.UnaryOperator, Type: System.Int32) (Syntax: '~s1')
            Operand: 
              IParameterReferenceOperation: s1 (OperationKind.ParameterReference, Type: S) (Syntax: 's1')
  IExpressionStatementOperation (OperationKind.ExpressionStatement, Type: null) (Syntax: 'i2 = ~s2;')
    Expression: 
      ISimpleAssignmentOperation (OperationKind.SimpleAssignment, Type: System.Int32?) (Syntax: 'i2 = ~s2')
        Left: 
          IParameterReferenceOperation: i2 (OperationKind.ParameterReference, Type: System.Int32?) (Syntax: 'i2')
        Right: 
          IUnaryOperation (UnaryOperatorKind.BitwiseNegation, IsLifted) (OperatorMethod: System.Int32 S.op_OnesComplement(S s)) (OperationKind.UnaryOperator, Type: System.Int32?) (Syntax: '~s2')
            Operand: 
              IParameterReferenceOperation: s2 (OperationKind.ParameterReference, Type: S?) (Syntax: 's2')
  IExpressionStatementOperation (OperationKind.ExpressionStatement, Type: null) (Syntax: 's1++;')
    Expression: 
      IIncrementOrDecrementOperation (Postfix) (OperatorMethod: S S.op_Increment(S s)) (OperationKind.Increment, Type: S) (Syntax: 's1++')
        Target: 
          IParameterReferenceOperation: s1 (OperationKind.ParameterReference, Type: S) (Syntax: 's1')
  IExpressionStatementOperation (OperationKind.ExpressionStatement, Type: null) (Syntax: 's2++;')
    Expression: 
      IIncrementOrDecrementOperation (Postfix, IsLifted) (OperatorMethod: S S.op_Increment(S s)) (OperationKind.Increment, Type: S?) (Syntax: 's2++')
        Target: 
          IParameterReferenceOperation: s2 (OperationKind.ParameterReference, Type: S?) (Syntax: 's2')
  IExpressionStatementOperation (OperationKind.ExpressionStatement, Type: null) (Syntax: '++s1;')
    Expression: 
      IIncrementOrDecrementOperation (Prefix) (OperatorMethod: S S.op_Increment(S s)) (OperationKind.Increment, Type: S) (Syntax: '++s1')
        Target: 
          IParameterReferenceOperation: s1 (OperationKind.ParameterReference, Type: S) (Syntax: 's1')
  IExpressionStatementOperation (OperationKind.ExpressionStatement, Type: null) (Syntax: '++s2;')
    Expression: 
      IIncrementOrDecrementOperation (Prefix, IsLifted) (OperatorMethod: S S.op_Increment(S s)) (OperationKind.Increment, Type: S?) (Syntax: '++s2')
        Target: 
          IParameterReferenceOperation: s2 (OperationKind.ParameterReference, Type: S?) (Syntax: 's2')
  IExpressionStatementOperation (OperationKind.ExpressionStatement, Type: null) (Syntax: 's1--;')
    Expression: 
      IIncrementOrDecrementOperation (Postfix) (OperatorMethod: S S.op_Decrement(S? s)) (OperationKind.Decrement, Type: S) (Syntax: 's1--')
        Target: 
          IParameterReferenceOperation: s1 (OperationKind.ParameterReference, Type: S) (Syntax: 's1')
  IExpressionStatementOperation (OperationKind.ExpressionStatement, Type: null) (Syntax: 's2--;')
    Expression: 
      IIncrementOrDecrementOperation (Postfix) (OperatorMethod: S S.op_Decrement(S? s)) (OperationKind.Decrement, Type: S?) (Syntax: 's2--')
        Target: 
          IParameterReferenceOperation: s2 (OperationKind.ParameterReference, Type: S?) (Syntax: 's2')
";
            var expectedDiagnostics = new DiagnosticDescription[] {
                // CS0448: The return type for ++ or -- operator must match the parameter type or be derived from the parameter type
                //     public static S operator --(S? s) { return (S)s; }
                Diagnostic(ErrorCode.ERR_BadIncDecRetType, "--").WithLocation(10, 30)
            };

            VerifyOperationTreeAndDiagnosticsForTest<BlockSyntax>(source, expectedOperationTree, expectedDiagnostics);
        }

        [Fact]
        public void TestUnaryOperatorOverloadingErrors()
        {
            var source = @"
class C 
{ 
// UNDONE: Write tests for the rest of them
    void M() 
    { 
        if(!1) {}
    }
}
";
            CreateStandardCompilation(source).VerifyDiagnostics(
                // (7,12): error CS0023: Operator '!' cannot be applied to operand of type 'int'
                //         if(!1) {}
                Diagnostic(ErrorCode.ERR_BadUnaryOp, "!1").WithArguments("!", "int").WithLocation(7, 12));
        }

        [Fact]
        public void TestBinaryOperatorOverloadingErrors()
        {
            // The native compiler and Roslyn report slightly different errors here.
            // The native compiler reports CS0019 when attempting to add or compare long and ulong:
            // that is "operator cannot be applied to operands of type long and ulong". This is
            // correct but not as specific as it could be; the error is actually because overload
            // resolution is ambiguous. The double + double --> double, float + float --> float
            // and decimal + decimal --> decimal operators are all applicable but overload resolution
            // finds that this set of applicable operators is ambiguous; float is better than double,
            // but neither float nor decimal is better than the other.
            //
            // Roslyn produces the more accurate error; this is an ambiguity.
            //
            // Comparing string and exception is not ambiguous; the only applicable operator
            // is the reference equality operator, and it requires that its operand types be 
            // convertible to each other.

            string source = @"
class C 
{ 
    bool N() { return false; }
    void M() 
    { 
        long i64 = 1;
        ulong ui64 = 1;
        System.String s1 = null;
        System.Exception ex1 = null;
        object o1 = i64 + ui64; // CS0034
        bool b1 = i64 == ui64;  // CS0034
        bool b2 = s1 == ex1;    // CS0019
        bool b3 = (object)s1 == ex1; // legal!
    }
}";
            CreateStandardCompilation(source).VerifyDiagnostics(
// (11,21): error CS0034: Operator '+' is ambiguous on operands of type 'long' and 'ulong'
//         object o1 = i64 + ui64; // CS0034
Diagnostic(ErrorCode.ERR_AmbigBinaryOps, "i64 + ui64").WithArguments("+", "long", "ulong"),
// (12,19): error CS0034: Operator '==' is ambiguous on operands of type 'long' and 'ulong'
//         bool b1 = i64 == ui64;  // CS0034
Diagnostic(ErrorCode.ERR_AmbigBinaryOps, "i64 == ui64").WithArguments("==", "long", "ulong"),
// (13,19): error CS0019: Operator '==' cannot be applied to operands of type 'string' and 'System.Exception'
//         bool b2 = s1 == ex1;    // CS0019
Diagnostic(ErrorCode.ERR_BadBinaryOps, "s1 == ex1").WithArguments("==", "string", "System.Exception"));
        }

        [Fact]
        public void TestCompoundOperatorErrors()
        {
            var source = @"
class C 
{ 
    // UNDONE: Add more error cases

    class D : C {}

    public static C operator + (C c1, C c2) { return c1; }

    public int ReadOnly { get { return 0; } }
    public int WriteOnly { set { } }
    void M()
    {
        C c = new C();
        D d = new D();

        c.ReadOnly += 1;
        c.WriteOnly += 1;
        
        int i32 = 1;
        long i64 = 1;
        
        // If we have x += y and the + is a built-in operator then
        // the result must be *explicitly* convertible to x, and y
        // must be *implicitly* convertible to x.  
        //
        // If the + is a user-defined operator then the result must
        // be *implicitly* convertible to x, and y need not have
        // any relationship with x.

        // Overload resolution resolves this as long + long --> long.
        // The result is explicitly convertible to int, but the right-hand
        // side is not, so this is an error.
        i32 += i64;

        // In the user-defined conversion, the result of the addition must 
        // be *implicitly* convertible to the left hand side:

        d += c;


    }
}";
            CreateStandardCompilation(source).VerifyDiagnostics(
                // (17,9): error CS0200: Property or indexer 'C.ReadOnly' cannot be assigned to -- it is read only
                //         c.ReadOnly += 1;
                Diagnostic(ErrorCode.ERR_AssgReadonlyProp, "c.ReadOnly").WithArguments("C.ReadOnly").WithLocation(17, 9),
                // (18,9): error CS0154: The property or indexer 'C.WriteOnly' cannot be used in this context because it lacks the get accessor
                //         c.WriteOnly += 1;
                Diagnostic(ErrorCode.ERR_PropertyLacksGet, "c.WriteOnly").WithArguments("C.WriteOnly").WithLocation(18, 9),
                // (34,9): error CS0266: Cannot implicitly convert type 'long' to 'int'. An explicit conversion exists (are you missing a cast?)
                //         i32 += i64;
                Diagnostic(ErrorCode.ERR_NoImplicitConvCast, "i32 += i64").WithArguments("long", "int").WithLocation(34, 9),
                // (39,9): error CS0266: Cannot implicitly convert type 'C' to 'C.D'. An explicit conversion exists (are you missing a cast?)
                //         d += c;
                Diagnostic(ErrorCode.ERR_NoImplicitConvCast, "d += c").WithArguments("C", "C.D").WithLocation(39, 9));
        }

        [Fact]
        public void TestOperatorOverloadResolution()
        {
            // UNDONE: User-defined operators

            // UNDONE: TestOverloadResolution(GenerateTest(PostfixIncrementTemplate, "++", "PostfixIncrement"));
            // UNDONE: TestOverloadResolution(GenerateTest(PostfixIncrementTemplate, "--", "PostfixDecrement"));
            TestOperatorKinds(GenerateTest(PrefixIncrementTemplate, "++", "PrefixIncrement"));
            TestOperatorKinds(GenerateTest(PrefixIncrementTemplate, "--", "PrefixDecrement"));
            // UNDONE: Pointer ++ --
            TestOperatorKinds(UnaryPlus);
            TestOperatorKinds(UnaryMinus);
            TestOperatorKinds(LogicalNegation);
            TestOperatorKinds(BitwiseComplement);
            TestOperatorKinds(EnumAddition);
            TestOperatorKinds(StringAddition);
            TestOperatorKinds(DelegateAddition);
            // UNDONE: Pointer addition
            TestOperatorKinds(EnumSubtraction);
            TestOperatorKinds(DelegateSubtraction);
            // UNDONE: Pointer subtraction
            TestOperatorKinds(GenerateTest(ArithmeticTemplate, "+", "Addition"));
            TestOperatorKinds(GenerateTest(ArithmeticTemplate, "-", "Subtraction"));
            TestOperatorKinds(GenerateTest(ArithmeticTemplate, "*", "Multiplication"));
            TestOperatorKinds(GenerateTest(ArithmeticTemplate, "/", "Division"));
            TestOperatorKinds(GenerateTest(ArithmeticTemplate, "%", "Remainder"));
            TestOperatorKinds(GenerateTest(ShiftTemplate, "<<", "LeftShift"));
            TestOperatorKinds(GenerateTest(ShiftTemplate, ">>", "RightShift"));
            TestOperatorKinds(GenerateTest(ArithmeticTemplate, "==", "Equal"));
            TestOperatorKinds(GenerateTest(ArithmeticTemplate, "!=", "NotEqual"));
            TestOperatorKinds(GenerateTest(EqualityTemplate, "!=", "NotEqual"));
            TestOperatorKinds(GenerateTest(EqualityTemplate, "!=", "NotEqual"));
            // UNDONE: Pointer equality
            TestOperatorKinds(GenerateTest(ComparisonTemplate, ">", "GreaterThan"));
            TestOperatorKinds(GenerateTest(ComparisonTemplate, ">=", "GreaterThanOrEqual"));
            TestOperatorKinds(GenerateTest(ComparisonTemplate, "<", "LessThan"));
            TestOperatorKinds(GenerateTest(ComparisonTemplate, "<=", "LessThanOrEqual"));
            TestOperatorKinds(GenerateTest(LogicTemplate, "^", "Xor"));
            TestOperatorKinds(GenerateTest(LogicTemplate, "&", "And"));
            TestOperatorKinds(GenerateTest(LogicTemplate, "|", "Or"));
            TestOperatorKinds(GenerateTest(ShortCircuitTemplate, "&&", "And"));
            TestOperatorKinds(GenerateTest(ShortCircuitTemplate, "||", "Or"));
        }

        [Fact]
        public void TestEnumOperatorOverloadResolution()
        {
            TestOperatorKinds(GenerateTest(EnumLogicTemplate, "^", "Xor"));
            TestOperatorKinds(GenerateTest(EnumLogicTemplate, "&", "And"));
            TestOperatorKinds(GenerateTest(EnumLogicTemplate, "|", "Or"));
        }

        [Fact]
        public void TestConstantOperatorOverloadResolution()
        {
            string code =
@"class C
{
    static void F(object o) { }
    static void M()
    {
        const short ci16 = 1;
        uint u32 = 1;
        F(u32 + 1); //-UIntAddition
        F(2 + u32); //-UIntAddition
        F(u32 + ci16); //-LongAddition
        F(u32 + int.MaxValue); //-UIntAddition
        F(u32 + (-1)); //-LongAddition
        //-IntUnaryMinus
        F(u32 + long.MaxValue); //-LongAddition
        int i32 = 2;
        F(i32 + 1); //-IntAddition
        F(2 + i32); //-IntAddition
        F(i32 + ci16); //-IntAddition
        F(i32 + int.MaxValue); //-IntAddition
        F(i32 + (-1)); //-IntAddition
        //-IntUnaryMinus
    }
}
";
            TestOperatorKinds(code);
        }

        private void TestBoundTree(string source, System.Func<IEnumerable<KeyValuePair<TreeDumperNode, TreeDumperNode>>, IEnumerable<string>> query)
        {
            // The mechanism of this test is: we build the bound tree for the code passed in and then extract
            // from it the nodes that describe the operators. We then compare the description of
            // the operators given to the comment that follows the use of the operator.

            var compilation = CreateStandardCompilation(source, options: TestOptions.ReleaseDll);
            var method = (SourceMemberMethodSymbol)compilation.GlobalNamespace.GetTypeMembers("C").Single().GetMembers("M").Single();
            var diagnostics = new DiagnosticBag();
            var block = MethodCompiler.BindMethodBody(method, new TypeCompilationState(method.ContainingType, compilation, null), diagnostics);
            var tree = BoundTreeDumperNodeProducer.MakeTree(block);
            var results = string.Join("\n",
                query(tree.PreorderTraversal())
                .ToArray());

            var expected = string.Join("\n", source
                .Split(new[] { Environment.NewLine }, System.StringSplitOptions.RemoveEmptyEntries)
                .Where(x => x.Contains("//-"))
                .Select(x => x.Substring(x.IndexOf("//-", StringComparison.Ordinal) + 3).Trim())
                .ToArray());

            Assert.Equal(expected, results);
        }

        private void TestOperatorKinds(string source)
        {
            // The mechanism of this test is: we build the bound tree for the code passed in and then extract
            // from it the nodes that describe the operators. We then compare the description of
            // the operators given to the comment that follows the use of the operator.

            TestBoundTree(source, edges =>
                from edge in edges
                let node = edge.Value
                where node.Text == "operatorKind"
                where node.Value != null
                select node.Value.ToString());
        }

        private void TestCompoundAssignment(string source)
        {
            TestBoundTree(source, edges =>
                from edge in edges
                let node = edge.Value
                where node != null && (node.Text == "eventAssignmentOperator" || node.Text == "compoundAssignmentOperator")
                select string.Join(" ", from child in node.Children
                                        where child.Text == "@operator" ||
                                              child.Text == "isAddition" ||
                                              child.Text == "isDynamic" ||
                                              child.Text == "leftConversion" ||
                                              child.Text == "finalConversion"
                                        select child.Text + ": " + (child.Text == "@operator" ? ((BinaryOperatorSignature)child.Value).Kind.ToString() : child.Value.ToString())));
        }

        private void TestTypes(string source)
        {
            TestBoundTree(source, edges =>
                from edge in edges
                let node = edge.Value
                where node.Text == "type"
                select edge.Key.Text + ": " + (node.Value != null ? node.Value.ToString() : "<null>"));
        }

        private static string FormatTypeArgumentList(ImmutableArray<TypeSymbol>? arguments)
        {
            if (arguments == null || arguments.Value.IsEmpty)
            {
                return "";
            }

            string s = "<";
            for (int i = 0; i < arguments.Value.Length; ++i)
            {
                if (i != 0)
                {
                    s += ", ";
                }
                s += arguments.Value[i].ToString();
            }

            return s + ">";
        }

        private void TestDynamicMemberAccessCore(string source)
        {
            TestBoundTree(source, edges =>
                from edge in edges
                let node = edge.Value
                where node.Text == "dynamicMemberAccess"
                let name = node["name"]
                let typeArguments = node["typeArgumentsOpt"].Value as ImmutableArray<TypeSymbol>?
                select name.Value.ToString() + FormatTypeArgumentList(typeArguments));
        }

        private static string GenerateTest(string template, string op, string opkind)
        {
            string result = template.Replace("OPERATOR", op);
            result = result.Replace("KIND", opkind);
            return result;
        }

        #region "Constant String"
        private const string Prefix = @"
class C 
{ 
    enum E { }
    void N(params object[] p) {}
    delegate void D();
    void M() 
    { 
        E e1;
        E e2; 

        string s1 = null;
        string s2 = null;
        object o1 = null;
        object o2 = null;

        bool bln;
        bool? nbln;
        D d1 = null;
        D d2 = null;
        int i = 1;
        E e = 0;
        int? ni = 1;
        E? ne = 0;
        int i1 = 0;
        char chr; 
        sbyte i08 = 1;
        short i16 = 1;
        int i32 = 1;
        long i64 = 1;
        byte u08 = 1;
        ushort u16 = 1;
        uint u32 = 1;
        ulong u64 = 1;
        float r32 = 1;
        double r64 = 1;
        decimal dec; // UNDONE: Decimal constants not supported yet.
        char? nchr = null;
        sbyte? ni08 = 1;
        short? ni16 = 1;
        int? ni32 = 1;
        long? ni64 = 1;
        byte? nu08 = 1;
        ushort? nu16 = 1;
        uint? nu32 = 1;
        ulong? nu64 = 1;
        float? nr32 = 1;
        double? nr64 = 1;
        decimal? ndec; // UNDONE: Decimal constants not supported yet.

        N(
";

        private const string Postfix = @"
        );
    }
}
";

        private const string EnumAddition = Prefix + @"
i + e,          //-UnderlyingAndEnumAddition
i + ne,         //-LiftedUnderlyingAndEnumAddition
e + i,          //-EnumAndUnderlyingAddition
e + ni,         //-LiftedEnumAndUnderlyingAddition
ni + e,         //-LiftedUnderlyingAndEnumAddition
ni + ne,        //-LiftedUnderlyingAndEnumAddition
ne + i,         //-LiftedEnumAndUnderlyingAddition
ne + ni         //-LiftedEnumAndUnderlyingAddition" + Postfix;

        private const string DelegateAddition = Prefix + @"
        d1 + d2 //-DelegateCombination" + Postfix;

        private const string StringAddition = Prefix + @"
        s1 + s1, //-StringConcatenation
        s1 + o1, //-StringAndObjectConcatenation
        i1 + s1  //-ObjectAndStringConcatenation" + Postfix;

        private const string ArithmeticTemplate = Prefix + @"
chr OPERATOR chr,                   //-IntKIND
chr OPERATOR i16,                   //-IntKIND
chr OPERATOR i32,                   //-IntKIND
chr OPERATOR i64,                   //-LongKIND
chr OPERATOR u16,                   //-IntKIND
chr OPERATOR u32,                   //-UIntKIND
chr OPERATOR u64,                   //-ULongKIND
chr OPERATOR r32,                   //-FloatKIND
chr OPERATOR r64,                   //-DoubleKIND
chr OPERATOR dec,                   //-DecimalKIND
chr OPERATOR nchr,                  //-LiftedIntKIND
chr OPERATOR ni16,                  //-LiftedIntKIND
chr OPERATOR ni32,                  //-LiftedIntKIND
chr OPERATOR ni64,                  //-LiftedLongKIND
chr OPERATOR nu16,                  //-LiftedIntKIND
chr OPERATOR nu32,                  //-LiftedUIntKIND
chr OPERATOR nu64,                  //-LiftedULongKIND
chr OPERATOR nr32,                  //-LiftedFloatKIND
chr OPERATOR nr64,                  //-LiftedDoubleKIND
chr OPERATOR ndec,                  //-LiftedDecimalKIND

i16 OPERATOR chr,                   //-IntKIND
i16 OPERATOR i16,                   //-IntKIND
i16 OPERATOR i32,                   //-IntKIND
i16 OPERATOR i64,                   //-LongKIND
i16 OPERATOR u16,                   //-IntKIND
i16 OPERATOR u32,                   //-LongKIND
// i16 OPERATOR u64, (ambiguous)
i16 OPERATOR r32,                   //-FloatKIND
i16 OPERATOR r64,                   //-DoubleKIND
i16 OPERATOR dec,                   //-DecimalKIND
i16 OPERATOR nchr,                   //-LiftedIntKIND
i16 OPERATOR ni16,                  //-LiftedIntKIND
i16 OPERATOR ni32,                  //-LiftedIntKIND
i16 OPERATOR ni64,                  //-LiftedLongKIND
i16 OPERATOR nu16,                  //-LiftedIntKIND
i16 OPERATOR nu32,                  //-LiftedLongKIND
// i16 OPERATOR nu64, (ambiguous)
i16 OPERATOR nr32,                  //-LiftedFloatKIND
i16 OPERATOR nr64,                  //-LiftedDoubleKIND
i16 OPERATOR ndec,                  //-LiftedDecimalKIND

i32 OPERATOR chr,                   //-IntKIND
i32 OPERATOR i16,                   //-IntKIND
i32 OPERATOR i32,                   //-IntKIND
i32 OPERATOR i64,                   //-LongKIND
i32 OPERATOR u16,                   //-IntKIND
i32 OPERATOR u32,                   //-LongKIND
// i32 OPERATOR u64, (ambiguous)
i32 OPERATOR r32,                   //-FloatKIND
i32 OPERATOR r64,                   //-DoubleKIND
i32 OPERATOR dec,                   //-DecimalKIND
i32 OPERATOR nchr,                  //-LiftedIntKIND
i32 OPERATOR ni16,                  //-LiftedIntKIND
i32 OPERATOR ni32,                  //-LiftedIntKIND
i32 OPERATOR ni64,                  //-LiftedLongKIND
i32 OPERATOR nu16,                  //-LiftedIntKIND
i32 OPERATOR nu32,                  //-LiftedLongKIND
// i32 OPERATOR nu64, (ambiguous)
i32 OPERATOR nr32,                  //-LiftedFloatKIND
i32 OPERATOR nr64,                  //-LiftedDoubleKIND
i32 OPERATOR ndec,                  //-LiftedDecimalKIND

i64 OPERATOR chr,                   //-LongKIND
i64 OPERATOR i16,                   //-LongKIND
i64 OPERATOR i32,                   //-LongKIND
i64 OPERATOR i64,                   //-LongKIND
i64 OPERATOR u16,                   //-LongKIND
i64 OPERATOR u32,                   //-LongKIND
// i64 OPERATOR u64, (ambiguous)
i64 OPERATOR r32,                   //-FloatKIND
i64 OPERATOR r64,                   //-DoubleKIND
i64 OPERATOR dec,                   //-DecimalKIND
i64 OPERATOR nchr,                  //-LiftedLongKIND
i64 OPERATOR ni16,                  //-LiftedLongKIND
i64 OPERATOR ni32,                  //-LiftedLongKIND
i64 OPERATOR ni64,                  //-LiftedLongKIND
i64 OPERATOR nu16,                  //-LiftedLongKIND
i64 OPERATOR nu32,                  //-LiftedLongKIND
// i64 OPERATOR nu64, (ambiguous)
i64 OPERATOR nr32,                  //-LiftedFloatKIND
i64 OPERATOR nr64,                  //-LiftedDoubleKIND
i64 OPERATOR ndec,                  //-LiftedDecimalKIND

u16 OPERATOR chr,                   //-IntKIND
u16 OPERATOR i16,                   //-IntKIND
u16 OPERATOR i32,                   //-IntKIND
u16 OPERATOR i64,                   //-LongKIND
u16 OPERATOR u16,                   //-IntKIND
u16 OPERATOR u32,                   //-UIntKIND
u16 OPERATOR u64,                   //-ULongKIND
u16 OPERATOR r32,                   //-FloatKIND
u16 OPERATOR r64,                   //-DoubleKIND
u16 OPERATOR dec,                   //-DecimalKIND
u16 OPERATOR nchr,                  //-LiftedIntKIND
u16 OPERATOR ni16,                  //-LiftedIntKIND
u16 OPERATOR ni32,                  //-LiftedIntKIND
u16 OPERATOR ni64,                  //-LiftedLongKIND
u16 OPERATOR nu16,                  //-LiftedIntKIND
u16 OPERATOR nu32,                  //-LiftedUIntKIND
u16 OPERATOR nu64,                  //-LiftedULongKIND
u16 OPERATOR nr32,                  //-LiftedFloatKIND
u16 OPERATOR nr64,                  //-LiftedDoubleKIND
u16 OPERATOR ndec,                  //-LiftedDecimalKIND

u32 OPERATOR chr,                   //-UIntKIND
u32 OPERATOR i16,                   //-LongKIND
u32 OPERATOR i32,                   //-LongKIND
u32 OPERATOR i64,                   //-LongKIND
u32 OPERATOR u16,                   //-UIntKIND
u32 OPERATOR u32,                   //-UIntKIND
u32 OPERATOR u64,                   //-ULongKIND
u32 OPERATOR r32,                   //-FloatKIND
u32 OPERATOR r64,                   //-DoubleKIND
u32 OPERATOR dec,                   //-DecimalKIND
u32 OPERATOR nchr,                  //-LiftedUIntKIND
u32 OPERATOR ni16,                  //-LiftedLongKIND
u32 OPERATOR ni32,                  //-LiftedLongKIND
u32 OPERATOR ni64,                  //-LiftedLongKIND
u32 OPERATOR nu16,                  //-LiftedUIntKIND
u32 OPERATOR nu32,                  //-LiftedUIntKIND
u32 OPERATOR nu64,                  //-LiftedULongKIND
u32 OPERATOR nr32,                  //-LiftedFloatKIND
u32 OPERATOR nr64,                  //-LiftedDoubleKIND
u32 OPERATOR ndec,                  //-LiftedDecimalKIND

u64 OPERATOR chr,                   //-ULongKIND
// u64 OPERATOR i16, (ambiguous)
// u64 OPERATOR i32, (ambiguous)
// u64 OPERATOR i64, (ambiguous)
u64 OPERATOR u16,                   //-ULongKIND
u64 OPERATOR u32,                   //-ULongKIND
u64 OPERATOR u64,                   //-ULongKIND
u64 OPERATOR r32,                   //-FloatKIND
u64 OPERATOR r64,                   //-DoubleKIND
u64 OPERATOR dec,                   //-DecimalKIND
u64 OPERATOR nchr,                   //-LiftedULongKIND
// u64 OPERATOR ni16, (ambiguous)
// u64 OPERATOR ni32, (ambiguous)
// u64 OPERATOR ni64, (ambiguous)
u64 OPERATOR nu16,                  //-LiftedULongKIND
u64 OPERATOR nu32,                  //-LiftedULongKIND
u64 OPERATOR nu64,                  //-LiftedULongKIND
u64 OPERATOR nr32,                  //-LiftedFloatKIND
u64 OPERATOR nr64,                  //-LiftedDoubleKIND
u64 OPERATOR ndec,                  //-LiftedDecimalKIND

r32 OPERATOR chr,                   //-FloatKIND
r32 OPERATOR i16,                   //-FloatKIND
r32 OPERATOR i32,                   //-FloatKIND
r32 OPERATOR i64,                   //-FloatKIND
r32 OPERATOR u16,                   //-FloatKIND
r32 OPERATOR u32,                   //-FloatKIND
r32 OPERATOR u64,                   //-FloatKIND
r32 OPERATOR r32,                   //-FloatKIND
r32 OPERATOR r64,                   //-DoubleKIND
// r32 OPERATOR dec, (none applicable)
r32 OPERATOR nchr,                  //-LiftedFloatKIND
r32 OPERATOR ni16,                  //-LiftedFloatKIND
r32 OPERATOR ni32,                  //-LiftedFloatKIND
r32 OPERATOR ni64,                  //-LiftedFloatKIND
r32 OPERATOR nu16,                  //-LiftedFloatKIND
r32 OPERATOR nu32,                  //-LiftedFloatKIND
r32 OPERATOR nu64,                  //-LiftedFloatKIND
r32 OPERATOR nr32,                  //-LiftedFloatKIND
r32 OPERATOR nr64,                  //-LiftedDoubleKIND
// r32 OPERATOR ndec, (none applicable)

r64 OPERATOR chr,                   //-DoubleKIND
r64 OPERATOR i16,                   //-DoubleKIND
r64 OPERATOR i32,                   //-DoubleKIND
r64 OPERATOR i64,                   //-DoubleKIND
r64 OPERATOR u16,                   //-DoubleKIND
r64 OPERATOR u32,                   //-DoubleKIND
r64 OPERATOR u64,                   //-DoubleKIND
r64 OPERATOR r32,                   //-DoubleKIND
r64 OPERATOR r64,                   //-DoubleKIND
// r64 OPERATOR dec, (none applicable)
r64 OPERATOR nchr,                  //-LiftedDoubleKIND
r64 OPERATOR ni16,                  //-LiftedDoubleKIND
r64 OPERATOR ni32,                  //-LiftedDoubleKIND
r64 OPERATOR ni64,                  //-LiftedDoubleKIND
r64 OPERATOR nu16,                  //-LiftedDoubleKIND
r64 OPERATOR nu32,                  //-LiftedDoubleKIND
r64 OPERATOR nu64,                  //-LiftedDoubleKIND
r64 OPERATOR nr32,                  //-LiftedDoubleKIND
r64 OPERATOR nr64,                  //-LiftedDoubleKIND
// r64 OPERATOR ndec, (none applicable)

dec OPERATOR chr,                   //-DecimalKIND
dec OPERATOR i16,                   //-DecimalKIND
dec OPERATOR i32,                   //-DecimalKIND
dec OPERATOR i64,                   //-DecimalKIND
dec OPERATOR u16,                   //-DecimalKIND
dec OPERATOR u32,                   //-DecimalKIND
dec OPERATOR u64,                   //-DecimalKIND
// dec OPERATOR r32, (none applicable)
// dec OPERATOR r64, (none applicable)
dec OPERATOR dec,                   //-DecimalKIND
dec OPERATOR nchr,                  //-LiftedDecimalKIND
dec OPERATOR ni16,                  //-LiftedDecimalKIND
dec OPERATOR ni32,                  //-LiftedDecimalKIND
dec OPERATOR ni64,                  //-LiftedDecimalKIND
dec OPERATOR nu16,                  //-LiftedDecimalKIND
dec OPERATOR nu32,                  //-LiftedDecimalKIND
dec OPERATOR nu64,                  //-LiftedDecimalKIND
// dec OPERATOR nr32,   (none applicable)
// dec OPERATOR nr64,  (none applicable)
dec OPERATOR ndec,                   //-LiftedDecimalKIND

nchr OPERATOR chr,                   //-LiftedIntKIND
nchr OPERATOR i16,                   //-LiftedIntKIND
nchr OPERATOR i32,                   //-LiftedIntKIND
nchr OPERATOR i64,                   //-LiftedLongKIND
nchr OPERATOR u16,                   //-LiftedIntKIND
nchr OPERATOR u32,                   //-LiftedUIntKIND
nchr OPERATOR u64,                   //-LiftedULongKIND
nchr OPERATOR r32,                   //-LiftedFloatKIND
nchr OPERATOR r64,                   //-LiftedDoubleKIND
nchr OPERATOR dec,                   //-LiftedDecimalKIND
nchr OPERATOR nchr,                  //-LiftedIntKIND
nchr OPERATOR ni16,                  //-LiftedIntKIND
nchr OPERATOR ni32,                  //-LiftedIntKIND
nchr OPERATOR ni64,                  //-LiftedLongKIND
nchr OPERATOR nu16,                  //-LiftedIntKIND
nchr OPERATOR nu32,                  //-LiftedUIntKIND
nchr OPERATOR nu64,                  //-LiftedULongKIND
nchr OPERATOR nr32,                  //-LiftedFloatKIND
nchr OPERATOR nr64,                  //-LiftedDoubleKIND
nchr OPERATOR ndec,                  //-LiftedDecimalKIND

ni16 OPERATOR chr,                   //-LiftedIntKIND
ni16 OPERATOR i16,                   //-LiftedIntKIND
ni16 OPERATOR i32,                   //-LiftedIntKIND
ni16 OPERATOR i64,                   //-LiftedLongKIND
ni16 OPERATOR u16,                   //-LiftedIntKIND
ni16 OPERATOR u32,                   //-LiftedLongKIND
// ni16 OPERATOR u64, (ambiguous)
ni16 OPERATOR r32,                   //-LiftedFloatKIND
ni16 OPERATOR r64,                   //-LiftedDoubleKIND
ni16 OPERATOR dec,                   //-LiftedDecimalKIND
ni16 OPERATOR nchr,                   //-LiftedIntKIND
ni16 OPERATOR ni16,                  //-LiftedIntKIND
ni16 OPERATOR ni32,                  //-LiftedIntKIND
ni16 OPERATOR ni64,                  //-LiftedLongKIND
ni16 OPERATOR nu16,                  //-LiftedIntKIND
ni16 OPERATOR nu32,                  //-LiftedLongKIND
// ni16 OPERATOR nu64, (ambiguous)
ni16 OPERATOR nr32,                  //-LiftedFloatKIND
ni16 OPERATOR nr64,                  //-LiftedDoubleKIND
ni16 OPERATOR ndec,                  //-LiftedDecimalKIND

ni32 OPERATOR chr,                   //-LiftedIntKIND
ni32 OPERATOR i16,                   //-LiftedIntKIND
ni32 OPERATOR i32,                   //-LiftedIntKIND
ni32 OPERATOR i64,                   //-LiftedLongKIND
ni32 OPERATOR u16,                   //-LiftedIntKIND
ni32 OPERATOR u32,                   //-LiftedLongKIND
// ni32 OPERATOR u64, (ambiguous)
ni32 OPERATOR r32,                   //-LiftedFloatKIND
ni32 OPERATOR r64,                   //-LiftedDoubleKIND
ni32 OPERATOR dec,                   //-LiftedDecimalKIND
ni32 OPERATOR nchr,                   //-LiftedIntKIND
ni32 OPERATOR ni16,                  //-LiftedIntKIND
ni32 OPERATOR ni32,                  //-LiftedIntKIND
ni32 OPERATOR ni64,                  //-LiftedLongKIND
ni32 OPERATOR nu16,                  //-LiftedIntKIND
ni32 OPERATOR nu32,                  //-LiftedLongKIND
// ni32 OPERATOR nu64, (ambiguous)
ni32 OPERATOR nr32,                  //-LiftedFloatKIND
ni32 OPERATOR nr64,                  //-LiftedDoubleKIND
ni32 OPERATOR ndec,                  //-LiftedDecimalKIND

ni64 OPERATOR chr,                   //-LiftedLongKIND
ni64 OPERATOR i16,                   //-LiftedLongKIND
ni64 OPERATOR i32,                   //-LiftedLongKIND
ni64 OPERATOR i64,                   //-LiftedLongKIND
ni64 OPERATOR u16,                   //-LiftedLongKIND
ni64 OPERATOR u32,                   //-LiftedLongKIND
// ni64 OPERATOR u64, (ambiguous)
ni64 OPERATOR r32,                   //-LiftedFloatKIND
ni64 OPERATOR r64,                   //-LiftedDoubleKIND
ni64 OPERATOR dec,                   //-LiftedDecimalKIND
ni64 OPERATOR nchr,                   //-LiftedLongKIND
ni64 OPERATOR ni16,                  //-LiftedLongKIND
ni64 OPERATOR ni32,                  //-LiftedLongKIND
ni64 OPERATOR ni64,                  //-LiftedLongKIND
ni64 OPERATOR nu16,                  //-LiftedLongKIND
ni64 OPERATOR nu32,                  //-LiftedLongKIND
// ni64 OPERATOR nu64, (ambiguous)
ni64 OPERATOR nr32,                  //-LiftedFloatKIND
ni64 OPERATOR nr64,                  //-LiftedDoubleKIND
ni64 OPERATOR ndec,                  //-LiftedDecimalKIND

nu16 OPERATOR chr,                   //-LiftedIntKIND
nu16 OPERATOR i16,                   //-LiftedIntKIND
nu16 OPERATOR i32,                   //-LiftedIntKIND
nu16 OPERATOR i64,                   //-LiftedLongKIND
nu16 OPERATOR u16,                   //-LiftedIntKIND
nu16 OPERATOR u32,                   //-LiftedUIntKIND
nu16 OPERATOR u64,                   //-LiftedULongKIND
nu16 OPERATOR r32,                   //-LiftedFloatKIND
nu16 OPERATOR r64,                   //-LiftedDoubleKIND
nu16 OPERATOR dec,                   //-LiftedDecimalKIND
nu16 OPERATOR nchr,                   //-LiftedIntKIND
nu16 OPERATOR ni16,                  //-LiftedIntKIND
nu16 OPERATOR ni32,                  //-LiftedIntKIND
nu16 OPERATOR ni64,                  //-LiftedLongKIND
nu16 OPERATOR nu16,                  //-LiftedIntKIND
nu16 OPERATOR nu32,                  //-LiftedUIntKIND
nu16 OPERATOR nu64,                  //-LiftedULongKIND
nu16 OPERATOR nr32,                  //-LiftedFloatKIND
nu16 OPERATOR nr64,                  //-LiftedDoubleKIND
nu16 OPERATOR ndec,                  //-LiftedDecimalKIND

nu32 OPERATOR chr,                   //-LiftedUIntKIND
nu32 OPERATOR i16,                   //-LiftedLongKIND
nu32 OPERATOR i32,                   //-LiftedLongKIND
nu32 OPERATOR i64,                   //-LiftedLongKIND
nu32 OPERATOR u16,                   //-LiftedUIntKIND
nu32 OPERATOR u32,                   //-LiftedUIntKIND
nu32 OPERATOR u64,                   //-LiftedULongKIND
nu32 OPERATOR r32,                   //-LiftedFloatKIND
nu32 OPERATOR r64,                   //-LiftedDoubleKIND
nu32 OPERATOR dec,                   //-LiftedDecimalKIND
nu32 OPERATOR nchr,                   //-LiftedUIntKIND
nu32 OPERATOR ni16,                  //-LiftedLongKIND
nu32 OPERATOR ni32,                  //-LiftedLongKIND
nu32 OPERATOR ni64,                  //-LiftedLongKIND
nu32 OPERATOR nu16,                  //-LiftedUIntKIND
nu32 OPERATOR nu32,                  //-LiftedUIntKIND
nu32 OPERATOR nu64,                  //-LiftedULongKIND
nu32 OPERATOR nr32,                  //-LiftedFloatKIND
nu32 OPERATOR nr64,                  //-LiftedDoubleKIND
nu32 OPERATOR ndec,                  //-LiftedDecimalKIND

nu64 OPERATOR chr,                   //-LiftedULongKIND
// nu64 OPERATOR i16, (ambiguous)
// nu64 OPERATOR i32, (ambiguous)
// nu64 OPERATOR i64, (ambiguous)
nu64 OPERATOR u16,                   //-LiftedULongKIND
nu64 OPERATOR u32,                   //-LiftedULongKIND
nu64 OPERATOR u64,                   //-LiftedULongKIND
nu64 OPERATOR r32,                   //-LiftedFloatKIND
nu64 OPERATOR r64,                   //-LiftedDoubleKIND
nu64 OPERATOR dec,                   //-LiftedDecimalKIND
nu64 OPERATOR nchr,                   //-LiftedULongKIND
// nu64 OPERATOR ni16, (ambiguous)
// nu64 OPERATOR ni32, (ambiguous)
// nu64 OPERATOR ni64, (ambiguous)
nu64 OPERATOR nu16,                  //-LiftedULongKIND
nu64 OPERATOR nu32,                  //-LiftedULongKIND
nu64 OPERATOR nu64,                  //-LiftedULongKIND
nu64 OPERATOR nr32,                  //-LiftedFloatKIND
nu64 OPERATOR nr64,                  //-LiftedDoubleKIND
nu64 OPERATOR ndec,                  //-LiftedDecimalKIND

nr32 OPERATOR chr,                   //-LiftedFloatKIND
nr32 OPERATOR i16,                   //-LiftedFloatKIND
nr32 OPERATOR i32,                   //-LiftedFloatKIND
nr32 OPERATOR i64,                   //-LiftedFloatKIND
nr32 OPERATOR u16,                   //-LiftedFloatKIND
nr32 OPERATOR u32,                   //-LiftedFloatKIND
nr32 OPERATOR u64,                   //-LiftedFloatKIND
nr32 OPERATOR r32,                   //-LiftedFloatKIND
nr32 OPERATOR r64,                   //-LiftedDoubleKIND
// nr32 OPERATOR dec, (none applicable)
nr32 OPERATOR nchr,                   //-LiftedFloatKIND
nr32 OPERATOR ni16,                  //-LiftedFloatKIND
nr32 OPERATOR ni32,                  //-LiftedFloatKIND
nr32 OPERATOR ni64,                  //-LiftedFloatKIND
nr32 OPERATOR nu16,                  //-LiftedFloatKIND
nr32 OPERATOR nu32,                  //-LiftedFloatKIND
nr32 OPERATOR nu64,                  //-LiftedFloatKIND
nr32 OPERATOR nr32,                  //-LiftedFloatKIND
nr32 OPERATOR nr64,                  //-LiftedDoubleKIND
// nr32 OPERATOR ndec, (none applicable)

nr64 OPERATOR chr,                   //-LiftedDoubleKIND
nr64 OPERATOR i16,                   //-LiftedDoubleKIND
nr64 OPERATOR i32,                   //-LiftedDoubleKIND
nr64 OPERATOR i64,                   //-LiftedDoubleKIND
nr64 OPERATOR u16,                   //-LiftedDoubleKIND
nr64 OPERATOR u32,                   //-LiftedDoubleKIND
nr64 OPERATOR u64,                   //-LiftedDoubleKIND
nr64 OPERATOR r32,                   //-LiftedDoubleKIND
nr64 OPERATOR r64,                   //-LiftedDoubleKIND
// nr64 OPERATOR dec, (none applicable)
nr64 OPERATOR nchr,                   //-LiftedDoubleKIND
nr64 OPERATOR ni16,                  //-LiftedDoubleKIND
nr64 OPERATOR ni32,                  //-LiftedDoubleKIND
nr64 OPERATOR ni64,                  //-LiftedDoubleKIND
nr64 OPERATOR nu16,                  //-LiftedDoubleKIND
nr64 OPERATOR nu32,                  //-LiftedDoubleKIND
nr64 OPERATOR nu64,                  //-LiftedDoubleKIND
nr64 OPERATOR nr32,                  //-LiftedDoubleKIND
nr64 OPERATOR nr64,                  //-LiftedDoubleKIND
// nr64 OPERATOR ndec, (none applicable)

ndec OPERATOR chr,                   //-LiftedDecimalKIND
ndec OPERATOR i16,                   //-LiftedDecimalKIND
ndec OPERATOR i32,                   //-LiftedDecimalKIND
ndec OPERATOR i64,                   //-LiftedDecimalKIND
ndec OPERATOR u16,                   //-LiftedDecimalKIND
ndec OPERATOR u32,                   //-LiftedDecimalKIND
ndec OPERATOR u64,                   //-LiftedDecimalKIND
// ndec OPERATOR r32, (none applicable)
// ndec OPERATOR r64, (none applicable)
ndec OPERATOR dec,                   //-LiftedDecimalKIND
ndec OPERATOR nchr,                   //-LiftedDecimalKIND
ndec OPERATOR ni16,                  //-LiftedDecimalKIND
ndec OPERATOR ni32,                  //-LiftedDecimalKIND
ndec OPERATOR ni64,                  //-LiftedDecimalKIND
ndec OPERATOR nu16,                  //-LiftedDecimalKIND
ndec OPERATOR nu32,                  //-LiftedDecimalKIND
ndec OPERATOR nu64,                  //-LiftedDecimalKIND
// ndec OPERATOR nr32,   (none applicable)
// ndec OPERATOR nr64,  (none applicable)
ndec OPERATOR ndec                    //-LiftedDecimalKIND" + Postfix;

        private const string EnumSubtraction = Prefix + @"
e - e,      //-EnumSubtraction
e - ne,     //-LiftedEnumSubtraction
e - i,      //-EnumAndUnderlyingSubtraction
e - ni,     //-LiftedEnumAndUnderlyingSubtraction
ne - e,     //-LiftedEnumSubtraction
ne - ne,    //-LiftedEnumSubtraction
ne - i,     //-LiftedEnumAndUnderlyingSubtraction
ne - ni     //-LiftedEnumAndUnderlyingSubtraction" + Postfix;

        private const string DelegateSubtraction = Prefix + "d1 - d2 //-DelegateRemoval" + Postfix;

        private const string ShiftTemplate = Prefix + @"
chr OPERATOR chr,                   //-IntKIND
chr OPERATOR i16,                   //-IntKIND
chr OPERATOR i32,                   //-IntKIND
chr OPERATOR u16,                   //-IntKIND
chr OPERATOR nchr,                  //-LiftedIntKIND
chr OPERATOR ni16,                  //-LiftedIntKIND
chr OPERATOR ni32,                  //-LiftedIntKIND
chr OPERATOR nu16,                  //-LiftedIntKIND

i16 OPERATOR chr,                   //-IntKIND
i16 OPERATOR i16,                   //-IntKIND
i16 OPERATOR i32,                   //-IntKIND
i16 OPERATOR u16,                   //-IntKIND
i16 OPERATOR nchr,                  //-LiftedIntKIND
i16 OPERATOR ni16,                  //-LiftedIntKIND
i16 OPERATOR ni32,                  //-LiftedIntKIND
i16 OPERATOR nu16,                  //-LiftedIntKIND

i32 OPERATOR chr,                   //-IntKIND
i32 OPERATOR i16,                   //-IntKIND
i32 OPERATOR i32,                   //-IntKIND
i32 OPERATOR u16,                   //-IntKIND
i32 OPERATOR nchr,                  //-LiftedIntKIND
i32 OPERATOR ni16,                  //-LiftedIntKIND
i32 OPERATOR ni32,                  //-LiftedIntKIND
i32 OPERATOR nu16,                  //-LiftedIntKIND

i64 OPERATOR chr,                   //-LongKIND
i64 OPERATOR i16,                   //-LongKIND
i64 OPERATOR i32,                   //-LongKIND
i64 OPERATOR u16,                   //-LongKIND
i64 OPERATOR nchr,                  //-LiftedLongKIND
i64 OPERATOR ni16,                  //-LiftedLongKIND
i64 OPERATOR ni32,                  //-LiftedLongKIND
i64 OPERATOR nu16,                  //-LiftedLongKIND

u16 OPERATOR chr,                   //-IntKIND
u16 OPERATOR i16,                   //-IntKIND
u16 OPERATOR i32,                   //-IntKIND
u16 OPERATOR u16,                   //-IntKIND
u16 OPERATOR nchr,                  //-LiftedIntKIND
u16 OPERATOR ni16,                  //-LiftedIntKIND
u16 OPERATOR ni32,                  //-LiftedIntKIND
u16 OPERATOR nu16,                  //-LiftedIntKIND

u32 OPERATOR chr,                   //-UIntKIND
u32 OPERATOR i16,                   //-UIntKIND
u32 OPERATOR i32,                   //-UIntKIND
u32 OPERATOR u16,                   //-UIntKIND
u32 OPERATOR nchr,                  //-LiftedUIntKIND
u32 OPERATOR ni16,                  //-LiftedUIntKIND
u32 OPERATOR ni32,                  //-LiftedUIntKIND
u32 OPERATOR nu16,                  //-LiftedUIntKIND

u64 OPERATOR chr,                   //-ULongKIND
u64 OPERATOR i16,                   //-ULongKIND
u64 OPERATOR i32,                   //-ULongKIND
u64 OPERATOR u16,                   //-ULongKIND
u64 OPERATOR nchr,                  //-LiftedULongKIND
u64 OPERATOR ni16,                  //-LiftedULongKIND
u64 OPERATOR ni32,                  //-LiftedULongKIND
u64 OPERATOR nu16,                  //-LiftedULongKIND

nchr OPERATOR chr,                   //-LiftedIntKIND
nchr OPERATOR i16,                   //-LiftedIntKIND
nchr OPERATOR i32,                   //-LiftedIntKIND
nchr OPERATOR u16,                   //-LiftedIntKIND
nchr OPERATOR nchr,                  //-LiftedIntKIND
nchr OPERATOR ni16,                  //-LiftedIntKIND
nchr OPERATOR ni32,                  //-LiftedIntKIND
nchr OPERATOR nu16,                  //-LiftedIntKIND

ni16 OPERATOR chr,                   //-LiftedIntKIND
ni16 OPERATOR i16,                   //-LiftedIntKIND
ni16 OPERATOR i32,                   //-LiftedIntKIND
ni16 OPERATOR u16,                   //-LiftedIntKIND
ni16 OPERATOR nchr,                  //-LiftedIntKIND
ni16 OPERATOR ni16,                  //-LiftedIntKIND
ni16 OPERATOR ni32,                  //-LiftedIntKIND
ni16 OPERATOR nu16,                  //-LiftedIntKIND

ni32 OPERATOR chr,                   //-LiftedIntKIND
ni32 OPERATOR i16,                   //-LiftedIntKIND
ni32 OPERATOR i32,                   //-LiftedIntKIND
ni32 OPERATOR u16,                   //-LiftedIntKIND
ni32 OPERATOR nchr,                  //-LiftedIntKIND
ni32 OPERATOR ni16,                  //-LiftedIntKIND
ni32 OPERATOR ni32,                  //-LiftedIntKIND
ni32 OPERATOR nu16,                  //-LiftedIntKIND

ni64 OPERATOR chr,                   //-LiftedLongKIND
ni64 OPERATOR i16,                   //-LiftedLongKIND
ni64 OPERATOR i32,                   //-LiftedLongKIND
ni64 OPERATOR u16,                   //-LiftedLongKIND
ni64 OPERATOR nchr,                  //-LiftedLongKIND
ni64 OPERATOR ni16,                  //-LiftedLongKIND
ni64 OPERATOR ni32,                  //-LiftedLongKIND
ni64 OPERATOR nu16,                  //-LiftedLongKIND

nu16 OPERATOR chr,                   //-LiftedIntKIND
nu16 OPERATOR i16,                   //-LiftedIntKIND
nu16 OPERATOR i32,                   //-LiftedIntKIND
nu16 OPERATOR u16,                   //-LiftedIntKIND
nu16 OPERATOR nchr,                  //-LiftedIntKIND
nu16 OPERATOR ni16,                  //-LiftedIntKIND
nu16 OPERATOR ni32,                  //-LiftedIntKIND
nu16 OPERATOR nu16,                  //-LiftedIntKIND

nu32 OPERATOR chr,                   //-LiftedUIntKIND
nu32 OPERATOR i16,                   //-LiftedUIntKIND
nu32 OPERATOR i32,                   //-LiftedUIntKIND
nu32 OPERATOR u16,                   //-LiftedUIntKIND
nu32 OPERATOR nchr,                  //-LiftedUIntKIND
nu32 OPERATOR ni16,                  //-LiftedUIntKIND
nu32 OPERATOR ni32,                  //-LiftedUIntKIND
nu32 OPERATOR nu16,                  //-LiftedUIntKIND

nu64 OPERATOR chr,                   //-LiftedULongKIND
nu64 OPERATOR i16,                   //-LiftedULongKIND
nu64 OPERATOR i32,                   //-LiftedULongKIND
nu64 OPERATOR u16,                   //-LiftedULongKIND
nu64 OPERATOR nchr,                  //-LiftedULongKIND
nu64 OPERATOR ni16,                  //-LiftedULongKIND
nu64 OPERATOR ni32,                  //-LiftedULongKIND
nu64 OPERATOR nu16                   //-LiftedULongKIND
" + Postfix;

        private const string LogicTemplate = Prefix + @"
bln OPERATOR bln,                   //-BoolKIND
bln OPERATOR nbln,                  //-LiftedBoolKIND

nbln OPERATOR bln,                   //-LiftedBoolKIND
nbln OPERATOR nbln,                  //-LiftedBoolKIND

chr OPERATOR chr,                   //-IntKIND
chr OPERATOR i16,                   //-IntKIND
chr OPERATOR i32,                   //-IntKIND
chr OPERATOR i64,                   //-LongKIND
chr OPERATOR u16,                   //-IntKIND
chr OPERATOR u32,                   //-UIntKIND
chr OPERATOR u64,                   //-ULongKIND
chr OPERATOR nchr,                  //-LiftedIntKIND
chr OPERATOR ni16,                  //-LiftedIntKIND
chr OPERATOR ni32,                  //-LiftedIntKIND
chr OPERATOR ni64,                  //-LiftedLongKIND
chr OPERATOR nu16,                  //-LiftedIntKIND
chr OPERATOR nu32,                  //-LiftedUIntKIND
chr OPERATOR nu64,                  //-LiftedULongKIND

i16 OPERATOR chr,                   //-IntKIND
i16 OPERATOR i16,                   //-IntKIND
i16 OPERATOR i32,                   //-IntKIND
i16 OPERATOR i64,                   //-LongKIND
i16 OPERATOR u16,                   //-IntKIND
i16 OPERATOR u32,                   //-LongKIND
// i16 OPERATOR u64,
i16 OPERATOR nchr,                   //-LiftedIntKIND
i16 OPERATOR ni16,                  //-LiftedIntKIND
i16 OPERATOR ni32,                  //-LiftedIntKIND
i16 OPERATOR ni64,                  //-LiftedLongKIND
i16 OPERATOR nu16,                  //-LiftedIntKIND
i16 OPERATOR nu32,                  //-LiftedLongKIND
//i16 OPERATOR nu64,

i32 OPERATOR chr,                   //-IntKIND
i32 OPERATOR i16,                   //-IntKIND
i32 OPERATOR i32,                   //-IntKIND
i32 OPERATOR i64,                   //-LongKIND
i32 OPERATOR u16,                   //-IntKIND
i32 OPERATOR u32,                   //-LongKIND
//i32 OPERATOR u64,
i32 OPERATOR nchr,                  //-LiftedIntKIND
i32 OPERATOR ni16,                  //-LiftedIntKIND
i32 OPERATOR ni32,                  //-LiftedIntKIND
i32 OPERATOR ni64,                  //-LiftedLongKIND
i32 OPERATOR nu16,                  //-LiftedIntKIND
i32 OPERATOR nu32,                  //-LiftedLongKIND
//i32 OPERATOR nu64,

i64 OPERATOR chr,                   //-LongKIND
i64 OPERATOR i16,                   //-LongKIND
i64 OPERATOR i32,                   //-LongKIND
i64 OPERATOR i64,                   //-LongKIND
i64 OPERATOR u16,                   //-LongKIND
i64 OPERATOR u32,                   //-LongKIND
//i64 OPERATOR u64,
i64 OPERATOR nchr,                  //-LiftedLongKIND
i64 OPERATOR ni16,                  //-LiftedLongKIND
i64 OPERATOR ni32,                  //-LiftedLongKIND
i64 OPERATOR ni64,                  //-LiftedLongKIND
i64 OPERATOR nu16,                  //-LiftedLongKIND
i64 OPERATOR nu32,                  //-LiftedLongKIND
//i64 OPERATOR nu64,

u16 OPERATOR chr,                   //-IntKIND
u16 OPERATOR i16,                   //-IntKIND
u16 OPERATOR i32,                   //-IntKIND
u16 OPERATOR i64,                   //-LongKIND
u16 OPERATOR u16,                   //-IntKIND
u16 OPERATOR u32,                   //-UIntKIND
u16 OPERATOR u64,                   //-ULongKIND
u16 OPERATOR nchr,                  //-LiftedIntKIND
u16 OPERATOR ni16,                  //-LiftedIntKIND
u16 OPERATOR ni32,                  //-LiftedIntKIND
u16 OPERATOR ni64,                  //-LiftedLongKIND
u16 OPERATOR nu16,                  //-LiftedIntKIND
u16 OPERATOR nu32,                  //-LiftedUIntKIND
u16 OPERATOR nu64,                  //-LiftedULongKIND

u32 OPERATOR chr,                   //-UIntKIND
u32 OPERATOR i16,                   //-LongKIND
u32 OPERATOR i32,                   //-LongKIND
u32 OPERATOR i64,                   //-LongKIND
u32 OPERATOR u16,                   //-UIntKIND
u32 OPERATOR u32,                   //-UIntKIND
u32 OPERATOR u64,                   //-ULongKIND
u32 OPERATOR nchr,                   //-LiftedUIntKIND
u32 OPERATOR ni16,                  //-LiftedLongKIND
u32 OPERATOR ni32,                  //-LiftedLongKIND
u32 OPERATOR ni64,                  //-LiftedLongKIND
u32 OPERATOR nu16,                  //-LiftedUIntKIND
u32 OPERATOR nu32,                  //-LiftedUIntKIND
u32 OPERATOR nu64,                  //-LiftedULongKIND

u64 OPERATOR chr,                   //-ULongKIND
//u64 OPERATOR i16,
//u64 OPERATOR i32,
//u64 OPERATOR i64,
u64 OPERATOR u16,                   //-ULongKIND
u64 OPERATOR u32,                   //-ULongKIND
u64 OPERATOR u64,                   //-ULongKIND
u64 OPERATOR nchr,                   //-LiftedULongKIND
//u64 OPERATOR ni16,
//u64 OPERATOR ni32,
//u64 OPERATOR ni64,
u64 OPERATOR nu16,                  //-LiftedULongKIND
u64 OPERATOR nu32,                  //-LiftedULongKIND
u64 OPERATOR nu64,                  //-LiftedULongKIND

nchr OPERATOR chr,                   //-LiftedIntKIND
nchr OPERATOR i16,                   //-LiftedIntKIND
nchr OPERATOR i32,                   //-LiftedIntKIND
nchr OPERATOR i64,                   //-LiftedLongKIND
nchr OPERATOR u16,                   //-LiftedIntKIND
nchr OPERATOR u32,                   //-LiftedUIntKIND
nchr OPERATOR u64,                   //-LiftedULongKIND
nchr OPERATOR nchr,                  //-LiftedIntKIND
nchr OPERATOR ni16,                  //-LiftedIntKIND
nchr OPERATOR ni32,                  //-LiftedIntKIND
nchr OPERATOR ni64,                  //-LiftedLongKIND
nchr OPERATOR nu16,                  //-LiftedIntKIND
nchr OPERATOR nu32,                  //-LiftedUIntKIND
nchr OPERATOR nu64,                  //-LiftedULongKIND

ni16 OPERATOR chr,                   //-LiftedIntKIND
ni16 OPERATOR i16,                   //-LiftedIntKIND
ni16 OPERATOR i32,                   //-LiftedIntKIND
ni16 OPERATOR i64,                   //-LiftedLongKIND
ni16 OPERATOR u16,                   //-LiftedIntKIND
ni16 OPERATOR u32,                   //-LiftedLongKIND
//ni16 OPERATOR u64,
ni16 OPERATOR nchr,                   //-LiftedIntKIND
ni16 OPERATOR ni16,                  //-LiftedIntKIND
ni16 OPERATOR ni32,                  //-LiftedIntKIND
ni16 OPERATOR ni64,                  //-LiftedLongKIND
ni16 OPERATOR nu16,                  //-LiftedIntKIND
ni16 OPERATOR nu32,                  //-LiftedLongKIND
//ni16 OPERATOR nu64,

ni32 OPERATOR chr,                   //-LiftedIntKIND
ni32 OPERATOR i16,                   //-LiftedIntKIND
ni32 OPERATOR i32,                   //-LiftedIntKIND
ni32 OPERATOR i64,                   //-LiftedLongKIND
ni32 OPERATOR u16,                   //-LiftedIntKIND
ni32 OPERATOR u32,                   //-LiftedLongKIND
//ni32 OPERATOR u64,
ni32 OPERATOR nchr,                   //-LiftedIntKIND
ni32 OPERATOR ni16,                  //-LiftedIntKIND
ni32 OPERATOR ni32,                  //-LiftedIntKIND
ni32 OPERATOR ni64,                  //-LiftedLongKIND
ni32 OPERATOR nu16,                  //-LiftedIntKIND
ni32 OPERATOR nu32,                  //-LiftedLongKIND
//ni32 OPERATOR nu64,

ni64 OPERATOR chr,                   //-LiftedLongKIND
ni64 OPERATOR i16,                   //-LiftedLongKIND
ni64 OPERATOR i32,                   //-LiftedLongKIND
ni64 OPERATOR i64,                   //-LiftedLongKIND
ni64 OPERATOR u16,                   //-LiftedLongKIND
ni64 OPERATOR u32,                   //-LiftedLongKIND
//ni64 OPERATOR u64,
ni64 OPERATOR nchr,                  //-LiftedLongKIND
ni64 OPERATOR ni16,                  //-LiftedLongKIND
ni64 OPERATOR ni32,                  //-LiftedLongKIND
ni64 OPERATOR ni64,                  //-LiftedLongKIND
ni64 OPERATOR nu16,                  //-LiftedLongKIND
ni64 OPERATOR nu32,                  //-LiftedLongKIND
//ni64 OPERATOR nu64,

nu16 OPERATOR chr,                   //-LiftedIntKIND
nu16 OPERATOR i16,                   //-LiftedIntKIND
nu16 OPERATOR i32,                   //-LiftedIntKIND
nu16 OPERATOR i64,                   //-LiftedLongKIND
nu16 OPERATOR u16,                   //-LiftedIntKIND
nu16 OPERATOR u32,                   //-LiftedUIntKIND
nu16 OPERATOR u64,                   //-LiftedULongKIND
nu16 OPERATOR nchr,                  //-LiftedIntKIND
nu16 OPERATOR ni16,                  //-LiftedIntKIND
nu16 OPERATOR ni32,                  //-LiftedIntKIND
nu16 OPERATOR ni64,                  //-LiftedLongKIND
nu16 OPERATOR nu16,                  //-LiftedIntKIND
nu16 OPERATOR nu32,                  //-LiftedUIntKIND
nu16 OPERATOR nu64,                  //-LiftedULongKIND

nu32 OPERATOR chr,                   //-LiftedUIntKIND
nu32 OPERATOR i16,                   //-LiftedLongKIND
nu32 OPERATOR i32,                   //-LiftedLongKIND
nu32 OPERATOR i64,                   //-LiftedLongKIND
nu32 OPERATOR u16,                   //-LiftedUIntKIND
nu32 OPERATOR u32,                   //-LiftedUIntKIND
nu32 OPERATOR u64,                   //-LiftedULongKIND
nu32 OPERATOR nchr,                   //-LiftedUIntKIND
nu32 OPERATOR ni16,                  //-LiftedLongKIND
nu32 OPERATOR ni32,                  //-LiftedLongKIND
nu32 OPERATOR ni64,                  //-LiftedLongKIND
nu32 OPERATOR nu16,                  //-LiftedUIntKIND
nu32 OPERATOR nu32,                  //-LiftedUIntKIND
nu32 OPERATOR nu64,                  //-LiftedULongKIND

nu64 OPERATOR chr,                   //-LiftedULongKIND
//nu64 OPERATOR i16,
//nu64 OPERATOR i32,
//nu64 OPERATOR i64,
nu64 OPERATOR u16,                   //-LiftedULongKIND
nu64 OPERATOR u32,                   //-LiftedULongKIND
nu64 OPERATOR u64,                   //-LiftedULongKIND
nu64 OPERATOR nchr,                   //-LiftedULongKIND
//nu64 OPERATOR ni16,
//nu64 OPERATOR ni32,
//nu64 OPERATOR ni64,
nu64 OPERATOR nu16,                  //-LiftedULongKIND
nu64 OPERATOR nu32,                  //-LiftedULongKIND
nu64 OPERATOR nu64                  //-LiftedULongKIND
" + Postfix;

        //built-in operator only works for bools (not even lifted bools)
        private const string ShortCircuitTemplate = Prefix + @"
bln OPERATOR bln,                   //-LogicalBoolKIND
" + Postfix;

        private const string EnumLogicTemplate = Prefix + @"
e OPERATOR e,          //-EnumKIND
e OPERATOR ne,         //-LiftedEnumKIND
ne OPERATOR e,         //-LiftedEnumKIND
ne OPERATOR ne         //-LiftedEnumKIND" + Postfix;

        private const string ComparisonTemplate = Prefix + @"
chr OPERATOR chr,                   //-IntKIND
chr OPERATOR i16,                   //-IntKIND
chr OPERATOR i32,                   //-IntKIND
chr OPERATOR i64,                   //-LongKIND
chr OPERATOR u16,                   //-IntKIND
chr OPERATOR u32,                   //-UIntKIND
chr OPERATOR u64,                   //-ULongKIND
chr OPERATOR r32,                   //-FloatKIND
chr OPERATOR r64,                   //-DoubleKIND
chr OPERATOR dec,                   //-DecimalKIND
chr OPERATOR nchr,                  //-LiftedIntKIND
chr OPERATOR ni16,                  //-LiftedIntKIND
chr OPERATOR ni32,                  //-LiftedIntKIND
chr OPERATOR ni64,                  //-LiftedLongKIND
chr OPERATOR nu16,                  //-LiftedIntKIND
chr OPERATOR nu32,                  //-LiftedUIntKIND
chr OPERATOR nu64,                  //-LiftedULongKIND
chr OPERATOR nr32,                  //-LiftedFloatKIND
chr OPERATOR nr64,                  //-LiftedDoubleKIND
chr OPERATOR ndec,                  //-LiftedDecimalKIND

i16 OPERATOR chr,                   //-IntKIND
i16 OPERATOR i16,                   //-IntKIND
i16 OPERATOR i32,                   //-IntKIND
i16 OPERATOR i64,                   //-LongKIND
i16 OPERATOR u16,                   //-IntKIND
i16 OPERATOR u32,                   //-LongKIND
// i16 OPERATOR u64, (ambiguous)
i16 OPERATOR r32,                   //-FloatKIND
i16 OPERATOR r64,                   //-DoubleKIND
i16 OPERATOR dec,                   //-DecimalKIND
i16 OPERATOR nchr,                   //-LiftedIntKIND
i16 OPERATOR ni16,                  //-LiftedIntKIND
i16 OPERATOR ni32,                  //-LiftedIntKIND
i16 OPERATOR ni64,                  //-LiftedLongKIND
i16 OPERATOR nu16,                  //-LiftedIntKIND
i16 OPERATOR nu32,                  //-LiftedLongKIND
// i16 OPERATOR nu64, (ambiguous)
i16 OPERATOR nr32,                  //-LiftedFloatKIND
i16 OPERATOR nr64,                  //-LiftedDoubleKIND
i16 OPERATOR ndec,                  //-LiftedDecimalKIND

i32 OPERATOR chr,                   //-IntKIND
i32 OPERATOR i16,                   //-IntKIND
i32 OPERATOR i32,                   //-IntKIND
i32 OPERATOR i64,                   //-LongKIND
i32 OPERATOR u16,                   //-IntKIND
i32 OPERATOR u32,                   //-LongKIND
// i32 OPERATOR u64, (ambiguous)
i32 OPERATOR r32,                   //-FloatKIND
i32 OPERATOR r64,                   //-DoubleKIND
i32 OPERATOR dec,                   //-DecimalKIND
i32 OPERATOR nchr,                  //-LiftedIntKIND
i32 OPERATOR ni16,                  //-LiftedIntKIND
i32 OPERATOR ni32,                  //-LiftedIntKIND
i32 OPERATOR ni64,                  //-LiftedLongKIND
i32 OPERATOR nu16,                  //-LiftedIntKIND
i32 OPERATOR nu32,                  //-LiftedLongKIND
// i32 OPERATOR nu64, (ambiguous)
i32 OPERATOR nr32,                  //-LiftedFloatKIND
i32 OPERATOR nr64,                  //-LiftedDoubleKIND
i32 OPERATOR ndec,                  //-LiftedDecimalKIND

i64 OPERATOR chr,                   //-LongKIND
i64 OPERATOR i16,                   //-LongKIND
i64 OPERATOR i32,                   //-LongKIND
i64 OPERATOR i64,                   //-LongKIND
i64 OPERATOR u16,                   //-LongKIND
i64 OPERATOR u32,                   //-LongKIND
// i64 OPERATOR u64, (ambiguous)
i64 OPERATOR r32,                   //-FloatKIND
i64 OPERATOR r64,                   //-DoubleKIND
i64 OPERATOR dec,                   //-DecimalKIND
i64 OPERATOR nchr,                  //-LiftedLongKIND
i64 OPERATOR ni16,                  //-LiftedLongKIND
i64 OPERATOR ni32,                  //-LiftedLongKIND
i64 OPERATOR ni64,                  //-LiftedLongKIND
i64 OPERATOR nu16,                  //-LiftedLongKIND
i64 OPERATOR nu32,                  //-LiftedLongKIND
// i64 OPERATOR nu64, (ambiguous)
i64 OPERATOR nr32,                  //-LiftedFloatKIND
i64 OPERATOR nr64,                  //-LiftedDoubleKIND
i64 OPERATOR ndec,                  //-LiftedDecimalKIND

u16 OPERATOR chr,                   //-IntKIND
u16 OPERATOR i16,                   //-IntKIND
u16 OPERATOR i32,                   //-IntKIND
u16 OPERATOR i64,                   //-LongKIND
u16 OPERATOR u16,                   //-IntKIND
u16 OPERATOR u32,                   //-UIntKIND
//u16 OPERATOR u64, (ambiguous)
u16 OPERATOR r32,                   //-FloatKIND
u16 OPERATOR r64,                   //-DoubleKIND
u16 OPERATOR dec,                   //-DecimalKIND
u16 OPERATOR nchr,                  //-LiftedIntKIND
u16 OPERATOR ni16,                  //-LiftedIntKIND
u16 OPERATOR ni32,                  //-LiftedIntKIND
u16 OPERATOR ni64,                  //-LiftedLongKIND
u16 OPERATOR nu16,                  //-LiftedIntKIND
u16 OPERATOR nu32,                  //-LiftedUIntKIND
//u16 OPERATOR nu64, (ambiguous)
u16 OPERATOR nr32,                  //-LiftedFloatKIND
u16 OPERATOR nr64,                  //-LiftedDoubleKIND
u16 OPERATOR ndec,                  //-LiftedDecimalKIND

u32 OPERATOR chr,                   //-UIntKIND
u32 OPERATOR i16,                   //-LongKIND
u32 OPERATOR i32,                   //-LongKIND
u32 OPERATOR i64,                   //-LongKIND
u32 OPERATOR u16,                   //-UIntKIND
u32 OPERATOR u32,                   //-UIntKIND
u32 OPERATOR u64,                   //-ULongKIND
u32 OPERATOR r32,                   //-FloatKIND
u32 OPERATOR r64,                   //-DoubleKIND
u32 OPERATOR dec,                   //-DecimalKIND
u32 OPERATOR nchr,                   //-LiftedUIntKIND
u32 OPERATOR ni16,                  //-LiftedLongKIND
u32 OPERATOR ni32,                  //-LiftedLongKIND
u32 OPERATOR ni64,                  //-LiftedLongKIND
u32 OPERATOR nu16,                  //-LiftedUIntKIND
u32 OPERATOR nu32,                  //-LiftedUIntKIND
u32 OPERATOR nu64,                  //-LiftedULongKIND
u32 OPERATOR nr32,                  //-LiftedFloatKIND
u32 OPERATOR nr64,                  //-LiftedDoubleKIND
u32 OPERATOR ndec,                  //-LiftedDecimalKIND

u64 OPERATOR chr,                   //-ULongKIND
// u64 OPERATOR i16, (ambiguous)
// u64 OPERATOR i32, (ambiguous)
// u64 OPERATOR i64, (ambiguous)
u64 OPERATOR u16,                   //-ULongKIND
u64 OPERATOR u32,                   //-ULongKIND
u64 OPERATOR u64,                   //-ULongKIND
u64 OPERATOR r32,                   //-FloatKIND
u64 OPERATOR r64,                   //-DoubleKIND
u64 OPERATOR dec,                   //-DecimalKIND
u64 OPERATOR nchr,                   //-LiftedULongKIND
// u64 OPERATOR ni16, (ambiguous)
// u64 OPERATOR ni32, (ambiguous)
// u64 OPERATOR ni64, (ambiguous)
u64 OPERATOR nu16,                  //-LiftedULongKIND
u64 OPERATOR nu32,                  //-LiftedULongKIND
u64 OPERATOR nu64,                  //-LiftedULongKIND
u64 OPERATOR nr32,                  //-LiftedFloatKIND
u64 OPERATOR nr64,                  //-LiftedDoubleKIND
u64 OPERATOR ndec,                  //-LiftedDecimalKIND

r32 OPERATOR chr,                   //-FloatKIND
r32 OPERATOR i16,                   //-FloatKIND
r32 OPERATOR i32,                   //-FloatKIND
r32 OPERATOR i64,                   //-FloatKIND
r32 OPERATOR u16,                   //-FloatKIND
r32 OPERATOR u32,                   //-FloatKIND
r32 OPERATOR u64,                   //-FloatKIND
r32 OPERATOR r32,                   //-FloatKIND
r32 OPERATOR r64,                   //-DoubleKIND
// r32 OPERATOR dec, (none applicable)
r32 OPERATOR nchr,                  //-LiftedFloatKIND
r32 OPERATOR ni16,                  //-LiftedFloatKIND
r32 OPERATOR ni32,                  //-LiftedFloatKIND
r32 OPERATOR ni64,                  //-LiftedFloatKIND
r32 OPERATOR nu16,                  //-LiftedFloatKIND
r32 OPERATOR nu32,                  //-LiftedFloatKIND
r32 OPERATOR nu64,                  //-LiftedFloatKIND
r32 OPERATOR nr32,                  //-LiftedFloatKIND
r32 OPERATOR nr64,                  //-LiftedDoubleKIND
// r32 OPERATOR ndec, (none applicable)

r64 OPERATOR chr,                   //-DoubleKIND
r64 OPERATOR i16,                   //-DoubleKIND
r64 OPERATOR i32,                   //-DoubleKIND
r64 OPERATOR i64,                   //-DoubleKIND
r64 OPERATOR u16,                   //-DoubleKIND
r64 OPERATOR u32,                   //-DoubleKIND
r64 OPERATOR u64,                   //-DoubleKIND
r64 OPERATOR r32,                   //-DoubleKIND
r64 OPERATOR r64,                   //-DoubleKIND
// r64 OPERATOR dec, (none applicable)
r64 OPERATOR nchr,                  //-LiftedDoubleKIND
r64 OPERATOR ni16,                  //-LiftedDoubleKIND
r64 OPERATOR ni32,                  //-LiftedDoubleKIND
r64 OPERATOR ni64,                  //-LiftedDoubleKIND
r64 OPERATOR nu16,                  //-LiftedDoubleKIND
r64 OPERATOR nu32,                  //-LiftedDoubleKIND
r64 OPERATOR nu64,                  //-LiftedDoubleKIND
r64 OPERATOR nr32,                  //-LiftedDoubleKIND
r64 OPERATOR nr64,                  //-LiftedDoubleKIND
// r64 OPERATOR ndec, (none applicable)

dec OPERATOR chr,                   //-DecimalKIND
dec OPERATOR i16,                   //-DecimalKIND
dec OPERATOR i32,                   //-DecimalKIND
dec OPERATOR i64,                   //-DecimalKIND
dec OPERATOR u16,                   //-DecimalKIND
dec OPERATOR u32,                   //-DecimalKIND
dec OPERATOR u64,                   //-DecimalKIND
// dec OPERATOR r32, (none applicable)
// dec OPERATOR r64, (none applicable)
dec OPERATOR dec,                   //-DecimalKIND
dec OPERATOR nchr,                  //-LiftedDecimalKIND
dec OPERATOR ni16,                  //-LiftedDecimalKIND
dec OPERATOR ni32,                  //-LiftedDecimalKIND
dec OPERATOR ni64,                  //-LiftedDecimalKIND
dec OPERATOR nu16,                  //-LiftedDecimalKIND
dec OPERATOR nu32,                  //-LiftedDecimalKIND
dec OPERATOR nu64,                  //-LiftedDecimalKIND
// dec OPERATOR nr32,   (none applicable)
// dec OPERATOR nr64,  (none applicable)
dec OPERATOR ndec,                   //-LiftedDecimalKIND

nchr OPERATOR chr,                   //-LiftedIntKIND
nchr OPERATOR i16,                   //-LiftedIntKIND
nchr OPERATOR i32,                   //-LiftedIntKIND
nchr OPERATOR i64,                   //-LiftedLongKIND
nchr OPERATOR u16,                   //-LiftedIntKIND
nchr OPERATOR u32,                   //-LiftedUIntKIND
nchr OPERATOR u64,                   //-LiftedULongKIND
nchr OPERATOR r32,                   //-LiftedFloatKIND
nchr OPERATOR r64,                   //-LiftedDoubleKIND
nchr OPERATOR dec,                   //-LiftedDecimalKIND
nchr OPERATOR nchr,                  //-LiftedIntKIND
nchr OPERATOR ni16,                  //-LiftedIntKIND
nchr OPERATOR ni32,                  //-LiftedIntKIND
nchr OPERATOR ni64,                  //-LiftedLongKIND
nchr OPERATOR nu16,                  //-LiftedIntKIND
nchr OPERATOR nu32,                  //-LiftedUIntKIND
nchr OPERATOR nu64,                  //-LiftedULongKIND
nchr OPERATOR nr32,                  //-LiftedFloatKIND
nchr OPERATOR nr64,                  //-LiftedDoubleKIND
nchr OPERATOR ndec,                  //-LiftedDecimalKIND

ni16 OPERATOR chr,                   //-LiftedIntKIND
ni16 OPERATOR i16,                   //-LiftedIntKIND
ni16 OPERATOR i32,                   //-LiftedIntKIND
ni16 OPERATOR i64,                   //-LiftedLongKIND
ni16 OPERATOR u16,                   //-LiftedIntKIND
ni16 OPERATOR u32,                   //-LiftedLongKIND
// ni16 OPERATOR u64, (ambiguous)
ni16 OPERATOR r32,                   //-LiftedFloatKIND
ni16 OPERATOR r64,                   //-LiftedDoubleKIND
ni16 OPERATOR dec,                   //-LiftedDecimalKIND
ni16 OPERATOR nchr,                   //-LiftedIntKIND
ni16 OPERATOR ni16,                  //-LiftedIntKIND
ni16 OPERATOR ni32,                  //-LiftedIntKIND
ni16 OPERATOR ni64,                  //-LiftedLongKIND
ni16 OPERATOR nu16,                  //-LiftedIntKIND
ni16 OPERATOR nu32,                  //-LiftedLongKIND
// ni16 OPERATOR nu64, (ambiguous)
ni16 OPERATOR nr32,                  //-LiftedFloatKIND
ni16 OPERATOR nr64,                  //-LiftedDoubleKIND
ni16 OPERATOR ndec,                  //-LiftedDecimalKIND

ni32 OPERATOR chr,                   //-LiftedIntKIND
ni32 OPERATOR i16,                   //-LiftedIntKIND
ni32 OPERATOR i32,                   //-LiftedIntKIND
ni32 OPERATOR i64,                   //-LiftedLongKIND
ni32 OPERATOR u16,                   //-LiftedIntKIND
ni32 OPERATOR u32,                   //-LiftedLongKIND
// ni32 OPERATOR u64, (ambiguous)
ni32 OPERATOR r32,                   //-LiftedFloatKIND
ni32 OPERATOR r64,                   //-LiftedDoubleKIND
ni32 OPERATOR dec,                   //-LiftedDecimalKIND
ni32 OPERATOR nchr,                   //-LiftedIntKIND
ni32 OPERATOR ni16,                  //-LiftedIntKIND
ni32 OPERATOR ni32,                  //-LiftedIntKIND
ni32 OPERATOR ni64,                  //-LiftedLongKIND
ni32 OPERATOR nu16,                  //-LiftedIntKIND
ni32 OPERATOR nu32,                  //-LiftedLongKIND
// ni32 OPERATOR nu64, (ambiguous)
ni32 OPERATOR nr32,                  //-LiftedFloatKIND
ni32 OPERATOR nr64,                  //-LiftedDoubleKIND
ni32 OPERATOR ndec,                  //-LiftedDecimalKIND

ni64 OPERATOR chr,                   //-LiftedLongKIND
ni64 OPERATOR i16,                   //-LiftedLongKIND
ni64 OPERATOR i32,                   //-LiftedLongKIND
ni64 OPERATOR i64,                   //-LiftedLongKIND
ni64 OPERATOR u16,                   //-LiftedLongKIND
ni64 OPERATOR u32,                   //-LiftedLongKIND
// ni64 OPERATOR u64, (ambiguous)
ni64 OPERATOR r32,                   //-LiftedFloatKIND
ni64 OPERATOR r64,                   //-LiftedDoubleKIND
ni64 OPERATOR dec,                   //-LiftedDecimalKIND
ni64 OPERATOR nchr,                   //-LiftedLongKIND
ni64 OPERATOR ni16,                  //-LiftedLongKIND
ni64 OPERATOR ni32,                  //-LiftedLongKIND
ni64 OPERATOR ni64,                  //-LiftedLongKIND
ni64 OPERATOR nu16,                  //-LiftedLongKIND
ni64 OPERATOR nu32,                  //-LiftedLongKIND
// ni64 OPERATOR nu64, (ambiguous)
ni64 OPERATOR nr32,                  //-LiftedFloatKIND
ni64 OPERATOR nr64,                  //-LiftedDoubleKIND
ni64 OPERATOR ndec,                  //-LiftedDecimalKIND

nu16 OPERATOR chr,                   //-LiftedIntKIND
nu16 OPERATOR i16,                   //-LiftedIntKIND
nu16 OPERATOR i32,                   //-LiftedIntKIND
nu16 OPERATOR i64,                   //-LiftedLongKIND
nu16 OPERATOR u16,                   //-LiftedIntKIND
nu16 OPERATOR u32,                   //-LiftedUIntKIND
//nu16 OPERATOR u64, (ambiguous)
nu16 OPERATOR r32,                   //-LiftedFloatKIND
nu16 OPERATOR r64,                   //-LiftedDoubleKIND
nu16 OPERATOR dec,                   //-LiftedDecimalKIND
nu16 OPERATOR nchr,                   //-LiftedIntKIND
nu16 OPERATOR ni16,                  //-LiftedIntKIND
nu16 OPERATOR ni32,                  //-LiftedIntKIND
nu16 OPERATOR ni64,                  //-LiftedLongKIND
nu16 OPERATOR nu16,                  //-LiftedIntKIND
nu16 OPERATOR nu32,                  //-LiftedUIntKIND
//nu16 OPERATOR nu64, (ambiguous)
nu16 OPERATOR nr32,                  //-LiftedFloatKIND
nu16 OPERATOR nr64,                  //-LiftedDoubleKIND
nu16 OPERATOR ndec,                  //-LiftedDecimalKIND

nu32 OPERATOR chr,                   //-LiftedUIntKIND
nu32 OPERATOR i16,                   //-LiftedLongKIND
nu32 OPERATOR i32,                   //-LiftedLongKIND
nu32 OPERATOR i64,                   //-LiftedLongKIND
nu32 OPERATOR u16,                   //-LiftedUIntKIND
nu32 OPERATOR u32,                   //-LiftedUIntKIND
nu32 OPERATOR u64,                   //-LiftedULongKIND
nu32 OPERATOR r32,                   //-LiftedFloatKIND
nu32 OPERATOR r64,                   //-LiftedDoubleKIND
nu32 OPERATOR dec,                   //-LiftedDecimalKIND
nu32 OPERATOR nchr,                   //-LiftedUIntKIND
nu32 OPERATOR ni16,                  //-LiftedLongKIND
nu32 OPERATOR ni32,                  //-LiftedLongKIND
nu32 OPERATOR ni64,                  //-LiftedLongKIND
nu32 OPERATOR nu16,                  //-LiftedUIntKIND
nu32 OPERATOR nu32,                  //-LiftedUIntKIND
nu32 OPERATOR nu64,                  //-LiftedULongKIND
nu32 OPERATOR nr32,                  //-LiftedFloatKIND
nu32 OPERATOR nr64,                  //-LiftedDoubleKIND
nu32 OPERATOR ndec,                  //-LiftedDecimalKIND

nu64 OPERATOR chr,                   //-LiftedULongKIND
// nu64 OPERATOR i16, (ambiguous)
// nu64 OPERATOR i32, (ambiguous)
// nu64 OPERATOR i64, (ambiguous)
nu64 OPERATOR u16,                   //-LiftedULongKIND
nu64 OPERATOR u32,                   //-LiftedULongKIND
nu64 OPERATOR u64,                   //-LiftedULongKIND
nu64 OPERATOR r32,                   //-LiftedFloatKIND
nu64 OPERATOR r64,                   //-LiftedDoubleKIND
nu64 OPERATOR dec,                   //-LiftedDecimalKIND
nu64 OPERATOR nchr,                   //-LiftedULongKIND
// nu64 OPERATOR ni16, (ambiguous)
// nu64 OPERATOR ni32, (ambiguous)
// nu64 OPERATOR ni64, (ambiguous)
nu64 OPERATOR nu16,                  //-LiftedULongKIND
nu64 OPERATOR nu32,                  //-LiftedULongKIND
nu64 OPERATOR nu64,                  //-LiftedULongKIND
nu64 OPERATOR nr32,                  //-LiftedFloatKIND
nu64 OPERATOR nr64,                  //-LiftedDoubleKIND
nu64 OPERATOR ndec,                  //-LiftedDecimalKIND

nr32 OPERATOR chr,                   //-LiftedFloatKIND
nr32 OPERATOR i16,                   //-LiftedFloatKIND
nr32 OPERATOR i32,                   //-LiftedFloatKIND
nr32 OPERATOR i64,                   //-LiftedFloatKIND
nr32 OPERATOR u16,                   //-LiftedFloatKIND
nr32 OPERATOR u32,                   //-LiftedFloatKIND
nr32 OPERATOR u64,                   //-LiftedFloatKIND
nr32 OPERATOR r32,                   //-LiftedFloatKIND
nr32 OPERATOR r64,                   //-LiftedDoubleKIND
// nr32 OPERATOR dec, (none applicable)
nr32 OPERATOR nchr,                   //-LiftedFloatKIND
nr32 OPERATOR ni16,                  //-LiftedFloatKIND
nr32 OPERATOR ni32,                  //-LiftedFloatKIND
nr32 OPERATOR ni64,                  //-LiftedFloatKIND
nr32 OPERATOR nu16,                  //-LiftedFloatKIND
nr32 OPERATOR nu32,                  //-LiftedFloatKIND
nr32 OPERATOR nu64,                  //-LiftedFloatKIND
nr32 OPERATOR nr32,                  //-LiftedFloatKIND
nr32 OPERATOR nr64,                  //-LiftedDoubleKIND
// nr32 OPERATOR ndec, (none applicable)

nr64 OPERATOR chr,                   //-LiftedDoubleKIND
nr64 OPERATOR i16,                   //-LiftedDoubleKIND
nr64 OPERATOR i32,                   //-LiftedDoubleKIND
nr64 OPERATOR i64,                   //-LiftedDoubleKIND
nr64 OPERATOR u16,                   //-LiftedDoubleKIND
nr64 OPERATOR u32,                   //-LiftedDoubleKIND
nr64 OPERATOR u64,                   //-LiftedDoubleKIND
nr64 OPERATOR r32,                   //-LiftedDoubleKIND
nr64 OPERATOR r64,                   //-LiftedDoubleKIND
// nr64 OPERATOR dec, (none applicable)
nr64 OPERATOR nchr,                   //-LiftedDoubleKIND
nr64 OPERATOR ni16,                  //-LiftedDoubleKIND
nr64 OPERATOR ni32,                  //-LiftedDoubleKIND
nr64 OPERATOR ni64,                  //-LiftedDoubleKIND
nr64 OPERATOR nu16,                  //-LiftedDoubleKIND
nr64 OPERATOR nu32,                  //-LiftedDoubleKIND
nr64 OPERATOR nu64,                  //-LiftedDoubleKIND
nr64 OPERATOR nr32,                  //-LiftedDoubleKIND
nr64 OPERATOR nr64,                  //-LiftedDoubleKIND
// nr64 OPERATOR ndec, (none applicable)

ndec OPERATOR chr,                   //-LiftedDecimalKIND
ndec OPERATOR i16,                   //-LiftedDecimalKIND
ndec OPERATOR i32,                   //-LiftedDecimalKIND
ndec OPERATOR i64,                   //-LiftedDecimalKIND
ndec OPERATOR u16,                   //-LiftedDecimalKIND
ndec OPERATOR u32,                   //-LiftedDecimalKIND
ndec OPERATOR u64,                   //-LiftedDecimalKIND
// ndec OPERATOR r32, (none applicable)
// ndec OPERATOR r64, (none applicable)
ndec OPERATOR dec,                   //-LiftedDecimalKIND
ndec OPERATOR nchr,                   //-LiftedDecimalKIND
ndec OPERATOR ni16,                  //-LiftedDecimalKIND
ndec OPERATOR ni32,                  //-LiftedDecimalKIND
ndec OPERATOR ni64,                  //-LiftedDecimalKIND
ndec OPERATOR nu16,                  //-LiftedDecimalKIND
ndec OPERATOR nu32,                  //-LiftedDecimalKIND
ndec OPERATOR nu64,                  //-LiftedDecimalKIND
// ndec OPERATOR nr32,   (none applicable)
// ndec OPERATOR nr64,  (none applicable)
ndec OPERATOR ndec                    //-LiftedDecimalKIND
" + Postfix;

        private const string EqualityTemplate = Prefix + @"
e1 OPERATOR e2, //-EnumKIND
e1 OPERATOR o2, //-KIND
d1 OPERATOR d2, //-DelegateKIND
d1 OPERATOR o2, //-ObjectKIND
s1 OPERATOR s2, //-StringKIND
s1 OPERATOR o2, //-ObjectKIND
o1 OPERATOR e2, //-KIND
o1 OPERATOR d2, //-ObjectKIND
o1 OPERATOR s2, //-ObjectKIND
o1 OPERATOR o2  //-ObjectKIND" + Postfix;

        private const string PostfixIncrementTemplate = Prefix + @"
e   OPERATOR, //-EnumKIND
chr OPERATOR, //-CharKIND
i08 OPERATOR, //-SByteKIND
i16 OPERATOR, //-ShortKIND
i32 OPERATOR, //-IntKIND
i64 OPERATOR, //-LongKIND
u08 OPERATOR, //-ByteKIND
u16 OPERATOR, //-UShortKIND
u32 OPERATOR, //-UIntKIND
u64 OPERATOR, //-ULongKIND
r32 OPERATOR, //-FloatKIND
r64 OPERATOR, //-DoubleKIND
dec OPERATOR, //-DecimalKIND
ne  OPERATOR, //-LiftedEnumKIND
nchr OPERATOR, //-LiftedCharKIND
ni08 OPERATOR, //-LiftedSByteKIND
ni16 OPERATOR, //-LiftedShortKIND
ni32 OPERATOR, //-LiftedIntKIND
ni64 OPERATOR, //-LiftedLongKIND
nu08 OPERATOR, //-LiftedByteKIND
nu16 OPERATOR, //-LiftedUShortKIND
nu32 OPERATOR, //-LiftedUIntKIND
nu64 OPERATOR, //-LiftedULongKIND
nr32 OPERATOR, //-LiftedFloatKIND
nr64 OPERATOR, //-LiftedDoubleKIND
ndec OPERATOR  //-LiftedDecimalKIND
" + Postfix;

        private const string PrefixIncrementTemplate = Prefix + @"
OPERATOR e   , //-EnumKIND
OPERATOR chr , //-CharKIND
OPERATOR i08 , //-SByteKIND
OPERATOR i16 , //-ShortKIND
OPERATOR i32 , //-IntKIND
OPERATOR i64 , //-LongKIND
OPERATOR u08 , //-ByteKIND
OPERATOR u16 , //-UShortKIND
OPERATOR u32 , //-UIntKIND
OPERATOR u64 , //-ULongKIND
OPERATOR r32 , //-FloatKIND
OPERATOR r64 , //-DoubleKIND
OPERATOR dec , //-DecimalKIND
OPERATOR ne  , //-LiftedEnumKIND
OPERATOR nchr , //-LiftedCharKIND
OPERATOR ni08 , //-LiftedSByteKIND
OPERATOR ni16 , //-LiftedShortKIND
OPERATOR ni32 , //-LiftedIntKIND
OPERATOR ni64 , //-LiftedLongKIND
OPERATOR nu08 , //-LiftedByteKIND
OPERATOR nu16 , //-LiftedUShortKIND
OPERATOR nu32 , //-LiftedUIntKIND
OPERATOR nu64 , //-LiftedULongKIND
OPERATOR nr32 , //-LiftedFloatKIND
OPERATOR nr64 , //-LiftedDoubleKIND
OPERATOR ndec   //-LiftedDecimalKIND" + Postfix;

        private const string UnaryPlus = Prefix + @"
+ chr, //-IntUnaryPlus
+ i08, //-IntUnaryPlus
+ i16, //-IntUnaryPlus
+ i32, //-IntUnaryPlus
+ i64, //-LongUnaryPlus
+ u08, //-IntUnaryPlus
+ u16, //-IntUnaryPlus
+ u32, //-UIntUnaryPlus
+ u64, //-ULongUnaryPlus
+ r32, //-FloatUnaryPlus
+ r64, //-DoubleUnaryPlus
+ dec, //-DecimalUnaryPlus
+ nchr, //-LiftedIntUnaryPlus
+ ni08, //-LiftedIntUnaryPlus
+ ni16, //-LiftedIntUnaryPlus
+ ni32, //-LiftedIntUnaryPlus
+ ni64, //-LiftedLongUnaryPlus
+ nu08, //-LiftedIntUnaryPlus
+ nu16, //-LiftedIntUnaryPlus
+ nu32, //-LiftedUIntUnaryPlus
+ nu64, //-LiftedULongUnaryPlus
+ nr32, //-LiftedFloatUnaryPlus
+ nr64, //-LiftedDoubleUnaryPlus
+ ndec  //-LiftedDecimalUnaryPlus" + Postfix;


        private const string UnaryMinus = Prefix + @"
- chr, //-IntUnaryMinus
- i08, //-IntUnaryMinus
- i16, //-IntUnaryMinus
- i32, //-IntUnaryMinus
- i64, //-LongUnaryMinus
- u08, //-IntUnaryMinus
- u16, //-IntUnaryMinus
- u32, //-LongUnaryMinus
- r32, //-FloatUnaryMinus
- r64, //-DoubleUnaryMinus
- dec, //-DecimalUnaryMinus
- nchr, //-LiftedIntUnaryMinus
- ni08, //-LiftedIntUnaryMinus
- ni16, //-LiftedIntUnaryMinus
- ni32, //-LiftedIntUnaryMinus
- ni64, //-LiftedLongUnaryMinus
- nu08, //-LiftedIntUnaryMinus
- nu16, //-LiftedIntUnaryMinus
- nu32, //-LiftedLongUnaryMinus
- nr32, //-LiftedFloatUnaryMinus
- nr64, //-LiftedDoubleUnaryMinus
- ndec  //-LiftedDecimalUnaryMinus" + Postfix;

        private const string LogicalNegation = Prefix + @"
! bln, //-BoolLogicalNegation
! nbln //-LiftedBoolLogicalNegation" + Postfix;


        private const string BitwiseComplement = Prefix + @"
~ e,   //-EnumBitwiseComplement
~ chr, //-IntBitwiseComplement
~ i08, //-IntBitwiseComplement
~ i16, //-IntBitwiseComplement
~ i32, //-IntBitwiseComplement
~ i64, //-LongBitwiseComplement
~ u08, //-IntBitwiseComplement
~ u16, //-IntBitwiseComplement
~ u32, //-UIntBitwiseComplement
~ u64, //-ULongBitwiseComplement
~ ne,   //-LiftedEnumBitwiseComplement
~ nchr, //-LiftedIntBitwiseComplement
~ ni08, //-LiftedIntBitwiseComplement
~ ni16, //-LiftedIntBitwiseComplement
~ ni32, //-LiftedIntBitwiseComplement
~ ni64, //-LiftedLongBitwiseComplement
~ nu08, //-LiftedIntBitwiseComplement
~ nu16, //-LiftedIntBitwiseComplement
~ nu32, //-LiftedUIntBitwiseComplement
~ nu64 //-LiftedULongBitwiseComplement
);
    }
}" + Postfix;

        #endregion

        [Fact, WorkItem(527598, "http://vstfdevdiv:8080/DevDiv2/DevDiv/_workitems/edit/527598")]
        public void UserDefinedOperatorOnPointerType()
        {
            CreateStandardCompilation(@"
unsafe struct A
{
    public static implicit operator int*(A x) { return null; }
    
    static void M()
    {
        var x = new A();
        int* y = null;
        var z = x - y; // Dev11 generates CS0019...should compile
    }
}
", options: TestOptions.UnsafeReleaseDll).VerifyDiagnostics();
            // add better verification once this is implemented
        }

        [Fact]
        public void TestNullCoalesce_Dynamic()
        {
            var source = @"
// a ?? b

public class E : D { } 
public class D { }
public class C
{
    public static int Main()
    {
        Dynamic_b_constant_null_a();
        Dynamic_b_constant_null_a_nullable();
        Dynamic_b_constant_not_null_a_nullable();
        Dynamic_b_not_null_a();
        Dynamic_b_not_null_a_nullable(10);
	    return 0;
    }

    public static D Dynamic_b_constant_null_a()
    {
        dynamic b = new D();
        D a = null;
        dynamic z = a ?? b;
        return z;
    }
    public static D Dynamic_b_constant_null_a_nullable()
    {
        dynamic b = new D();
        int? a = null;
        dynamic z = a ?? b;
        return z;
    }
    public static D Dynamic_b_constant_not_null_a_nullable()
    {
        dynamic b = new D();
        int? a = 10;
        dynamic z = a ?? b;
        return z;
    }
    public static D Dynamic_b_not_null_a()
    {
        dynamic b = new D();
        D a = new E();
        dynamic z = a ?? b;
        return z;
    }
    public static D Dynamic_b_not_null_a_nullable(int? c)
    {
        dynamic b = new D();
        int? a = c;
        dynamic z = a ?? b;
        return z;
    }
}
";
            var compilation = CreateStandardCompilation(source).VerifyDiagnostics();
        }

        [WorkItem(541147, "http://vstfdevdiv:8080/DevDiv2/DevDiv/_workitems/edit/541147")]
        [Fact]
        public void TestNullCoalesceWithMethodGroup()
        {
            var source = @"
using System;

static class Program
{
    static void Main()
    {
        Action a = Main ?? Main;
    }
}
";
            CreateStandardCompilation(source).VerifyDiagnostics(
                Diagnostic(ErrorCode.ERR_BadBinaryOps, "Main ?? Main").WithArguments("??", "method group", "method group"));
        }

        [WorkItem(541149, "http://vstfdevdiv:8080/DevDiv2/DevDiv/_workitems/edit/541149")]
        [Fact]
        public void TestNullCoalesceWithLambda()
        {
            var source = @"
using System;

static class Program
{
    static void Main()
    {
        const Action<int> a = null;
        var b = a ?? (() => { });
    }
}
";
            CreateStandardCompilation(source).VerifyDiagnostics(
                Diagnostic(ErrorCode.ERR_BadBinaryOps, "a ?? (() => { })").WithArguments("??", "System.Action<int>", "lambda expression"));
        }

        [WorkItem(541148, "http://vstfdevdiv:8080/DevDiv2/DevDiv/_workitems/edit/541148")]
        [Fact]
        public void TestNullCoalesceWithConstNonNullExpression()
        {
            var source = @"
using System;

static class Program
{
    static void Main()
    {
        const string x = ""A"";
        string y;
        string z = x ?? y;
        Console.WriteLine(z);
    }
}
";
            CompileAndVerify(source, expectedOutput: "A");
        }

        [WorkItem(545631, "http://vstfdevdiv:8080/DevDiv2/DevDiv/_workitems/edit/545631")]
        [Fact]
        public void TestNullCoalesceWithInvalidUserDefinedConversions_01()
        {
            var source = @"
class B
{
    static void Main()
    {
        A a = null;
        B b = null;
        var c = a ?? b;
    }
    public static implicit operator A(B x)
    {
        return new A();
    }
}
 
class A
{
    public static implicit operator A(B x)
    {
        return new A();
    }
    public static implicit operator B(A x)
    {
        return new B();
    }
}
";
            CreateStandardCompilation(source).VerifyDiagnostics(
                // (8,22): error CS0457: Ambiguous user defined conversions 'B.implicit operator A(B)' and 'A.implicit operator A(B)' when converting from 'B' to 'A'
                //         var c = a ?? b;
                Diagnostic(ErrorCode.ERR_AmbigUDConv, "b").WithArguments("B.implicit operator A(B)", "A.implicit operator A(B)", "B", "A"));
        }

        [WorkItem(545631, "http://vstfdevdiv:8080/DevDiv2/DevDiv/_workitems/edit/545631")]
        [Fact]
        public void TestNullCoalesceWithInvalidUserDefinedConversions_02()
        {
            var source = @"
struct B
{
    static void Main()
    {
        A? a = null;
        B b;
        var c = a ?? b;
    }
    public static implicit operator A(B x)
    {
        return new A();
    }
}
 
struct A
{
    public static implicit operator A(B x)
    {
        return new A();
    }
    public static implicit operator B(A x)
    {
        return new B();
    }
}
";
            CreateStandardCompilation(source).VerifyDiagnostics(
                // (8,22): error CS0457: Ambiguous user defined conversions 'B.implicit operator A(B)' and 'A.implicit operator A(B)' when converting from 'B' to 'A'
                //         var c = a ?? b;
                Diagnostic(ErrorCode.ERR_AmbigUDConv, "b").WithArguments("B.implicit operator A(B)", "A.implicit operator A(B)", "B", "A"));
        }

        [WorkItem(545631, "http://vstfdevdiv:8080/DevDiv2/DevDiv/_workitems/edit/545631")]
        [Fact]
        public void TestNullCoalesceWithInvalidUserDefinedConversions_03()
        {
            var source = @"
struct B
{
    static void Main()
    {
        A a2;
        B? b2 = null;
        var c2 = b2 ?? a2;
    }

    public static implicit operator A(B x)
    {
        return new A();
    }
}
 
struct A
{
    public static implicit operator A(B x)
    {
        return new A();
    }
}
";
            CreateStandardCompilation(source).VerifyDiagnostics(
                // (8,18): error CS0457: Ambiguous user defined conversions 'B.implicit operator A(B)' and 'A.implicit operator A(B)' when converting from 'B' to 'A'
                //         var c2 = b2 ?? a2;
                Diagnostic(ErrorCode.ERR_AmbigUDConv, "b2").WithArguments("B.implicit operator A(B)", "A.implicit operator A(B)", "B", "A"));
        }

        [WorkItem(541343, "http://vstfdevdiv:8080/DevDiv2/DevDiv/_workitems/edit/541343")]
        [Fact]
        public void TestAsOperator_Bug8014()
        {
            var source = @"
using System;
 
class Program
{
    static void Main()
    {
        object y = null as object ?? null;
    }
}
";
            CompileAndVerify(source, expectedOutput: string.Empty);
        }

        [WorkItem(542090, "http://vstfdevdiv:8080/DevDiv2/DevDiv/_workitems/edit/542090")]
        [Fact]
        public void TestAsOperatorWithImplicitConversion()
        {
            var source = @"
using System;
 
class Program
{
    static void Main()
    {
        object o = 5 as object;
        string s = ""str"" as string;
        s = null as string;
    }
}
";
            CompileAndVerify(source, expectedOutput: "");
        }

        [Fact]
        public void TestDefaultOperator_ConstantDateTime()
        {
            var source = @"
using System;
namespace N2
{
    class X
    {
        public static void Main()
        {
        }
        public static DateTime Goo()
        {
            return default(DateTime);
        }
    }
}";
            var comp = CompileAndVerify(source);
            comp.VerifyDiagnostics();
        }

        [Fact]
        public void TestDefaultOperator_Dynamic()
        {
            // "default(dynamic)" has constant value null.
            var source = @"
using System;

public class X
{
    public static void Main()
    {
        const object obj = default(dynamic);
        Console.Write(obj == null);
    }
}";
            var comp = CreateCompilationWithMscorlibAndSystemCore(source, options: TestOptions.ReleaseExe);
            CompileAndVerify(comp, expectedOutput: "True"); ;

            source = @"
using System;

public class C<T> { }
public class X
{
    public X(dynamic param = default(dynamic)) { Console.WriteLine(param == null); }

    public static void Main()
    {
        Console.Write(default(dynamic));
        Console.Write(default(C<dynamic>));

        Console.WriteLine(default(dynamic) == null);
        Console.WriteLine(default(C<dynamic>) == null);

        object x = default(dynamic);
        Console.WriteLine(x == null);

        var unused = new X();
    }
}";
            comp = CreateCompilationWithMscorlibAndSystemCore(source);
            comp.VerifyDiagnostics();


            // "default(dynamic)" has type dynamic
            source = @"
public class X
{
    public X(object param = default(dynamic)) {}
}";
            comp = CreateCompilationWithMscorlibAndSystemCore(source);
            comp.VerifyDiagnostics(
                // (4,21): error CS1750: A value of type 'dynamic' cannot be used as a default parameter because there are no standard conversions to type 'object'
                //     public X(object param = default(dynamic)) {}
                Diagnostic(ErrorCode.ERR_NoConversionForDefaultParam, "param").WithArguments("dynamic", "object"));
        }

        [WorkItem(537876, "http://vstfdevdiv:8080/DevDiv2/DevDiv/_workitems/edit/537876")]
        [Fact]
        public void TestEnumOrAssign()
        {
            var source = @"
enum F
{
   A,
   B,
   C
}
class Program
{
    static void Main(string[] args)
    {
        F x = F.A;
        x |= F.B;
    }
}
";
            var comp = CompileAndVerify(source);
            comp.VerifyDiagnostics();
        }

        [WorkItem(542072, "http://vstfdevdiv:8080/DevDiv2/DevDiv/_workitems/edit/542072")]
        [Fact]
        public void TestEnumLogicalWithLiteralZero_9042()
        {
            var source = @"
enum F { A }
class Program
{
    static void Main()
    {
        M(F.A | 0);
        M(0 | F.A);
        M(F.A & 0);
        M(0 & F.A);
        M(F.A ^ 0);
        M(0 ^ F.A);
    }
    static void M(F f) {}
}
";
            var comp = CompileAndVerify(source);
            comp.VerifyDiagnostics();
        }

        [WorkItem(542073, "http://vstfdevdiv:8080/DevDiv2/DevDiv/_workitems/edit/542073")]
        [Fact]
        public void TestEnumCompoundAddition_9043()
        {
            var source = @"
enum F { A, B }
class Program
{
    static void Main()
    {
        F f = F.A;
        f += 1;
    }
} 
";
            var comp = CompileAndVerify(source);
            comp.VerifyDiagnostics();
        }

        [WorkItem(542086, "http://vstfdevdiv:8080/DevDiv2/DevDiv/_workitems/edit/542086")]
        [Fact]
        public void TestStringCompoundAddition_9146()
        {
            var source = @"
class Test
{
    public static void Main()
    {
        int i = 0;
        string s = ""i="";
        s += i;
    }
}
";
            var comp = CompileAndVerify(source);
            comp.VerifyDiagnostics();
        }

        [Fact]
        public void TestOpTrueInBooleanExpression()
        {
            var source = @"
class Program
{
    struct C
    {
        public int x;
        public static bool operator true(C c) { return c.x != 0; }
        public static bool operator false(C c) { return c.x == 0; } 
        public static bool operator true(C? c) { return c.HasValue && c.Value.x != 0; }
        public static bool operator false(C? c) { return c.HasValue && c.Value.x == 0; } 
    }

    static void Main()
    {
        C c = new C();
        c.x = 1;
        if (c) 
        {
            System.Console.WriteLine(1);
        }

        while(c)
        { 
            System.Console.WriteLine(2);
            c.x--;
        }

        for(c.x = 1; c; c.x--)
            System.Console.WriteLine(3);

        c.x = 1;
        do
        {
            System.Console.WriteLine(4);
            c.x--;
        }
        while(c);

        System.Console.WriteLine(c ? 6 : 5);
    
        C? c2 = c;

        System.Console.WriteLine(c2 ? 7 : 8);
    }
}";
            var comp = CreateStandardCompilation(source);
            comp.VerifyDiagnostics();
        }

        [Fact]
        public void TestOpTrueInBooleanExpressionError()
        {
            // operator true does not lift to nullable.
            var source = @"
class Program
{
    struct C
    {
        public int x;
        public static bool operator true(C c) { return c.x != 0; }
        public static bool operator false(C c) { return c.x == 0; } 
    }

    static void Main()
    {
        C? c = new C();
        if (c) 
        {
            System.Console.WriteLine(1);
        }
    }
}";
            var comp = CreateStandardCompilation(source);
            comp.VerifyDiagnostics(
                // (14,13): error CS0029: Cannot implicitly convert type 'Program.C?' to 'bool'
                //         if (c) 
                Diagnostic(ErrorCode.ERR_NoImplicitConv, "c").WithArguments("Program.C?", "bool"),
                // (6,20): warning CS0649: Field 'Program.C.x' is never assigned to, and will always have its default value 0
                //         public int x;
                Diagnostic(ErrorCode.WRN_UnassignedInternalField, "x").WithArguments("Program.C.x", "0")
                );
        }

        [WorkItem(543294, "http://vstfdevdiv:8080/DevDiv2/DevDiv/_workitems/edit/543294")]
        [Fact()]
        public void TestAsOperatorWithTypeParameter()
        {
            // SPEC:    Furthermore, at least one of the following must be true, or otherwise a compile-time error occurs:
            // SPEC:    - An identity (�6.1.1), implicit nullable (�6.1.4), implicit reference (�6.1.6), boxing (�6.1.7), 
            // SPEC:        explicit nullable (�6.2.3), explicit reference (�6.2.4), or unboxing (�6.2.5) conversion exists
            // SPEC:        from E to T.
            // SPEC:    - The type of E or T is an open type.
            // SPEC:    - E is the null literal.

            // SPEC VIOLATION:  The specification unintentionally allows the case where requirement 2 above:
            // SPEC VIOLATION:  "The type of E or T is an open type" is true, but type of E is void type, i.e. T is an open type.
            // SPEC VIOLATION:  Dev10 compiler correctly generates an error for this case and we will maintain compatibility.

            var source = @"
using System;

class Program
{
    static void Main()
    {
        Goo<Action>();
    }

    static void Goo<T>() where T : class
    {
        object o = Main() as T;
    }
}
";
            var comp = CreateStandardCompilation(source);
            comp.VerifyDiagnostics(
                // (13,20): error CS0039: Cannot convert type 'void' to 'T' via a reference conversion, boxing conversion, unboxing conversion, wrapping conversion, or null type conversion
                //         object o = Main() as T;
                Diagnostic(ErrorCode.ERR_NoExplicitBuiltinConv, "Main() as T").WithArguments("void", "T"));
        }

        [WorkItem(543294, "http://vstfdevdiv:8080/DevDiv2/DevDiv/_workitems/edit/543294")]
        [Fact()]
        public void TestIsOperatorWithTypeParameter()
        {
            var source = @"
using System;

class Program
{
    static void Main()
    {
        Goo<Action>();
    }

    static void Goo<T>() where T : class
    {
        bool b = Main() is T;
    }
}
";
            // NOTE:    Dev10 violates the SPEC for this test case and generates
            // NOTE:    an error ERR_NoExplicitBuiltinConv if the target type
            // NOTE:    is an open type. According to the specification, the result
            // NOTE:    is always false, but no compile time error occurs.
            // NOTE:    We follow the specification and generate WRN_IsAlwaysFalse
            // NOTE:    instead of an error.

            var comp = CreateStandardCompilation(source);
            comp.VerifyDiagnostics(
                // (13,18): warning CS0184: The given expression is never of the provided ('T') type
                //         bool b = Main() is T;
                Diagnostic(ErrorCode.WRN_IsAlwaysFalse, "Main() is T").WithArguments("T"));
        }

        [WorkItem(844635, "http://vstfdevdiv:8080/DevDiv2/DevDiv/_workitems/edit/844635")]
        [Fact()]
        public void TestIsOperatorWithGenericContainingType()
        {
            var source = @"
class Program
{
    static void Goo<T>(
        Outer<T>.C c1, Outer<int>.C c2,
        Outer<T>.S s1, Outer<int>.S s2,
        Outer<T>.E e1, Outer<int>.E e2)
    {
        bool b;
        b = c1 is Outer<T>.C;       // Deferred to runtime - null check.
        b = c1 is Outer<int>.C;     // Deferred to runtime - null check.
        b = c1 is Outer<long>.C;    // Deferred to runtime - null check.

        b = c2 is Outer<T>.C;       // Deferred to runtime - null check.
        b = c2 is Outer<int>.C;     // Deferred to runtime - null check.
        b = c2 is Outer<long>.C;    // Always false.

        b = s1 is Outer<T>.S;       // Always true.
        b = s1 is Outer<int>.S;     // Deferred to runtime - type unification.
        b = s1 is Outer<long>.S;    // Deferred to runtime - type unification.

        b = s2 is Outer<T>.S;       // Deferred to runtime - type unification.
        b = s2 is Outer<int>.S;     // Always true.
        b = s2 is Outer<long>.S;    // Always false.

        b = e1 is Outer<T>.E;       // Always true.
        b = e1 is Outer<int>.E;     // Deferred to runtime - type unification.
        b = e1 is Outer<long>.E;    // Deferred to runtime - type unification.

        b = e2 is Outer<T>.E;       // Deferred to runtime - type unification.
        b = e2 is Outer<int>.E;     // Always true.
        b = e2 is Outer<long>.E;    // Always false.
    }
}

class Outer<T>
{
    public class C { }
    public struct S { }
    public enum E { }
}
";
            CreateStandardCompilation(source).VerifyDiagnostics(
                // (16,13): warning CS0184: The given expression is never of the provided ('Outer<long>.C') type
                //         b = c2 is Outer<long>.C;    // Always false.
                Diagnostic(ErrorCode.WRN_IsAlwaysFalse, "c2 is Outer<long>.C").WithArguments("Outer<long>.C").WithLocation(16, 13),
                // (18,13): warning CS0183: The given expression is always of the provided ('Outer<T>.S') type
                //         b = s1 is Outer<T>.S;       // Always true.
                Diagnostic(ErrorCode.WRN_IsAlwaysTrue, "s1 is Outer<T>.S").WithArguments("Outer<T>.S").WithLocation(18, 13),
                // (23,13): warning CS0183: The given expression is always of the provided ('Outer<int>.S') type
                //         b = s2 is Outer<int>.S;     // Always true.
                Diagnostic(ErrorCode.WRN_IsAlwaysTrue, "s2 is Outer<int>.S").WithArguments("Outer<int>.S").WithLocation(23, 13),
                // (24,13): warning CS0184: The given expression is never of the provided ('Outer<long>.S') type
                //         b = s2 is Outer<long>.S;    // Always false.
                Diagnostic(ErrorCode.WRN_IsAlwaysFalse, "s2 is Outer<long>.S").WithArguments("Outer<long>.S").WithLocation(24, 13),
                // (26,13): warning CS0183: The given expression is always of the provided ('Outer<T>.E') type
                //         b = e1 is Outer<T>.E;       // Always true.
                Diagnostic(ErrorCode.WRN_IsAlwaysTrue, "e1 is Outer<T>.E").WithArguments("Outer<T>.E").WithLocation(26, 13),
                // (31,13): warning CS0183: The given expression is always of the provided ('Outer<int>.E') type
                //         b = e2 is Outer<int>.E;     // Always true.
                Diagnostic(ErrorCode.WRN_IsAlwaysTrue, "e2 is Outer<int>.E").WithArguments("Outer<int>.E").WithLocation(31, 13),
                // (32,13): warning CS0184: The given expression is never of the provided ('Outer<long>.E') type
                //         b = e2 is Outer<long>.E;    // Always false.
                Diagnostic(ErrorCode.WRN_IsAlwaysFalse, "e2 is Outer<long>.E").WithArguments("Outer<long>.E").WithLocation(32, 13));
        }

        [WorkItem(844635, "http://vstfdevdiv:8080/DevDiv2/DevDiv/_workitems/edit/844635")]
        [Fact()]
        public void TestIsOperatorWithTypesThatCannotUnify()
        {
            var source = @"
class Program
{
    static void Goo<T>(Outer<T>.S s1, Outer<T[]>.S s2)
    {
        bool b;
        b = s1 is Outer<int[]>.S;   // T -> int[]
        b = s1 is Outer<T[]>.S;     // Cannot unify - as in dev12, we do not warn.

        b = s2 is Outer<int[]>.S;   // T -> int
        b = s2 is Outer<T[]>.S;     // Always true.
        b = s2 is Outer<T[,]>.S;    // Cannot unify - as in dev12, we do not warn.
    }
}

class Outer<T>
{
    public struct S { }
}
";
            CreateStandardCompilation(source).VerifyDiagnostics(
                // (11,13): warning CS0183: The given expression is always of the provided ('Outer<T[]>.S') type
                //         b = s2 is Outer<T[]>.S;     // Always true.
                Diagnostic(ErrorCode.WRN_IsAlwaysTrue, "s2 is Outer<T[]>.S").WithArguments("Outer<T[]>.S").WithLocation(11, 13));
        }

        [WorkItem(844635, "http://vstfdevdiv:8080/DevDiv2/DevDiv/_workitems/edit/844635")]
        [Fact()]
        public void TestIsOperatorWithSpecialTypes()
        {
            var source = @"
using System;

class Program
{
    static void Goo<T, TClass, TStruct>(Outer<T>.E e1, Outer<int>.E e2, int i, T t, TClass tc, TStruct ts)
        where TClass : class
        where TStruct : struct
    {
        bool b;
        b = e1 is Enum; // Always true.
        b = e2 is Enum; // Always true.
        b = 0 is Enum;  // Always false.
        b = i is Enum;  // Always false.
        b = t is Enum;  // Deferred.
        b = tc is Enum; // Deferred.
        b = ts is Enum; // Deferred.

        b = e1 is ValueType; // Always true.
        b = e2 is ValueType; // Always true.
        b = 0 is ValueType;  // Always true.
        b = i is ValueType;  // Always true.
        b = t is ValueType;  // Deferred - null check.
        b = tc is ValueType; // Deferred - null check.
        b = ts is ValueType; // Always true.

        b = e1 is Object; // Always true.
        b = e2 is Object; // Always true.
        b = 0 is Object;  // Always true.
        b = i is Object;  // Always true.
        b = t is Object;  // Deferred - null check.
        b = tc is Object; // Deferred - null check.
        b = ts is Object; // Always true.
    }
}

class Outer<T>
{
    public enum E { }
}
";
            CreateStandardCompilation(source).VerifyDiagnostics(
                // (11,13): warning CS0183: The given expression is always of the provided ('System.Enum') type
                //         b = e1 is Enum; // Always true.
                Diagnostic(ErrorCode.WRN_IsAlwaysTrue, "e1 is Enum").WithArguments("System.Enum").WithLocation(11, 13),
                // (12,13): warning CS0183: The given expression is always of the provided ('System.Enum') type
                //         b = e2 is Enum; // Always true.
                Diagnostic(ErrorCode.WRN_IsAlwaysTrue, "e2 is Enum").WithArguments("System.Enum").WithLocation(12, 13),
                // (13,13): warning CS0184: The given expression is never of the provided ('System.Enum') type
                //         b = 0 is Enum;  // Always false.
                Diagnostic(ErrorCode.WRN_IsAlwaysFalse, "0 is Enum").WithArguments("System.Enum").WithLocation(13, 13),
                // (14,13): warning CS0184: The given expression is never of the provided ('System.Enum') type
                //         b = i is Enum;  // Always false.
                Diagnostic(ErrorCode.WRN_IsAlwaysFalse, "i is Enum").WithArguments("System.Enum").WithLocation(14, 13),

                // (19,13): warning CS0183: The given expression is always of the provided ('System.ValueType') type
                //         b = e1 is ValueType; // Always true.
                Diagnostic(ErrorCode.WRN_IsAlwaysTrue, "e1 is ValueType").WithArguments("System.ValueType").WithLocation(19, 13),
                // (20,13): warning CS0183: The given expression is always of the provided ('System.ValueType') type
                //         b = e2 is ValueType; // Always true.
                Diagnostic(ErrorCode.WRN_IsAlwaysTrue, "e2 is ValueType").WithArguments("System.ValueType").WithLocation(20, 13),
                // (21,13): warning CS0183: The given expression is always of the provided ('System.ValueType') type
                //         b = 0 is ValueType;  // Always true.
                Diagnostic(ErrorCode.WRN_IsAlwaysTrue, "0 is ValueType").WithArguments("System.ValueType").WithLocation(21, 13),
                // (22,13): warning CS0183: The given expression is always of the provided ('System.ValueType') type
                //         b = i is ValueType;  // Always true.
                Diagnostic(ErrorCode.WRN_IsAlwaysTrue, "i is ValueType").WithArguments("System.ValueType").WithLocation(22, 13),
                // (25,13): warning CS0183: The given expression is always of the provided ('System.ValueType') type
                //         b = ts is ValueType; // Always true.
                Diagnostic(ErrorCode.WRN_IsAlwaysTrue, "ts is ValueType").WithArguments("System.ValueType").WithLocation(25, 13),

                // (27,13): warning CS0183: The given expression is always of the provided ('object') type
                //         b = e1 is Object; // Always true.
                Diagnostic(ErrorCode.WRN_IsAlwaysTrue, "e1 is Object").WithArguments("object").WithLocation(27, 13),
                // (28,13): warning CS0183: The given expression is always of the provided ('object') type
                //         b = e2 is Object; // Always true.
                Diagnostic(ErrorCode.WRN_IsAlwaysTrue, "e2 is Object").WithArguments("object").WithLocation(28, 13),
                // (29,13): warning CS0183: The given expression is always of the provided ('object') type
                //         b = 0 is Object;  // Always true.
                Diagnostic(ErrorCode.WRN_IsAlwaysTrue, "0 is Object").WithArguments("object").WithLocation(29, 13),
                // (30,13): warning CS0183: The given expression is always of the provided ('object') type
                //         b = i is Object;  // Always true.
                Diagnostic(ErrorCode.WRN_IsAlwaysTrue, "i is Object").WithArguments("object").WithLocation(30, 13),
                // (33,13): warning CS0183: The given expression is always of the provided ('object') type
                //         b = ts is Object; // Always true.
                Diagnostic(ErrorCode.WRN_IsAlwaysTrue, "ts is Object").WithArguments("object").WithLocation(33, 13));
        }

        [WorkItem(543294, "http://vstfdevdiv:8080/DevDiv2/DevDiv/_workitems/edit/543294"), WorkItem(546655, "http://vstfdevdiv:8080/DevDiv2/DevDiv/_workitems/edit/546655")]
        [Fact()]
        public void TestAsOperator_SpecErrorCase()
        {
            // SPEC:    Furthermore, at least one of the following must be true, or otherwise a compile-time error occurs:
            // SPEC:    - An identity (�6.1.1), implicit nullable (�6.1.4), implicit reference (�6.1.6), boxing (�6.1.7), 
            // SPEC:        explicit nullable (�6.2.3), explicit reference (�6.2.4), or unboxing (�6.2.5) conversion exists
            // SPEC:        from E to T.
            // SPEC:    - The type of E or T is an open type.
            // SPEC:    - E is the null literal.

            // SPEC VIOLATION:  The specification contains an error in the list of legal conversions above.
            // SPEC VIOLATION:  If we have "class C<T, U> where T : U where U : class" then there is
            // SPEC VIOLATION:  an implicit conversion from T to U, but it is not an identity, reference or
            // SPEC VIOLATION:  boxing conversion. It will be one of those at runtime, but at compile time
            // SPEC VIOLATION:  we do not know which, and therefore cannot classify it as any of those.

            var source = @"
using System;

class Program
{
    static void Main()
    {
        Goo<Action, Action>(null);
    }

    static U Goo<T, U>(T t)
        where T : U
        where U : class
    {
        var s = t is U;
        return t as U;
    }
}
";

            CompileAndVerify(source, expectedOutput: "").VerifyDiagnostics();
        }

        [WorkItem(546655, "http://vstfdevdiv:8080/DevDiv2/DevDiv/_workitems/edit/546655")]
        [Fact()]
        public void TestIsOperatorWithTypeParameter_Bug16461()
        {
            var source = @"
using System;

public class G<T>
{
    public bool M(T t) { return t is object; }
}

public class GG<T, V> where T : V
{
    public bool M(T t) { return t is V; }
}

class Test
{
    static void Main()
    {
      var obj = new G<Test>();
      Console.WriteLine(obj.M( (Test)null ));
 
      var obj1 = new GG<Test, Test>();
      Console.WriteLine(obj1.M( (Test)null ));
    }
}
";
            var comp = CompileAndVerify(source, expectedOutput: @"False
False");
            comp.VerifyDiagnostics();
        }

        [Fact()]
        public void TestIsAsOperator_UserDefinedConversionsNotAllowed()
        {
            var source = @"
// conversion.cs

class Goo { public Goo(Bar b){} }

class Goo2 { public Goo2(Bar b){} }

struct Bar
{
    // Declare an implicit conversion from a int to a Bar
    static public implicit operator Bar(int value) 
    {
       return new Bar();
    }
    
    // Declare an explicit conversion from a Bar to Goo
    static public explicit operator Goo(Bar value)
    {
       return new Goo(value);
    }

    // Declare an implicit conversion from a Bar to Goo2
    static public implicit operator Goo2(Bar value)
    {
       return new Goo2(value);
    }
}

class Test
{
    static public void Main()
    {
        Bar numeral;

        numeral = 10;

        object a1 = numeral as Goo;
        object a2 = 1 as Bar;
        object a3 = numeral as Goo2;

        bool b1 = numeral is Goo;
        bool b2 = 1 is Bar;
        bool b3 = numeral is Goo2;
    }
}
";
            var comp = CreateStandardCompilation(source);
            comp.VerifyDiagnostics(
                // (37,21): error CS0039: Cannot convert type 'Bar' to 'Goo' via a reference conversion, boxing conversion, unboxing conversion, wrapping conversion, or null type conversion
                //         object a1 = numeral as Goo;
                Diagnostic(ErrorCode.ERR_NoExplicitBuiltinConv, "numeral as Goo").WithArguments("Bar", "Goo"),
                // (38,21): error CS0077: The as operator must be used with a reference type or nullable type ('Bar' is a non-nullable value type)
                //         object a2 = 1 as Bar;
                Diagnostic(ErrorCode.ERR_AsMustHaveReferenceType, "1 as Bar").WithArguments("Bar"),
                // (39,21): error CS0039: Cannot convert type 'Bar' to 'Goo2' via a reference conversion, boxing conversion, unboxing conversion, wrapping conversion, or null type conversion
                //         object a3 = numeral as Goo2;
                Diagnostic(ErrorCode.ERR_NoExplicitBuiltinConv, "numeral as Goo2").WithArguments("Bar", "Goo2"),
                // (41,19): warning CS0184: The given expression is never of the provided ('Goo') type
                //         bool b1 = numeral is Goo;
                Diagnostic(ErrorCode.WRN_IsAlwaysFalse, "numeral is Goo").WithArguments("Goo"),
                // (42,19): warning CS0184: The given expression is never of the provided ('Bar') type
                //         bool b2 = 1 is Bar;
                Diagnostic(ErrorCode.WRN_IsAlwaysFalse, "1 is Bar").WithArguments("Bar"),
                // (43,19): warning CS0184: The given expression is never of the provided ('Goo2') type
                //         bool b3 = numeral is Goo2;
                Diagnostic(ErrorCode.WRN_IsAlwaysFalse, "numeral is Goo2").WithArguments("Goo2"));
        }

        [WorkItem(543455, "http://vstfdevdiv:8080/DevDiv2/DevDiv/_workitems/edit/543455")]
        [Fact()]
        public void CS0184WRN_IsAlwaysFalse_Generic()
        {
            var text = @"
public class GenC<T> : GenI<T> where T : struct
{
    public bool Test(T t)
    {
        return (t is C);
    }
}
public interface GenI<T>
{
    bool Test(T t);
}
public class C
{
    public void Method() { }
    public static int Main()
    {
        return 0;
    }
}
";

            CreateStandardCompilation(text).VerifyDiagnostics(
                                Diagnostic(ErrorCode.WRN_IsAlwaysFalse, "t is C").WithArguments("C"));
        }

        [WorkItem(547011, "http://vstfdevdiv:8080/DevDiv2/DevDiv/_workitems/edit/547011")]
        [Fact()]
        public void CS0184WRN_IsAlwaysFalse_IntPtr()
        {
            var text = @"using System;
public enum E
{
  First
}

public class Base
{
    public static void Main()
    {
        E e = E.First;
        Console.WriteLine(e is IntPtr);
        Console.WriteLine(e as IntPtr);
    }
}
";

            CreateStandardCompilation(text).VerifyDiagnostics(
                // (12,27): warning CS0184: The given expression is never of the provided ('System.IntPtr') type
                //         Console.WriteLine(e is IntPtr);
                Diagnostic(ErrorCode.WRN_IsAlwaysFalse, "e is IntPtr").WithArguments("System.IntPtr"),
                // (13,27): error CS0077: The as operator must be used with a reference type or nullable type ('System.IntPtr' is a non-nullable value type)
                //         Console.WriteLine(e as IntPtr);
                Diagnostic(ErrorCode.ERR_AsMustHaveReferenceType, "e as IntPtr").WithArguments("System.IntPtr"));
        }

        [WorkItem(543443, "http://vstfdevdiv:8080/DevDiv2/DevDiv/_workitems/edit/543443")]
        [Fact]
        public void ParamsOperators()
        {
            var text =
@"class X
{
   public static bool operator >(X a, params int[] b)
    {
        return true;
    }
 
    public static bool operator <(X a, params int[] b)
    {
        return false;
    }
}";
            CreateStandardCompilation(text).VerifyDiagnostics(
                // (3,39): error CS1670: params is not valid in this context public static bool operator >(X a, params int[] b)
                Diagnostic(ErrorCode.ERR_IllegalParams, "params"),
                // (8,40): error CS1670: params is not valid in this context
                //     public static bool operator <(X a, params int[] b)
                Diagnostic(ErrorCode.ERR_IllegalParams, "params")
                );
        }

        [WorkItem(543438, "http://vstfdevdiv:8080/DevDiv2/DevDiv/_workitems/edit/543438")]
        [Fact()]
        public void TestNullCoalesce_UserDefinedConversions()
        {
            var text =
@"class B
{
    static void Main()
    {
        A a = null;
        B b = null;
        var c = a ?? b;
    }
}
 
class A
{
    public static implicit operator B(A x)
    {
        return new B();
    }
}";
            CompileAndVerify(text);
        }

        [WorkItem(543503, "http://vstfdevdiv:8080/DevDiv2/DevDiv/_workitems/edit/543503")]
        [Fact()]
        public void TestAsOperator_UserDefinedConversions()
        {
            var text =
@"using System;
 
class C<T>
{
    public static implicit operator string (C<T> x)
    {
        return """";
    }

    string s = new C<T>() as string;
}";
            CompileAndVerify(text);
        }

        [WorkItem(543503, "http://vstfdevdiv:8080/DevDiv2/DevDiv/_workitems/edit/543503")]
        [Fact()]
        public void TestIsOperator_UserDefinedConversions()
        {
            var text =
@"using System;
 
class C<T>
{
    public static implicit operator string (C<T> x)
    {
        return """";
    }
 
    bool b = new C<T>() is string;
}";
            CompileAndVerify(text);
        }

        [WorkItem(543483, "http://vstfdevdiv:8080/DevDiv2/DevDiv/_workitems/edit/543483")]
        [Fact]
        public void TestEqualityOperator_NullableStructs()
        {
            string source1 =
@"
public struct NonGenericStruct { }
public struct GenericStruct<T> { }

public class Goo
{
    public NonGenericStruct? ngsq;
    public GenericStruct<int>? gsiq;
}

public class GenGoo<T>
{
    public GenericStruct<T>? gstq;
}

public class Test
{
    public static bool Run()
    {
        Goo f = new Goo();
        f.ngsq = new NonGenericStruct();
        f.gsiq = new GenericStruct<int>();

        GenGoo<int> gf = new GenGoo<int>();
        gf.gstq = new GenericStruct<int>();

        return (f.ngsq != null) && (f.gsiq != null) && (gf.gstq != null);
    }
    public static void Main()
    {
        System.Console.WriteLine(Run() ? 1 : 0);
    }
}";

            string source2 = @"
struct S 
{
  public static bool operator ==(S? x, decimal? y) { return false; }
  public static bool operator !=(S? x, decimal? y) { return false; }
  public static bool operator ==(S? x, double? y) { return false; }
  public static bool operator !=(S? x, double? y) { return false; }
  public override int GetHashCode() { return 0; }
  public override bool Equals(object x) { return false; }
  static void Main()
  {
    S? s = default(S?);
    // This is *not* equivalent to !s.HasValue because
    // there is an applicable user-defined conversion.
    // Even though the conversion is ambiguous!
    if (s == null) s = default(S);
  }
}

";
            CompileAndVerify(source1, expectedOutput: "1");
            CreateStandardCompilation(source2).VerifyDiagnostics(
// (16,9): error CS0034: Operator '==' is ambiguous on operands of type 'S?' and '<null>'
//     if (s == null) s = default(S);
Diagnostic(ErrorCode.ERR_AmbigBinaryOps, "s == null").WithArguments("==", "S?", "<null>"));
        }

        [WorkItem(543432, "http://vstfdevdiv:8080/DevDiv2/DevDiv/_workitems/edit/543432")]
        [Fact]
        public void NoNewForOperators()
        {
            var text =
@"class A
{
    public static implicit operator A(D x)
    {
        return null;
    }
}
class B : A
{
    public static implicit operator B(D x)
    {
        return null;
    }
}
class D {}";
            CreateStandardCompilation(text).VerifyDiagnostics();
        }

        [Fact(), WorkItem(543433, "http://vstfdevdiv:8080/DevDiv2/DevDiv/_workitems/edit/543433")]
        public void ERR_NoImplicitConvCast_UserDefinedConversions()
        {
            var text =
@"class A
{
    public static A operator ++(A x)
    {
        return new A();
    }
}
 
class B : A
{
    static void Main()
    {
        B b = new B();
        b++;
    }
}
";
            CreateStandardCompilation(text).VerifyDiagnostics(Diagnostic(ErrorCode.ERR_NoImplicitConvCast, "b++").WithArguments("A", "B"));
        }

        [WorkItem(543431, "http://vstfdevdiv:8080/DevDiv2/DevDiv/_workitems/edit/543431")]
        [Fact]
        public void TestEqualityOperator_DelegateTypes_01()
        {
            string source =
@"
using System;
 
class C
{
    public static implicit operator Func<int>(C x)
    {
        return null;
    }
}
 
class D
{
    public static implicit operator Action(D x)
    {
        return null;
    }
 
    static void Main()
    {
        Console.WriteLine((C)null == (D)null);
        Console.WriteLine((C)null != (D)null);
    }
}
";
            string expectedOutput = @"True
False";
            CompileAndVerify(source, expectedOutput: expectedOutput);
        }

        [WorkItem(543431, "http://vstfdevdiv:8080/DevDiv2/DevDiv/_workitems/edit/543431")]
        [Fact]
        public void TestEqualityOperator_DelegateTypes_02()
        {
            string source =
@"
using System;
 
class C
{
    public static implicit operator Func<int>(C x)
    {
        return null;
    }
}
 
class D
{
    public static implicit operator Action(D x)
    {
        return null;
    }
 
    static void Main()
    {
        Console.WriteLine((Func<int>)(C)null == (D)null);
        Console.WriteLine((Func<int>)(C)null == (Action)(D)null);
    }
}
";

            CreateStandardCompilation(source).VerifyDiagnostics(
                // (21,27): error CS0019: Operator '==' cannot be applied to operands of type 'System.Func<int>' and 'D'
                //         Console.WriteLine((Func<int>)(C)null == (D)null);
                Diagnostic(ErrorCode.ERR_BadBinaryOps, "(Func<int>)(C)null == (D)null").WithArguments("==", "System.Func<int>", "D"),
                // (22,27): error CS0019: Operator '==' cannot be applied to operands of type 'System.Func<int>' and 'System.Action'
                //         Console.WriteLine((Func<int>)(C)null == (Action)(D)null);
                Diagnostic(ErrorCode.ERR_BadBinaryOps, "(Func<int>)(C)null == (Action)(D)null").WithArguments("==", "System.Func<int>", "System.Action"));
        }

        [WorkItem(543431, "http://vstfdevdiv:8080/DevDiv2/DevDiv/_workitems/edit/543431")]
        [Fact]
        public void TestEqualityOperator_DelegateTypes_03_Ambiguous()
        {
            string source =
@"
using System;
 
class C
{
    public static implicit operator Func<int>(C x)
    {
        return null;
    }
}
 
class D
{
    public static implicit operator Action(D x)
    {
        return null;
    }

    public static implicit operator Func<int>(D x)
    {
        return null;
    }
 
    static void Main()
    {
        Console.WriteLine((C)null == (D)null);
        Console.WriteLine((C)null != (D)null);
    }
}
";

            CreateStandardCompilation(source).VerifyDiagnostics(
                // (26,27): error CS0019: Operator '==' cannot be applied to operands of type 'C' and 'D'
                //         Console.WriteLine((C)null == (D)null);
                Diagnostic(ErrorCode.ERR_BadBinaryOps, "(C)null == (D)null").WithArguments("==", "C", "D"),
                // (27,27): error CS0019: Operator '!=' cannot be applied to operands of type 'C' and 'D'
                //         Console.WriteLine((C)null != (D)null);
                Diagnostic(ErrorCode.ERR_BadBinaryOps, "(C)null != (D)null").WithArguments("!=", "C", "D"));
        }

        [WorkItem(543431, "http://vstfdevdiv:8080/DevDiv2/DevDiv/_workitems/edit/543431")]
        [Fact]
        public void TestEqualityOperator_DelegateTypes_04_BaseTypes()
        {
            string source =
@"
using System;

class A
{
    public static implicit operator Func<int>(A x)
    {
        return null;
    }
}

class C : A
{
}
 
class D
{
    public static implicit operator Func<int>(D x)
    {
        return null;
    }
 
    static void Main()
    {
        Console.WriteLine((C)null == (D)null);
        Console.WriteLine((C)null != (D)null);
    }
}
";
            string expectedOutput = @"True
False";
            CompileAndVerify(source, expectedOutput: expectedOutput);
        }

        [WorkItem(543754, "http://vstfdevdiv:8080/DevDiv2/DevDiv/_workitems/edit/543754")]
        [Fact]
        public void TestEqualityOperator_NullableDecimal()
        {
            string source =
@"
public class Test
{
    public static bool Goo(decimal? deq)
    {
        return deq == null;
    }
    public static void Main()
    {
        Goo(null);
    }
}
";
            CompileAndVerify(source, expectedOutput: "");
        }

        [WorkItem(543910, "http://vstfdevdiv:8080/DevDiv2/DevDiv/_workitems/edit/543910")]
        [Fact]
        public void TypeParameterConstraintToGenericType()
        {
            string source =
@"
public class Gen<T>
{
	public T t;

	public Gen(T t)
	{
		this.t = t;
	}
	
	public static Gen<T> operator + (Gen<T> x, T y)
	{
		return new Gen<T>(y);
	}
}

public class ConstrainedTestContext<T,U> where T : Gen<U>
{
	public static Gen<U> ExecuteOpAddition(T x, U y)
	{
		return x + y;
	}
}
";

            CreateStandardCompilation(source).VerifyDiagnostics();
        }

        [WorkItem(544490, "http://vstfdevdiv:8080/DevDiv2/DevDiv/_workitems/edit/544490")]
        [Fact]
        public void LiftedUserDefinedUnaryOperator()
        {
            string source =
@"
struct S
{
    public static int operator +(S s) { return 1; }
    public static void Main()
    {
        S s = new S();
        S? sq = s;
        var j = +sq;
        System.Console.WriteLine(j);
    }
}
";
            CompileAndVerify(source, expectedOutput: "1");
        }

        [WorkItem(544490, "http://vstfdevdiv:8080/DevDiv2/DevDiv/_workitems/edit/544490")]
        [Fact]
        public void TestDefaultOperatorEnumConstantValue()
        {
            string source =
@"
enum X { F = 0 };
class C
{
    public static int Main()
    {
        const X x = default(X);
	    return (int)x;
    }
}
";
            CompileAndVerify(source, expectedOutput: "");
        }

        [Fact]
        public void OperatorHiding1()
        {
            string source = @"
class Base1
{
    public static Base1 operator +(Base1 b, Derived1 d) { return b; }
}

class Derived1 : Base1
{
    public static Base1 operator +(Base1 b, Derived1 d) { return b; }
}
";
            CreateStandardCompilation(source).VerifyDiagnostics();
        }

        [Fact]
        public void OperatorHiding2()
        {
            string source = @"
class Base2
{
    public static Base2 op_Addition(Base2 b, Derived2 d) { return b; }
}

class Derived2 : Base2
{
    public static Base2 operator +(Base2 b, Derived2 d) { return b; }
}
";
            CreateStandardCompilation(source).VerifyDiagnostics();
        }

        [Fact]
        public void OperatorHiding3()
        {
            string source = @"
class Base3
{
    public static Base3 operator +(Base3 b, Derived3 d) { return b; }
}

class Derived3 : Base3
{
    public static Base3 op_Addition(Base3 b, Derived3 d) { return b; }
}
";
            CreateStandardCompilation(source).VerifyDiagnostics();
        }

        [Fact]
        public void OperatorHiding4()
        {
            string source = @"
class Base4
{
    public static Base4 op_Addition(Base4 b, Derived4 d) { return b; }
}

class Derived4 : Base4
{
    public static Base4 op_Addition(Base4 b, Derived4 d) { return b; }
}
";
            CreateStandardCompilation(source).VerifyDiagnostics(
                // (9,25): warning CS0108: 'Derived4.op_Addition(Base4, Derived4)' hides inherited member 'Base4.op_Addition(Base4, Derived4)'. Use the new keyword if hiding was intended.
                //     public static Base4 op_Addition(Base4 b, Derived4 d) { return b; }
                Diagnostic(ErrorCode.WRN_NewRequired, "op_Addition").WithArguments("Derived4.op_Addition(Base4, Derived4)", "Base4.op_Addition(Base4, Derived4)"));
        }

        [Fact]
        public void ConversionHiding1()
        {
            string source = @"
class Base1
{
    public static implicit operator string(Base1 b) { return null; }
}

class Derived1 : Base1
{
    public static implicit operator string(Base1 b) { return null; } // CS0556, but not CS0108
}
";
            CreateStandardCompilation(source).VerifyDiagnostics(
                // (9,37): error CS0556: User-defined conversion must convert to or from the enclosing type
                //     public static implicit operator string(Base1 b) { return null; }
                Diagnostic(ErrorCode.ERR_ConversionNotInvolvingContainedType, "string"));
        }

        [Fact]
        public void ConversionHiding2()
        {
            string source = @"
class Base2
{
    public static string op_Explicit(Derived2 d) { return null; }
}

class Derived2 : Base2
{
    public static implicit operator string(Derived2 d) { return null; }
}
";
            CreateStandardCompilation(source).VerifyDiagnostics();
        }

        [Fact]
        public void ConversionHiding3()
        {
            string source = @"
class Base3
{
    public static implicit operator string(Base3 b) { return null; }
}

class Derived3 : Base3
{
    public static string op_Explicit(Base3 b) { return null; }
}
";
            CreateStandardCompilation(source).VerifyDiagnostics();
        }

        [Fact]
        public void ConversionHiding4()
        {
            string source = @"
class Base4
{
    public static string op_Explicit(Base4 b) { return null; }
}

class Derived4 : Base4
{
    public static string op_Explicit(Base4 b) { return null; }
}
";
            CreateStandardCompilation(source).VerifyDiagnostics(
                // (9,26): warning CS0108: 'Derived4.op_Explicit(Base4)' hides inherited member 'Base4.op_Explicit(Base4)'. Use the new keyword if hiding was intended.
                //     public static string op_Explicit(Base4 b) { return null; }
                Diagnostic(ErrorCode.WRN_NewRequired, "op_Explicit").WithArguments("Derived4.op_Explicit(Base4)", "Base4.op_Explicit(Base4)"));
        }

        [Fact]
        public void ClassesWithOperatorNames()
        {
            string source = @"
class op_Increment
{
	public static op_Increment operator ++ (op_Increment c) { return null; }
}
class op_Decrement
{
	public static op_Decrement operator -- (op_Decrement c) { return null; }
}
class op_UnaryPlus
{
	public static int operator + (op_UnaryPlus c) { return 0; }
}
class op_UnaryNegation
{
	public static int operator - (op_UnaryNegation c) { return 0; }
}
class op_OnesComplement
{
	public static int operator ~ (op_OnesComplement c) { return 0; }
}
class op_Addition
{
	public static int operator + (op_Addition c, int i) { return 0; }
}
class op_Subtraction
{
	public static int operator - (op_Subtraction c, int i) { return 0; }
}
class op_Multiply
{
	public static int operator * (op_Multiply c, int i) { return 0; }
}
class op_Division
{
	public static int operator / (op_Division c, int i) { return 0; }
}
class op_Modulus
{
	public static int operator % (op_Modulus c, int i) { return 0; }
}
class op_ExclusiveOr
{
	public static int operator ^ (op_ExclusiveOr c, int i) { return 0; }
}
class op_BitwiseAnd
{
	public static int operator & (op_BitwiseAnd c, int i) { return 0; }
}
class op_BitwiseOr
{
	public static int operator | (op_BitwiseOr c, int i) { return 0; }
}
class op_LeftShift
{
	public static long operator <<  (op_LeftShift c, int i) { return 0; }
}
class op_RightShift
{
	public static long operator >>  (op_RightShift c, int i) { return 0; }
}
class op_UnsignedRightShift
{
		
}
";
            CreateStandardCompilation(source).VerifyDiagnostics(
                // (4,38): error CS0542: 'op_Increment': member names cannot be the same as their enclosing type
                // 	public static op_Increment operator ++ (op_Increment c) { return null; }
                Diagnostic(ErrorCode.ERR_MemberNameSameAsType, "++").WithArguments("op_Increment"),
                // (8,38): error CS0542: 'op_Decrement': member names cannot be the same as their enclosing type
                // 	public static op_Decrement operator -- (op_Decrement c) { return null; }
                Diagnostic(ErrorCode.ERR_MemberNameSameAsType, "--").WithArguments("op_Decrement"),
                // (12,29): error CS0542: 'op_UnaryPlus': member names cannot be the same as their enclosing type
                // 	public static int operator + (op_UnaryPlus c) { return 0; }
                Diagnostic(ErrorCode.ERR_MemberNameSameAsType, "+").WithArguments("op_UnaryPlus"),
                // (16,39): error CS0542: 'op_UnaryNegation': member names cannot be the same as their enclosing type
                // 	public static int operator - (op_UnaryNegation c) { return 0; }
                Diagnostic(ErrorCode.ERR_MemberNameSameAsType, "-").WithArguments("op_UnaryNegation"),
                // (20,29): error CS0542: 'op_OnesComplement': member names cannot be the same as their enclosing type
                // 	public static int operator ~ (op_OnesComplement c) { return 0; }
                Diagnostic(ErrorCode.ERR_MemberNameSameAsType, "~").WithArguments("op_OnesComplement"),
                // (24,29): error CS0542: 'op_Addition': member names cannot be the same as their enclosing type
                // 	public static int operator + (op_Addition c, int i) { return 0; }
                Diagnostic(ErrorCode.ERR_MemberNameSameAsType, "+").WithArguments("op_Addition"),
                // (28,29): error CS0542: 'op_Subtraction': member names cannot be the same as their enclosing type
                // 	public static int operator - (op_Subtraction c, int i) { return 0; }
                Diagnostic(ErrorCode.ERR_MemberNameSameAsType, "-").WithArguments("op_Subtraction"),
                // (32,29): error CS0542: 'op_Multiply': member names cannot be the same as their enclosing type
                // 	public static int operator * (op_Multiply c, int i) { return 0; }
                Diagnostic(ErrorCode.ERR_MemberNameSameAsType, "*").WithArguments("op_Multiply"),
                // (36,29): error CS0542: 'op_Division': member names cannot be the same as their enclosing type
                // 	public static int operator / (op_Division c, int i) { return 0; }
                Diagnostic(ErrorCode.ERR_MemberNameSameAsType, "/").WithArguments("op_Division"),
                // (40,29): error CS0542: 'op_Modulus': member names cannot be the same as their enclosing type
                // 	public static int operator % (op_Modulus c, int i) { return 0; }
                Diagnostic(ErrorCode.ERR_MemberNameSameAsType, "%").WithArguments("op_Modulus"),
                // (44,29): error CS0542: 'op_ExclusiveOr': member names cannot be the same as their enclosing type
                // 	public static int operator ^ (op_ExclusiveOr c, int i) { return 0; }
                Diagnostic(ErrorCode.ERR_MemberNameSameAsType, "^").WithArguments("op_ExclusiveOr"),
                // (48,29): error CS0542: 'op_BitwiseAnd': member names cannot be the same as their enclosing type
                // 	public static int operator & (op_BitwiseAnd c, int i) { return 0; }
                Diagnostic(ErrorCode.ERR_MemberNameSameAsType, "&").WithArguments("op_BitwiseAnd"),
                // (52,29): error CS0542: 'op_BitwiseOr': member names cannot be the same as their enclosing type
                // 	public static int operator | (op_BitwiseOr c, int i) { return 0; }
                Diagnostic(ErrorCode.ERR_MemberNameSameAsType, "|").WithArguments("op_BitwiseOr"),
                // (56,30): error CS0542: 'op_LeftShift': member names cannot be the same as their enclosing type
                // 	public static long operator <<  (op_LeftShift c, int i) { return 0; }
                Diagnostic(ErrorCode.ERR_MemberNameSameAsType, "<<").WithArguments("op_LeftShift"),
                // (60,30): error CS0542: 'op_RightShift': member names cannot be the same as their enclosing type
                // 	public static long operator >>  (op_RightShift c, int i) { return 0; }
                Diagnostic(ErrorCode.ERR_MemberNameSameAsType, ">>").WithArguments("op_RightShift"));
        }

        [Fact]
        public void ClassesWithConversionNames()
        {
            string source = @"
class op_Explicit
{
    public static explicit operator op_Explicit(int x) { return null; }
}

class op_Implicit
{
    public static implicit operator op_Implicit(int x) { return null; }
}
";
            CreateStandardCompilation(source).VerifyDiagnostics(
                // (4,37): error CS0542: 'op_Explicit': member names cannot be the same as their enclosing type
                //     public static explicit operator op_Explicit(int x) { return null; }
                Diagnostic(ErrorCode.ERR_MemberNameSameAsType, "op_Explicit").WithArguments("op_Explicit"),
                // (9,37): error CS0542: 'op_Implicit': member names cannot be the same as their enclosing type
                //     public static implicit operator op_Implicit(int x) { return null; }
                Diagnostic(ErrorCode.ERR_MemberNameSameAsType, "op_Implicit").WithArguments("op_Implicit"));
        }

        [Fact, WorkItem(546771, "http://vstfdevdiv:8080/DevDiv2/DevDiv/_workitems/edit/546771")]
        public void TestIsNullable_Bug16777()
        {
            string source = @"
class Program
{
  enum E { }
  static void Main() 
  {
    M(null);
    M(0);
  }
  static void M(E? e)
  {
    System.Console.Write(e is E ? 't' : 'f');
  }
}
";

            CompileAndVerify(source: source, expectedOutput: "ft");
        }

        [Fact]
        public void CompoundOperatorWithThisOnLeft()
        {
            string source =
@"using System;
public struct Value
{
    int value;

    public Value(int value)
    {
        this.value = value;
    }

    public static Value operator +(Value a, int b)
    {
        return new Value(a.value + b);
    }

    public void Test()
    {
        this += 2;
    }

    public void Print()
    {
        Console.WriteLine(this.value);
    }

    public static void Main(string[] args)
    {
        Value v = new Value(1);
        v.Test();
        v.Print();
    }
}";
            string output = @"3";
            CompileAndVerify(source: source, expectedOutput: output);
        }

        [WorkItem(631414, "http://vstfdevdiv:8080/DevDiv2/DevDiv/_workitems/edit/631414")]
        [Fact]
        public void LiftedUserDefinedEquality1()
        {
            string source = @"
struct S1
{
    // Interesting
    public static bool operator ==(S1 x, S1 y) { throw null; }
    public static bool operator ==(S1 x, S2 y) { throw null; }

    // Filler
    public static bool operator !=(S1 x, S1 y) { throw null; }
    public static bool operator !=(S1 x, S2 y) { throw null; }
    public override bool Equals(object o) { throw null; }
    public override int GetHashCode() { throw null; }
}

struct S2
{
}

class Program
{
    bool Test(S1? s1)
    {
        return s1 == null;
    }
}
";
            var comp = CreateStandardCompilation(source);
            comp.VerifyDiagnostics();

            var expectedOperator = comp.GlobalNamespace.GetMember<NamedTypeSymbol>("S1").GetMembers(WellKnownMemberNames.EqualityOperatorName).
                OfType<MethodSymbol>().Single(m => m.ParameterTypes[0] == m.ParameterTypes[1]);

            var tree = comp.SyntaxTrees.Single();
            var model = comp.GetSemanticModel(tree);

            var syntax = tree.GetRoot().DescendantNodes().OfType<BinaryExpressionSyntax>().Single();

            var info = model.GetSymbolInfo(syntax);
            Assert.Equal(expectedOperator, info.Symbol);
        }

        [WorkItem(631414, "http://vstfdevdiv:8080/DevDiv2/DevDiv/_workitems/edit/631414")]
        [Fact]
        public void LiftedUserDefinedEquality2()
        {
            string source = @"
using System;

struct S1
{
    // Interesting
    [Obsolete(""A"")]
    public static bool operator ==(S1 x, S1 y) { throw null; }
    [Obsolete(""B"")]
    public static bool operator ==(S1 x, S2 y) { throw null; }

    // Filler
    public static bool operator !=(S1 x, S1 y) { throw null; }
    public static bool operator !=(S1 x, S2 y) { throw null; }
    public override bool Equals(object o) { throw null; }
    public override int GetHashCode() { throw null; }
}

struct S2
{
}

class Program
{
    bool Test(S1? s1)
    {
        return s1 == null;
    }
}
";
            // CONSIDER: This is a little silly, since that method will never be called.
            CreateStandardCompilation(source).VerifyDiagnostics(
                // (27,16): warning CS0618: 'S1.operator ==(S1, S1)' is obsolete: 'A'
                //         return s1 == null;
                Diagnostic(ErrorCode.WRN_DeprecatedSymbolStr, "s1 == null").WithArguments("S1.operator ==(S1, S1)", "A"));
        }

        [WorkItem(631414, "http://vstfdevdiv:8080/DevDiv2/DevDiv/_workitems/edit/631414")]
        [Fact]
        public void LiftedUserDefinedEquality3()
        {
            string source = @"
struct S1
{
    // Interesting
    public static bool operator ==(S1 x, S2 y) { throw null; }

    // Filler
    public static bool operator !=(S1 x, S2 y) { throw null; }
    public override bool Equals(object o) { throw null; }
    public override int GetHashCode() { throw null; }
}

struct S2
{
}

class Program
{
    bool Test(S1? s1, S2? s2)
    {
        return s1 == s2;
    }
}
";
            // CONSIDER: There is no reason not to allow this, but dev11 doesn't.
            CreateStandardCompilation(source).VerifyDiagnostics(
                // (21,16): error CS0019: Operator '==' cannot be applied to operands of type 'S1?' and 'S2?'
                //         return s1 == s2;
                Diagnostic(ErrorCode.ERR_BadBinaryOps, "s1 == s2").WithArguments("==", "S1?", "S2?"));
        }

        [WorkItem(656739, "http://vstfdevdiv:8080/DevDiv2/DevDiv/_workitems/edit/656739")]
        [Fact]
        public void AmbiguousLogicalOrConversion()
        {
            string source = @"
class InputParameter
{
    public static implicit operator bool(InputParameter inputParameter)
    {
        throw null;
    }

    public static implicit operator int(InputParameter inputParameter)
    {
        throw null;
    }
}

class Program
{
    static void Main(string[] args)
    {
        InputParameter i1 = new InputParameter();
        InputParameter i2 = new InputParameter();
        bool b = i1 || i2;
    }
}
";
            // SPEC VIOLATION: According to the spec, this is ambiguous.  However, we will match the dev11 behavior.
            var comp = CreateStandardCompilation(source);
            comp.VerifyDiagnostics();

            var tree = comp.SyntaxTrees.Single();
            var model = comp.GetSemanticModel(tree);

            var syntax = tree.GetRoot().DescendantNodes().OfType<IdentifierNameSyntax>().Last();
            Assert.Equal("i2", syntax.Identifier.ValueText);

            var info = model.GetTypeInfo(syntax);
            Assert.Equal(comp.GlobalNamespace.GetMember<NamedTypeSymbol>("InputParameter"), info.Type);
            Assert.Equal(comp.GetSpecialType(SpecialType.System_Boolean), info.ConvertedType);
        }

        [WorkItem(656739, "http://vstfdevdiv:8080/DevDiv2/DevDiv/_workitems/edit/656739")]
        [Fact]
        public void AmbiguousOrConversion()
        {
            string source = @"
class InputParameter
{
    public static implicit operator bool(InputParameter inputParameter)
    {
        throw null;
    }

    public static implicit operator int(InputParameter inputParameter)
    {
        throw null;
    }
}

class Program
{
    static void Main(string[] args)
    {
        InputParameter i1 = new InputParameter();
        InputParameter i2 = new InputParameter();
        bool b = i1 | i2;
    }
}
";
            CreateStandardCompilation(source).VerifyDiagnostics(
                // (21,18): error CS0034: Operator '|' is ambiguous on operands of type 'InputParameter' and 'InputParameter'
                //         bool b = i1 | i2;
                Diagnostic(ErrorCode.ERR_AmbigBinaryOps, "i1 | i2").WithArguments("|", "InputParameter", "InputParameter"));
        }

        [WorkItem(656739, "http://vstfdevdiv:8080/DevDiv2/DevDiv/_workitems/edit/656739")]
        [Fact]
        public void DynamicAmbiguousLogicalOrConversion()
        {
            string source = @"
using System;

class InputParameter
{
    public static implicit operator bool(InputParameter inputParameter)
    {
        System.Console.WriteLine(""A"");
        return true;
    }

    public static implicit operator int(InputParameter inputParameter)
    {
        System.Console.WriteLine(""B"");
        return 1;
    }
}

class Program
{
    static void Main(string[] args)
    {
        dynamic i1 = new InputParameter();
        dynamic i2 = new InputParameter();
        bool b = i1 || i2;
    }
}
";
            var comp = CreateStandardCompilation(source, new[] { SystemCoreRef, CSharpRef }, TestOptions.ReleaseExe);
            CompileAndVerify(comp, expectedOutput: @"A
A");
        }

        [WorkItem(656739, "http://vstfdevdiv:8080/DevDiv2/DevDiv/_workitems/edit/656739")]
        [ClrOnlyFact]
        public void DynamicAmbiguousOrConversion()
        {
            string source = @"
using System;

class InputParameter
{
    public static implicit operator bool(InputParameter inputParameter)
    {
        System.Console.WriteLine(""A"");
        return true;
    }

    public static implicit operator int(InputParameter inputParameter)
    {
        System.Console.WriteLine(""B"");
        return 1;
    }
}

class Program
{
    static void Main(string[] args)
    {
        System.Globalization.CultureInfo saveUICulture = System.Threading.Thread.CurrentThread.CurrentUICulture;
        System.Threading.Thread.CurrentThread.CurrentUICulture = System.Globalization.CultureInfo.InvariantCulture;

        try
        {
            dynamic i1 = new InputParameter();
            dynamic i2 = new InputParameter();
            bool b = i1 | i2;
        }
        finally
        {
            System.Threading.Thread.CurrentThread.CurrentUICulture = saveUICulture;
        }
    }
}
";
            var comp = CreateStandardCompilation(source, new[] { SystemCoreRef, CSharpRef }, TestOptions.ReleaseExe);
            CompileAndVerifyException<Microsoft.CSharp.RuntimeBinder.RuntimeBinderException>(comp,
                "Operator '|' is ambiguous on operands of type 'InputParameter' and 'InputParameter'");
        }

        [WorkItem(656739, "http://vstfdevdiv:8080/DevDiv2/DevDiv/_workitems/edit/656739")]
        [Fact]
        public void UnambiguousLogicalOrConversion1()
        {
            string source = @"
class InputParameter
{
    public static implicit operator bool(InputParameter inputParameter)
    {
        throw null;
    }
}

class Program
{
    static void Main(string[] args)
    {
        InputParameter i1 = new InputParameter();
        InputParameter i2 = new InputParameter();
        bool b = i1 || i2;
    }
}
";
            var comp = CreateStandardCompilation(source);
            comp.VerifyDiagnostics();

            var tree = comp.SyntaxTrees.Single();
            var model = comp.GetSemanticModel(tree);

            var syntax = tree.GetRoot().DescendantNodes().OfType<IdentifierNameSyntax>().Last();
            Assert.Equal("i2", syntax.Identifier.ValueText);

            var info = model.GetTypeInfo(syntax);
            Assert.Equal(comp.GlobalNamespace.GetMember<NamedTypeSymbol>("InputParameter"), info.Type);
            Assert.Equal(comp.GetSpecialType(SpecialType.System_Boolean), info.ConvertedType);
        }

        [WorkItem(656739, "http://vstfdevdiv:8080/DevDiv2/DevDiv/_workitems/edit/656739")]
        [Fact]
        public void UnambiguousLogicalOrConversion2()
        {
            string source = @"
class InputParameter
{
    public static implicit operator int(InputParameter inputParameter)
    {
        throw null;
    }
}

class Program
{
    static void Main(string[] args)
    {
        InputParameter i1 = new InputParameter();
        InputParameter i2 = new InputParameter();
        bool b = i1 || i2;
    }
}
";
            CreateStandardCompilation(source).VerifyDiagnostics(
                // (16,18): error CS0019: Operator '||' cannot be applied to operands of type 'InputParameter' and 'InputParameter'
                //         bool b = i1 || i2;
                Diagnostic(ErrorCode.ERR_BadBinaryOps, "i1 || i2").WithArguments("||", "InputParameter", "InputParameter"));
        }

        [WorkItem(665002, "http://vstfdevdiv:8080/DevDiv2/DevDiv/_workitems/edit/665002")]
        [Fact]
        public void DedupingLiftedUserDefinedOperators()
        {
            string source = @"
using System;
public class RubyTime
{
    public static TimeSpan operator -(RubyTime x, DateTime y)
    {
        throw null;
    }
    public static TimeSpan operator -(RubyTime x, RubyTime y)
    {
        throw null;
    }
    public static implicit operator DateTime(RubyTime time)
    {
        throw null;
    }

    TimeSpan Test(RubyTime x, DateTime y)
    {
        return x - y;
    }
}
";
            CreateStandardCompilation(source).VerifyDiagnostics();
        }

        [Fact()]
        public void UnaryIntrinsicSymbols1()
        {
            UnaryOperatorKind[] operators =
            {
            UnaryOperatorKind.PostfixIncrement,
            UnaryOperatorKind.PostfixDecrement,
            UnaryOperatorKind.PrefixIncrement,
            UnaryOperatorKind.PrefixDecrement,
            UnaryOperatorKind.UnaryPlus,
            UnaryOperatorKind.UnaryMinus,
            UnaryOperatorKind.LogicalNegation,
            UnaryOperatorKind.BitwiseComplement
            };

            string[] opTokens = {"++","--","++","--",
                                 "+","-","!","~"};

            string[] typeNames =
                {
                "System.Object",
                "System.String",
                "System.Double",
                "System.SByte",
                "System.Int16",
                "System.Int32",
                "System.Int64",
                "System.Decimal",
                "System.Single",
                "System.Byte",
                "System.UInt16",
                "System.UInt32",
                "System.UInt64",
                "System.Boolean",
                "System.Char",
                "System.DateTime",
                "System.TypeCode",
                "System.StringComparison",
                "System.Guid",
                "dynamic",
                "byte*"
                };

            var builder = new System.Text.StringBuilder();
            int n = 0;

            builder.Append(
"class Module1\n" +
"{\n");

            foreach (var arg1 in typeNames)
            {
                n += 1;
                builder.AppendFormat(
"void Test{1}({0} x1, System.Nullable<{0}> x2)\n", arg1, n);
                builder.Append(
"{\n");

                for (int k = 0; k < operators.Length; k++)
                {
                    if (operators[k] == UnaryOperatorKind.PostfixDecrement || operators[k] == UnaryOperatorKind.PostfixIncrement)
                    {
                        builder.AppendFormat(
    "    var z{0}_1 = x1 {1};\n" +
    "    var z{0}_2 = x2 {1};\n" +
    "    if (x1 {1}) {{}}\n" +
    "    if (x2 {1}) {{}}\n",
                                             k, opTokens[k]);
                    }
                    else
                    {
                        builder.AppendFormat(
    "    var z{0}_1 = {1} x1;\n" +
    "    var z{0}_2 = {1} x2;\n" +
    "    if ({1} x1) {{}}\n" +
    "    if ({1} x2) {{}}\n",
                                             k, opTokens[k]);
                    }
                }

                builder.Append(
"}\n");
            }

            builder.Append(
"}\n");

            var source = builder.ToString();

            var compilation = CreateStandardCompilation(source, options: TestOptions.ReleaseDll.WithOverflowChecks(true));

            var tree = compilation.SyntaxTrees.Single();
            var semanticModel = compilation.GetSemanticModel(tree);

            var nodes = (from node in tree.GetRoot().DescendantNodes()
                         select ((ExpressionSyntax)(node as PrefixUnaryExpressionSyntax)) ?? node as PostfixUnaryExpressionSyntax).
                         Where(node => (object)node != null).ToArray();

            n = 0;
            for (int name = 0; name < typeNames.Length; name++)
            {
                TypeSymbol type;

                if (name == typeNames.Length - 1)
                {
                    type = compilation.CreatePointerTypeSymbol(compilation.GetSpecialType(SpecialType.System_Byte));
                }
                else if (name == typeNames.Length - 2)
                {
                    type = compilation.DynamicType;
                }
                else
                {
                    type = compilation.GetTypeByMetadataName(typeNames[name]);
                }

                foreach (var op in operators)
                {
                    TestUnaryIntrinsicSymbol(
                        op,
                        type,
                        compilation,
                        semanticModel,
                        nodes[n],
                        nodes[n + 1],
                        nodes[n + 2],
                        nodes[n + 3]);
                    n += 4;
                }
            }

            Assert.Equal(n, nodes.Length);
        }

        private void TestUnaryIntrinsicSymbol(
            UnaryOperatorKind op,
            TypeSymbol type,
            CSharpCompilation compilation,
            SemanticModel semanticModel,
            ExpressionSyntax node1,
            ExpressionSyntax node2,
            ExpressionSyntax node3,
            ExpressionSyntax node4
        )
        {
            SymbolInfo info1 = semanticModel.GetSymbolInfo(node1);
            Assert.Equal(type.IsDynamic() ? CandidateReason.LateBound : CandidateReason.None, info1.CandidateReason);
            Assert.Equal(0, info1.CandidateSymbols.Length);

            var symbol1 = (MethodSymbol)info1.Symbol;
            var symbol2 = semanticModel.GetSymbolInfo(node2).Symbol;
            var symbol3 = (MethodSymbol)semanticModel.GetSymbolInfo(node3).Symbol;
            var symbol4 = semanticModel.GetSymbolInfo(node4).Symbol;

            Assert.Equal(symbol1, symbol3);

            if ((object)symbol1 != null)
            {
                Assert.NotSame(symbol1, symbol3);
                Assert.Equal(symbol1.GetHashCode(), symbol3.GetHashCode());

                Assert.Equal(symbol1.Parameters[0], symbol3.Parameters[0]);
                Assert.Equal(symbol1.Parameters[0].GetHashCode(), symbol3.Parameters[0].GetHashCode());
            }

            Assert.Equal(symbol2, symbol4);

            TypeSymbol underlying = type;

            if (op == UnaryOperatorKind.BitwiseComplement ||
                op == UnaryOperatorKind.PrefixDecrement || op == UnaryOperatorKind.PrefixIncrement ||
                op == UnaryOperatorKind.PostfixDecrement || op == UnaryOperatorKind.PostfixIncrement)
            {
                underlying = type.EnumUnderlyingType();
            }

            UnaryOperatorKind result = OverloadResolution.UnopEasyOut.OpKind(op, underlying);
            UnaryOperatorSignature signature;

            if (result == UnaryOperatorKind.Error)
            {
                if (type.IsDynamic())
                {
                    signature = new UnaryOperatorSignature(op | UnaryOperatorKind.Dynamic, type, type);
                }
                else if (type.IsPointerType() &&
                    (op == UnaryOperatorKind.PrefixDecrement || op == UnaryOperatorKind.PrefixIncrement ||
                        op == UnaryOperatorKind.PostfixDecrement || op == UnaryOperatorKind.PostfixIncrement))
                {
                    signature = new UnaryOperatorSignature(op | UnaryOperatorKind.Pointer, type, type);
                }
                else
                {
                    Assert.Null(symbol1);
                    Assert.Null(symbol2);
                    Assert.Null(symbol3);
                    Assert.Null(symbol4);
                    return;
                }
            }
            else
            {
                signature = compilation.builtInOperators.GetSignature(result);

                if ((object)underlying != (object)type)
                {
                    Assert.Equal(underlying, signature.OperandType);
                    Assert.Equal(underlying, signature.ReturnType);

                    signature = new UnaryOperatorSignature(signature.Kind, type, type);
                }
            }

            Assert.NotNull(symbol1);

            string containerName = signature.OperandType.ToTestDisplayString();
            string returnName = signature.ReturnType.ToTestDisplayString();

            if (op == UnaryOperatorKind.LogicalNegation && type.IsEnumType())
            {
                containerName = type.ToTestDisplayString();
                returnName = containerName;
            }

            Assert.Equal(String.Format("{2} {0}.{1}({0} value)",
                                       containerName,
                                       OperatorFacts.UnaryOperatorNameFromOperatorKind(op),
                                       returnName),
                         symbol1.ToTestDisplayString());

            Assert.Equal(MethodKind.BuiltinOperator, symbol1.MethodKind);
            Assert.True(symbol1.IsImplicitlyDeclared);

            bool expectChecked = false;

            switch (op)
            {
                case UnaryOperatorKind.UnaryMinus:
                    expectChecked = (type.IsDynamic() || symbol1.ContainingType.EnumUnderlyingType().SpecialType.IsIntegralType());
                    break;

                case UnaryOperatorKind.PrefixDecrement:
                case UnaryOperatorKind.PrefixIncrement:
                case UnaryOperatorKind.PostfixDecrement:
                case UnaryOperatorKind.PostfixIncrement:
                    expectChecked = (type.IsDynamic() || type.IsPointerType() ||
                                     symbol1.ContainingType.EnumUnderlyingType().SpecialType.IsIntegralType() ||
                                     symbol1.ContainingType.SpecialType == SpecialType.System_Char);
                    break;

                default:
                    expectChecked = type.IsDynamic();
                    break;
            }

            Assert.Equal(expectChecked, symbol1.IsCheckedBuiltin);

            Assert.False(symbol1.IsGenericMethod);
            Assert.False(symbol1.IsExtensionMethod);
            Assert.False(symbol1.IsExtern);
            Assert.False(symbol1.CanBeReferencedByName);
            Assert.Null(symbol1.DeclaringCompilation);
            Assert.Equal(symbol1.Name, symbol1.MetadataName);
            Assert.Same(symbol1.ContainingSymbol, symbol1.Parameters[0].Type);
            Assert.Equal(0, symbol1.Locations.Length);
            Assert.Null(symbol1.GetDocumentationCommentId());
            Assert.Equal("", symbol1.GetDocumentationCommentXml());

            Assert.True(symbol1.HasSpecialName);
            Assert.True(symbol1.IsStatic);
            Assert.Equal(Accessibility.Public, symbol1.DeclaredAccessibility);
            Assert.False(symbol1.HidesBaseMethodsByName);
            Assert.False(symbol1.IsOverride);
            Assert.False(symbol1.IsVirtual);
            Assert.False(symbol1.IsAbstract);
            Assert.False(symbol1.IsSealed);
            Assert.Equal(1, symbol1.ParameterCount);
            Assert.Equal(0, symbol1.Parameters[0].Ordinal);

            var otherSymbol = (MethodSymbol)semanticModel.GetSymbolInfo(node1).Symbol;
            Assert.Equal(symbol1, otherSymbol);

            if (type.IsValueType && !type.IsPointerType())
            {
                Assert.Equal(symbol1, symbol2);
                return;
            }

            Assert.Null(symbol2);
        }

        [Fact()]
        public void CheckedUnaryIntrinsicSymbols()
        {
            var source =
@"
class Module1
{
    void Test(int x)
    {
        var z1 = -x;
        var z2 = --x;
    }
}";

            var compilation = CreateStandardCompilation(source, options: TestOptions.ReleaseDll.WithOverflowChecks(false));

            var tree = compilation.SyntaxTrees.Single();
            var semanticModel = compilation.GetSemanticModel(tree);

            var nodes = (from node in tree.GetRoot().DescendantNodes()
                         select ((ExpressionSyntax)(node as PrefixUnaryExpressionSyntax)) ?? node as PostfixUnaryExpressionSyntax).
                         Where(node => (object)node != null).ToArray();

            Assert.Equal(2, nodes.Length);

            var symbols1 = (from node1 in nodes select (MethodSymbol)semanticModel.GetSymbolInfo(node1).Symbol).ToArray();
            foreach (var symbol1 in symbols1)
            {
                Assert.False(symbol1.IsCheckedBuiltin);
            }

            compilation = compilation.WithOptions(TestOptions.ReleaseDll.WithOverflowChecks(true));
            semanticModel = compilation.GetSemanticModel(tree);

            var symbols2 = (from node2 in nodes select (MethodSymbol)semanticModel.GetSymbolInfo(node2).Symbol).ToArray();
            foreach (var symbol2 in symbols2)
            {
                Assert.True(symbol2.IsCheckedBuiltin);
            }

            for (int i = 0; i < symbols1.Length; i++)
            {
                Assert.NotEqual(symbols1[i], symbols2[i]);
            }
        }

        [Fact()]
        public void BinaryIntrinsicSymbols1()
        {
            BinaryOperatorKind[] operators =
                        {
                        BinaryOperatorKind.Addition,
                        BinaryOperatorKind.Subtraction,
                        BinaryOperatorKind.Multiplication,
                        BinaryOperatorKind.Division,
                        BinaryOperatorKind.Remainder,
                        BinaryOperatorKind.Equal,
                        BinaryOperatorKind.NotEqual,
                        BinaryOperatorKind.LessThanOrEqual,
                        BinaryOperatorKind.GreaterThanOrEqual,
                        BinaryOperatorKind.LessThan,
                        BinaryOperatorKind.GreaterThan,
                        BinaryOperatorKind.LeftShift,
                        BinaryOperatorKind.RightShift,
                        BinaryOperatorKind.Xor,
                        BinaryOperatorKind.Or,
                        BinaryOperatorKind.And,
                        BinaryOperatorKind.LogicalOr,
                        BinaryOperatorKind.LogicalAnd
                        };

            string[] opTokens = {
                                 "+",
                                 "-",
                                 "*",
                                 "/",
                                 "%",
                                 "==",
                                 "!=",
                                 "<=",
                                 ">=",
                                 "<",
                                 ">",
                                 "<<",
                                 ">>",
                                 "^",
                                 "|",
                                 "&",
                                 "||",
                                 "&&"};

            string[] typeNames =
                            {
                            "System.Object",
                            "System.String",
                            "System.Double",
                            "System.SByte",
                            "System.Int16",
                            "System.Int32",
                            "System.Int64",
                            "System.Decimal",
                            "System.Single",
                            "System.Byte",
                            "System.UInt16",
                            "System.UInt32",
                            "System.UInt64",
                            "System.Boolean",
                            "System.Char",
                            "System.DateTime",
                            "System.TypeCode",
                            "System.StringComparison",
                            "System.Guid",
                            "System.Delegate",
                            "System.Action",
                            "System.AppDomainInitializer",
                            "System.ValueType",
                            "TestStructure",
                            "Module1",
                            "dynamic",
                            "byte*",
                            "sbyte*"
                            };

            var builder = new System.Text.StringBuilder();
            int n = 0;

            builder.Append(
"struct TestStructure\n" +
"{}\n" +
"class Module1\n" +
"{\n");

            foreach (var arg1 in typeNames)
            {
                foreach (var arg2 in typeNames)
                {
                    n += 1;
                    builder.AppendFormat(
"void Test{2}({0} x1, {1} y1, System.Nullable<{0}> x2, System.Nullable<{1}> y2)\n" +
"{{\n", arg1, arg2, n);

                    for (int k = 0; k < opTokens.Length; k++)
                    {
                        builder.AppendFormat(
"    var z{0}_1 = x1 {1} y1;\n" +
"    var z{0}_2 = x2 {1} y2;\n" +
"    var z{0}_3 = x2 {1} y1;\n" +
"    var z{0}_4 = x1 {1} y2;\n" +
"    if (x1 {1} y1) {{}}\n" +
"    if (x2 {1} y2) {{}}\n" +
"    if (x2 {1} y1) {{}}\n" +
"    if (x1 {1} y2) {{}}\n",
                                                k, opTokens[k]);
                    }

                    builder.Append(
"}\n");
                }
            }

            builder.Append(
"}\n");

            var source = builder.ToString();

            var compilation = CreateStandardCompilation(source, options: TestOptions.ReleaseDll.WithOverflowChecks(true));

            var tree = compilation.SyntaxTrees.Single();
            var semanticModel = compilation.GetSemanticModel(tree);

            TypeSymbol[] types = new TypeSymbol[typeNames.Length];

            for (int i = 0; i < typeNames.Length - 3; i++)
            {
                types[i] = compilation.GetTypeByMetadataName(typeNames[i]);
            }

            Assert.Null(types[types.Length - 3]);
            types[types.Length - 3] = compilation.DynamicType;

            Assert.Null(types[types.Length - 2]);
            types[types.Length - 2] = compilation.CreatePointerTypeSymbol(compilation.GetSpecialType(SpecialType.System_Byte));

            Assert.Null(types[types.Length - 1]);
            types[types.Length - 1] = compilation.CreatePointerTypeSymbol(compilation.GetSpecialType(SpecialType.System_SByte));

            var nodes = (from node in tree.GetRoot().DescendantNodes()
                         select (node as BinaryExpressionSyntax)).
                         Where(node => (object)node != null).ToArray();

            n = 0;
            foreach (var leftType in types)
            {
                foreach (var rightType in types)
                {
                    foreach (var op in operators)
                    {
                        TestBinaryIntrinsicSymbol(
                            op,
                            leftType,
                            rightType,
                            compilation,
                            semanticModel,
                            nodes[n],
                            nodes[n + 1],
                            nodes[n + 2],
                            nodes[n + 3],
                            nodes[n + 4],
                            nodes[n + 5],
                            nodes[n + 6],
                            nodes[n + 7]);
                        n += 8;
                    }
                }
            }

            Assert.Equal(n, nodes.Length);
        }

        [Fact()]
        public void BinaryIntrinsicSymbols2()
        {
            BinaryOperatorKind[] operators =
                        {
                        BinaryOperatorKind.Addition,
                        BinaryOperatorKind.Subtraction,
                        BinaryOperatorKind.Multiplication,
                        BinaryOperatorKind.Division,
                        BinaryOperatorKind.Remainder,
                        BinaryOperatorKind.LeftShift,
                        BinaryOperatorKind.RightShift,
                        BinaryOperatorKind.Xor,
                        BinaryOperatorKind.Or,
                        BinaryOperatorKind.And
                        };

            string[] opTokens = {
                                 "+=",
                                 "-=",
                                 "*=",
                                 "/=",
                                 "%=",
                                 "<<=",
                                 ">>=",
                                 "^=",
                                 "|=",
                                 "&="};

            string[] typeNames =
                            {
                            "System.Object",
                            "System.String",
                            "System.Double",
                            "System.SByte",
                            "System.Int16",
                            "System.Int32",
                            "System.Int64",
                            "System.Decimal",
                            "System.Single",
                            "System.Byte",
                            "System.UInt16",
                            "System.UInt32",
                            "System.UInt64",
                            "System.Boolean",
                            "System.Char",
                            "System.DateTime",
                            "System.TypeCode",
                            "System.StringComparison",
                            "System.Guid",
                            "System.Delegate",
                            "System.Action",
                            "System.AppDomainInitializer",
                            "System.ValueType",
                            "TestStructure",
                            "Module1",
                            "dynamic",
                            "byte*",
                            "sbyte*"
                            };

            var builder = new System.Text.StringBuilder();
            int n = 0;

            builder.Append(
"struct TestStructure\n" +
"{}\n" +
"class Module1\n" +
"{\n");

            foreach (var arg1 in typeNames)
            {
                foreach (var arg2 in typeNames)
                {
                    n += 1;
                    builder.AppendFormat(
"void Test{2}({0} x1, {1} y1, System.Nullable<{0}> x2, System.Nullable<{1}> y2)\n" +
"{{\n", arg1, arg2, n);

                    for (int k = 0; k < opTokens.Length; k++)
                    {
                        builder.AppendFormat(
"    x1 {1} y1;\n" +
"    x2 {1} y2;\n" +
"    x2 {1} y1;\n" +
"    x1 {1} y2;\n" +
"    if (x1 {1} y1) {{}}\n" +
"    if (x2 {1} y2) {{}}\n" +
"    if (x2 {1} y1) {{}}\n" +
"    if (x1 {1} y2) {{}}\n",
                                                k, opTokens[k]);
                    }

                    builder.Append(
"}\n");
                }
            }

            builder.Append(
"}\n");

            var source = builder.ToString();

            var compilation = CreateStandardCompilation(source, options: TestOptions.ReleaseDll.WithOverflowChecks(true));

            var tree = compilation.SyntaxTrees.Single();
            var semanticModel = compilation.GetSemanticModel(tree);

            TypeSymbol[] types = new TypeSymbol[typeNames.Length];

            for (int i = 0; i < typeNames.Length - 3; i++)
            {
                types[i] = compilation.GetTypeByMetadataName(typeNames[i]);
            }

            Assert.Null(types[types.Length - 3]);
            types[types.Length - 3] = compilation.DynamicType;

            Assert.Null(types[types.Length - 2]);
            types[types.Length - 2] = compilation.CreatePointerTypeSymbol(compilation.GetSpecialType(SpecialType.System_Byte));

            Assert.Null(types[types.Length - 1]);
            types[types.Length - 1] = compilation.CreatePointerTypeSymbol(compilation.GetSpecialType(SpecialType.System_SByte));

            var nodes = (from node in tree.GetRoot().DescendantNodes()
                         select (node as AssignmentExpressionSyntax)).
                         Where(node => (object)node != null).ToArray();

            n = 0;
            foreach (var leftType in types)
            {
                foreach (var rightType in types)
                {
                    foreach (var op in operators)
                    {
                        TestBinaryIntrinsicSymbol(
                            op,
                            leftType,
                            rightType,
                            compilation,
                            semanticModel,
                            nodes[n],
                            nodes[n + 1],
                            nodes[n + 2],
                            nodes[n + 3],
                            nodes[n + 4],
                            nodes[n + 5],
                            nodes[n + 6],
                            nodes[n + 7]);
                        n += 8;
                    }
                }
            }

            Assert.Equal(n, nodes.Length);
        }

        private void TestBinaryIntrinsicSymbol(
            BinaryOperatorKind op,
            TypeSymbol leftType,
            TypeSymbol rightType,
            CSharpCompilation compilation,
            SemanticModel semanticModel,
            ExpressionSyntax node1,
            ExpressionSyntax node2,
            ExpressionSyntax node3,
            ExpressionSyntax node4,
            ExpressionSyntax node5,
            ExpressionSyntax node6,
            ExpressionSyntax node7,
            ExpressionSyntax node8
        )
        {
            SymbolInfo info1 = semanticModel.GetSymbolInfo(node1);
            HashSet<DiagnosticInfo> useSiteDiagnostics = null;

            if (info1.Symbol == null)
            {
                if (info1.CandidateSymbols.Length == 0)
                {
                    if (leftType.IsDynamic() || rightType.IsDynamic())
                    {
                        Assert.True(CandidateReason.LateBound == info1.CandidateReason || CandidateReason.None == info1.CandidateReason);
                    }
                    else
                    {
                        Assert.Equal(CandidateReason.None, info1.CandidateReason);
                    }
                }
                else
                {
                    Assert.Equal(CandidateReason.OverloadResolutionFailure, info1.CandidateReason);
                    foreach (MethodSymbol s in info1.CandidateSymbols)
                    {
                        Assert.Equal(MethodKind.UserDefinedOperator, s.MethodKind);
                    }
                }
            }
            else
            {
                Assert.Equal(leftType.IsDynamic() || rightType.IsDynamic() ? CandidateReason.LateBound : CandidateReason.None, info1.CandidateReason);
                Assert.Equal(0, info1.CandidateSymbols.Length);
            }

            var symbol1 = (MethodSymbol)info1.Symbol;
            var symbol2 = semanticModel.GetSymbolInfo(node2).Symbol;
            var symbol3 = semanticModel.GetSymbolInfo(node3).Symbol;
            var symbol4 = semanticModel.GetSymbolInfo(node4).Symbol;
            var symbol5 = (MethodSymbol)semanticModel.GetSymbolInfo(node5).Symbol;
            var symbol6 = semanticModel.GetSymbolInfo(node6).Symbol;
            var symbol7 = semanticModel.GetSymbolInfo(node7).Symbol;
            var symbol8 = semanticModel.GetSymbolInfo(node8).Symbol;

            Assert.Equal(symbol1, symbol5);
            Assert.Equal(symbol2, symbol6);
            Assert.Equal(symbol3, symbol7);
            Assert.Equal(symbol4, symbol8);

            if ((object)symbol1 != null && symbol1.IsImplicitlyDeclared)
            {
                Assert.NotSame(symbol1, symbol5);
                Assert.Equal(symbol1.GetHashCode(), symbol5.GetHashCode());

                for (int i = 0; i < 2; i++)
                {
                    Assert.Equal(symbol1.Parameters[i], symbol5.Parameters[i]);
                    Assert.Equal(symbol1.Parameters[i].GetHashCode(), symbol5.Parameters[i].GetHashCode());
                }

                Assert.NotEqual(symbol1.Parameters[0], symbol5.Parameters[1]);
            }

            switch (op)
            {
                case BinaryOperatorKind.LogicalAnd:
                case BinaryOperatorKind.LogicalOr:
                    Assert.Null(symbol1);
                    Assert.Null(symbol2);
                    Assert.Null(symbol3);
                    Assert.Null(symbol4);
                    return;
            }


            BinaryOperatorKind result = OverloadResolution.BinopEasyOut.OpKind(op, leftType, rightType);
            BinaryOperatorSignature signature;
            bool isDynamic = (leftType.IsDynamic() || rightType.IsDynamic());

            if (result == BinaryOperatorKind.Error)
            {
                if (leftType.IsDynamic() && !rightType.IsPointerType() && !rightType.IsRestrictedType())
                {
                    signature = new BinaryOperatorSignature(op | BinaryOperatorKind.Dynamic, leftType, rightType, leftType);
                }
                else if (rightType.IsDynamic() && !leftType.IsPointerType() && !leftType.IsRestrictedType())
                {
                    signature = new BinaryOperatorSignature(op | BinaryOperatorKind.Dynamic, leftType, rightType, rightType);
                }
                else if ((op == BinaryOperatorKind.Equal || op == BinaryOperatorKind.NotEqual) &&
                    leftType.IsReferenceType && rightType.IsReferenceType &&
                    (leftType == rightType || compilation.Conversions.ClassifyConversionFromType(leftType, rightType, ref useSiteDiagnostics).IsReference))
                {
                    if (leftType.IsDelegateType() && rightType.IsDelegateType())
                    {
                        Assert.Equal(leftType, rightType);
                        signature = new BinaryOperatorSignature(op | BinaryOperatorKind.Delegate,
                            leftType, // TODO: this feels like a spec violation
                            leftType, // TODO: this feels like a spec violation
                            compilation.GetSpecialType(SpecialType.System_Boolean));
                    }
                    else if (leftType.SpecialType == SpecialType.System_Delegate && rightType.SpecialType == SpecialType.System_Delegate)
                    {
                        signature = new BinaryOperatorSignature(op | BinaryOperatorKind.Delegate,
                            compilation.GetSpecialType(SpecialType.System_Delegate), compilation.GetSpecialType(SpecialType.System_Delegate),
                            compilation.GetSpecialType(SpecialType.System_Boolean));
                    }
                    else
                    {
                        signature = new BinaryOperatorSignature(op | BinaryOperatorKind.Object, compilation.ObjectType, compilation.ObjectType,
                            compilation.GetSpecialType(SpecialType.System_Boolean));
                    }
                }
                else if (op == BinaryOperatorKind.Addition &&
                    ((leftType.IsStringType() && !rightType.IsPointerType()) || (!leftType.IsPointerType() && rightType.IsStringType())))
                {
                    Assert.False(leftType.IsStringType() && rightType.IsStringType());

                    if (leftType.IsStringType())
                    {
                        signature = new BinaryOperatorSignature(op | BinaryOperatorKind.String, leftType, compilation.ObjectType, leftType);
                    }
                    else
                    {
                        Assert.True(rightType.IsStringType());
                        signature = new BinaryOperatorSignature(op | BinaryOperatorKind.String, compilation.ObjectType, rightType, rightType);
                    }
                }
                else if (op == BinaryOperatorKind.Addition &&
                    (((leftType.IsIntegralType() || leftType.IsCharType()) && rightType.IsPointerType()) ||
                    (leftType.IsPointerType() && (rightType.IsIntegralType() || rightType.IsCharType()))))
                {
                    if (leftType.IsPointerType())
                    {
                        signature = new BinaryOperatorSignature(op | BinaryOperatorKind.Pointer, leftType, symbol1.Parameters[1].Type, leftType);
                        Assert.True(symbol1.Parameters[1].Type.IsIntegralType());
                    }
                    else
                    {
                        signature = new BinaryOperatorSignature(op | BinaryOperatorKind.Pointer, symbol1.Parameters[0].Type, rightType, rightType);
                        Assert.True(symbol1.Parameters[0].Type.IsIntegralType());
                    }
                }
                else if (op == BinaryOperatorKind.Subtraction &&
                    (leftType.IsPointerType() && (rightType.IsIntegralType() || rightType.IsCharType())))
                {
                    signature = new BinaryOperatorSignature(op | BinaryOperatorKind.String, leftType, symbol1.Parameters[1].Type, leftType);
                    Assert.True(symbol1.Parameters[1].Type.IsIntegralType());
                }
                else if (op == BinaryOperatorKind.Subtraction && leftType.IsPointerType() && leftType == rightType)
                {
                    signature = new BinaryOperatorSignature(op | BinaryOperatorKind.Pointer, leftType, rightType, compilation.GetSpecialType(SpecialType.System_Int64));
                }
                else if ((op == BinaryOperatorKind.Addition || op == BinaryOperatorKind.Subtraction) &&
                    leftType.IsEnumType() && (rightType.IsIntegralType() || rightType.IsCharType()) &&
                    (result = OverloadResolution.BinopEasyOut.OpKind(op, leftType.EnumUnderlyingType(), rightType)) != BinaryOperatorKind.Error &&
                    (signature = compilation.builtInOperators.GetSignature(result)).RightType == leftType.EnumUnderlyingType())
                {
                    signature = new BinaryOperatorSignature(signature.Kind | BinaryOperatorKind.EnumAndUnderlying, leftType, signature.RightType, leftType);
                }
                else if ((op == BinaryOperatorKind.Addition || op == BinaryOperatorKind.Subtraction) &&
                    rightType.IsEnumType() && (leftType.IsIntegralType() || leftType.IsCharType()) &&
                    (result = OverloadResolution.BinopEasyOut.OpKind(op, leftType, rightType.EnumUnderlyingType())) != BinaryOperatorKind.Error &&
                    (signature = compilation.builtInOperators.GetSignature(result)).LeftType == rightType.EnumUnderlyingType())
                {
                    signature = new BinaryOperatorSignature(signature.Kind | BinaryOperatorKind.EnumAndUnderlying, signature.LeftType, rightType, rightType);
                }
                else if (op == BinaryOperatorKind.Subtraction &&
                    leftType.IsEnumType() && leftType == rightType)
                {
                    signature = new BinaryOperatorSignature(op | BinaryOperatorKind.Enum, leftType, rightType, leftType.EnumUnderlyingType());
                }
                else if ((op == BinaryOperatorKind.Equal ||
                          op == BinaryOperatorKind.NotEqual ||
                          op == BinaryOperatorKind.LessThan ||
                          op == BinaryOperatorKind.LessThanOrEqual ||
                          op == BinaryOperatorKind.GreaterThan ||
                          op == BinaryOperatorKind.GreaterThanOrEqual) &&
                    leftType.IsEnumType() && leftType == rightType)
                {
                    signature = new BinaryOperatorSignature(op | BinaryOperatorKind.Enum, leftType, rightType, compilation.GetSpecialType(SpecialType.System_Boolean));
                }
                else if ((op == BinaryOperatorKind.Xor ||
                          op == BinaryOperatorKind.And ||
                          op == BinaryOperatorKind.Or) &&
                    leftType.IsEnumType() && leftType == rightType)
                {
                    signature = new BinaryOperatorSignature(op | BinaryOperatorKind.Enum, leftType, rightType, leftType);
                }
                else if ((op == BinaryOperatorKind.Addition || op == BinaryOperatorKind.Subtraction) &&
                    leftType.IsDelegateType() && leftType == rightType)
                {
                    signature = new BinaryOperatorSignature(op | BinaryOperatorKind.Delegate, leftType, leftType, leftType);
                }
                else if ((op == BinaryOperatorKind.Equal ||
                          op == BinaryOperatorKind.NotEqual ||
                          op == BinaryOperatorKind.LessThan ||
                          op == BinaryOperatorKind.LessThanOrEqual ||
                          op == BinaryOperatorKind.GreaterThan ||
                          op == BinaryOperatorKind.GreaterThanOrEqual) &&
                    leftType.IsPointerType() && rightType.IsPointerType())
                {
                    signature = new BinaryOperatorSignature(op | BinaryOperatorKind.Pointer,
                        compilation.CreatePointerTypeSymbol(compilation.GetSpecialType(SpecialType.System_Void)),
                        compilation.CreatePointerTypeSymbol(compilation.GetSpecialType(SpecialType.System_Void)),
                        compilation.GetSpecialType(SpecialType.System_Boolean));
                }
                else
                {
                    if ((object)symbol1 != null)
                    {
                        Assert.False(symbol1.IsImplicitlyDeclared);
                        Assert.Equal(MethodKind.UserDefinedOperator, symbol1.MethodKind);

                        if (leftType.IsValueType && !leftType.IsPointerType())
                        {
                            if (rightType.IsValueType && !rightType.IsPointerType())
                            {
                                Assert.Same(symbol1, symbol2);
                                Assert.Same(symbol1, symbol3);
                                Assert.Same(symbol1, symbol4);
                                return;
                            }
                            else
                            {
                                Assert.Null(symbol2);
                                Assert.Same(symbol1, symbol3);
                                Assert.Null(symbol4);
                                return;
                            }
                        }
                        else if (rightType.IsValueType && !rightType.IsPointerType())
                        {
                            Assert.Null(symbol2);
                            Assert.Null(symbol3);
                            Assert.Same(symbol1, symbol4);
                            return;
                        }
                        else
                        {
                            Assert.Null(symbol2);
                            Assert.Null(symbol3);
                            Assert.Null(symbol4);
                            return;
                        }
                    }

                    Assert.Null(symbol1);
                    Assert.Null(symbol2);

                    if (!rightType.IsDynamic())
                    {
                        Assert.Null(symbol3);
                    }

                    if (!leftType.IsDynamic())
                    {
                        Assert.Null(symbol4);
                    }
                    return;
                }
            }
            else if ((op == BinaryOperatorKind.Equal || op == BinaryOperatorKind.NotEqual) &&
                leftType != rightType &&
                (!leftType.IsValueType || !rightType.IsValueType ||
                 leftType.SpecialType == SpecialType.System_Boolean || rightType.SpecialType == SpecialType.System_Boolean ||
                 (leftType.SpecialType == SpecialType.System_Decimal && (rightType.SpecialType == SpecialType.System_Double || rightType.SpecialType == SpecialType.System_Single)) ||
                 (rightType.SpecialType == SpecialType.System_Decimal && (leftType.SpecialType == SpecialType.System_Double || leftType.SpecialType == SpecialType.System_Single))) &&
                (!leftType.IsReferenceType || !rightType.IsReferenceType ||
                 !compilation.Conversions.ClassifyConversionFromType(leftType, rightType, ref useSiteDiagnostics).IsReference))
            {
                Assert.Null(symbol1);
                Assert.Null(symbol2);
                Assert.Null(symbol3);
                Assert.Null(symbol4);
                return;
            }
            else
            {
                signature = compilation.builtInOperators.GetSignature(result);
            }

            Assert.NotNull(symbol1);

            string containerName = signature.LeftType.ToTestDisplayString();
            string leftName = containerName;
            string rightName = signature.RightType.ToTestDisplayString();
            string returnName = signature.ReturnType.ToTestDisplayString();

            if (isDynamic)
            {
                containerName = compilation.DynamicType.ToTestDisplayString();
            }
            else if (op == BinaryOperatorKind.Addition || op == BinaryOperatorKind.Subtraction)
            {
                if (signature.LeftType.IsObjectType() && signature.RightType.IsStringType())
                {
                    containerName = rightName;
                }
                else if ((leftType.IsEnumType() || leftType.IsPointerType()) && (rightType.IsIntegralType() || rightType.IsCharType()))
                {
                    containerName = leftType.ToTestDisplayString();
                    leftName = containerName;
                    returnName = containerName;
                }
                else if ((rightType.IsEnumType() || rightType.IsPointerType()) && (leftType.IsIntegralType() || leftType.IsCharType()))
                {
                    containerName = rightType.ToTestDisplayString();
                    rightName = containerName;
                    returnName = containerName;
                }
            }

            Assert.Equal(isDynamic, signature.ReturnType.IsDynamic());

            string expectedSymbol = String.Format("{4} {0}.{2}({1} left, {3} right)",
                                       containerName,
                                       leftName,
                                       OperatorFacts.BinaryOperatorNameFromOperatorKind(op),
                                       rightName,
                                       returnName);
            string actualSymbol = symbol1.ToTestDisplayString();

            Assert.Equal(expectedSymbol, actualSymbol);

            Assert.Equal(MethodKind.BuiltinOperator, symbol1.MethodKind);
            Assert.True(symbol1.IsImplicitlyDeclared);

            bool isChecked;

            switch (op)
            {
                case BinaryOperatorKind.Multiplication:
                case BinaryOperatorKind.Addition:
                case BinaryOperatorKind.Subtraction:
                case BinaryOperatorKind.Division:
                    isChecked = isDynamic || symbol1.ContainingSymbol.Kind == SymbolKind.PointerType || symbol1.ContainingType.EnumUnderlyingType().SpecialType.IsIntegralType();
                    break;

                default:
                    isChecked = isDynamic;
                    break;
            }

            Assert.Equal(isChecked, symbol1.IsCheckedBuiltin);

            Assert.False(symbol1.IsGenericMethod);
            Assert.False(symbol1.IsExtensionMethod);
            Assert.False(symbol1.IsExtern);
            Assert.False(symbol1.CanBeReferencedByName);
            Assert.Null(symbol1.DeclaringCompilation);
            Assert.Equal(symbol1.Name, symbol1.MetadataName);

            Assert.True(symbol1.ContainingSymbol == symbol1.Parameters[0].Type || symbol1.ContainingSymbol == symbol1.Parameters[1].Type);

            int match = 0;
            if (symbol1.ContainingSymbol == symbol1.ReturnType)
            {
                match++;
            }

            if (symbol1.ContainingSymbol == symbol1.Parameters[0].Type)
            {
                match++;
            }

            if (symbol1.ContainingSymbol == symbol1.Parameters[1].Type)
            {
                match++;
            }

            Assert.True(match >= 2);

            Assert.Equal(0, symbol1.Locations.Length);
            Assert.Null(symbol1.GetDocumentationCommentId());
            Assert.Equal("", symbol1.GetDocumentationCommentXml());

            Assert.True(symbol1.HasSpecialName);
            Assert.True(symbol1.IsStatic);
            Assert.Equal(Accessibility.Public, symbol1.DeclaredAccessibility);
            Assert.False(symbol1.HidesBaseMethodsByName);
            Assert.False(symbol1.IsOverride);
            Assert.False(symbol1.IsVirtual);
            Assert.False(symbol1.IsAbstract);
            Assert.False(symbol1.IsSealed);
            Assert.Equal(2, symbol1.ParameterCount);
            Assert.Equal(0, symbol1.Parameters[0].Ordinal);
            Assert.Equal(1, symbol1.Parameters[1].Ordinal);

            var otherSymbol = (MethodSymbol)semanticModel.GetSymbolInfo(node1).Symbol;
            Assert.Equal(symbol1, otherSymbol);

            if (leftType.IsValueType && !leftType.IsPointerType())
            {
                if (rightType.IsValueType && !rightType.IsPointerType())
                {
                    Assert.Equal(symbol1, symbol2);
                    Assert.Equal(symbol1, symbol3);
                    Assert.Equal(symbol1, symbol4);
                    return;
                }
                else
                {
                    Assert.Null(symbol2);

                    if (rightType.IsDynamic())
                    {
                        Assert.NotEqual(symbol1, symbol3);
                    }
                    else
                    {
                        Assert.Equal(rightType.IsPointerType() ? null : symbol1, symbol3);
                    }

                    Assert.Null(symbol4);
                    return;
                }
            }
            else if (rightType.IsValueType && !rightType.IsPointerType())
            {
                Assert.Null(symbol2);
                Assert.Null(symbol3);

                if (leftType.IsDynamic())
                {
                    Assert.NotEqual(symbol1, symbol4);
                }
                else
                {
                    Assert.Equal(leftType.IsPointerType() ? null : symbol1, symbol4);
                }

                return;
            }

            Assert.Null(symbol2);

            if (rightType.IsDynamic())
            {
                Assert.NotEqual(symbol1, symbol3);
            }
            else
            {
                Assert.Null(symbol3);
            }

            if (leftType.IsDynamic())
            {
                Assert.NotEqual(symbol1, symbol4);
            }
            else
            {
                Assert.Null(symbol4);
            }
        }

        [Fact()]
        public void BinaryIntrinsicSymbols3()
        {
            var source =
@"
class Module1
{
    void Test(object x)
    {
        var z1 = x as string;
        var z2 = x is string;
    }
}";

            var compilation = CreateStandardCompilation(source, options: TestOptions.ReleaseDll);

            var tree = compilation.SyntaxTrees.Single();
            var semanticModel = compilation.GetSemanticModel(tree);

            var nodes = (from node in tree.GetRoot().DescendantNodes()
                         select node as BinaryExpressionSyntax).
                         Where(node => (object)node != null).ToArray();

            Assert.Equal(2, nodes.Length);

            foreach (var node1 in nodes)
            {
                SymbolInfo info1 = semanticModel.GetSymbolInfo(node1);

                Assert.Null(info1.Symbol);
                Assert.Equal(0, info1.CandidateSymbols.Length);
                Assert.Equal(CandidateReason.None, info1.CandidateReason);
            }
        }

        [Fact()]
        public void CheckedBinaryIntrinsicSymbols()
        {
            var source =
@"
class Module1
{
    void Test(int x, int y)
    {
        var z1 = x + y;
        x += y;
    }
}";

            var compilation = CreateStandardCompilation(source, options: TestOptions.ReleaseDll.WithOverflowChecks(false));

            var tree = compilation.SyntaxTrees.Single();
            var semanticModel = compilation.GetSemanticModel(tree);

            var nodes = tree.GetRoot().DescendantNodes().Where(node => node is BinaryExpressionSyntax || node is AssignmentExpressionSyntax).ToArray();

            Assert.Equal(2, nodes.Length);

            var symbols1 = (from node1 in nodes select (MethodSymbol)semanticModel.GetSymbolInfo(node1).Symbol).ToArray();
            foreach (var symbol1 in symbols1)
            {
                Assert.False(symbol1.IsCheckedBuiltin);
            }

            compilation = compilation.WithOptions(TestOptions.ReleaseDll.WithOverflowChecks(true));
            semanticModel = compilation.GetSemanticModel(tree);

            var symbols2 = (from node2 in nodes select (MethodSymbol)semanticModel.GetSymbolInfo(node2).Symbol).ToArray();
            foreach (var symbol2 in symbols2)
            {
                Assert.True(symbol2.IsCheckedBuiltin);
            }

            for (int i = 0; i < symbols1.Length; i++)
            {
                Assert.NotEqual(symbols1[i], symbols2[i]);
            }
        }

        [Fact()]
        public void DynamicBinaryIntrinsicSymbols()
        {
            var source =
@"
class Module1
{
    void Test(dynamic x)
    {
        var z1 = x == null;
        var z2 = null == x;
    }
}";

            var compilation = CreateStandardCompilation(source, options: TestOptions.ReleaseDll.WithOverflowChecks(false));

            var tree = compilation.SyntaxTrees.Single();
            var semanticModel = compilation.GetSemanticModel(tree);

            var nodes = (from node in tree.GetRoot().DescendantNodes()
                         select node as BinaryExpressionSyntax).
                         Where(node => (object)node != null).ToArray();

            Assert.Equal(2, nodes.Length);

            var symbols1 = (from node1 in nodes select (MethodSymbol)semanticModel.GetSymbolInfo(node1).Symbol).ToArray();
            foreach (var symbol1 in symbols1)
            {
                Assert.False(symbol1.IsCheckedBuiltin);
                Assert.True(((TypeSymbol)symbol1.ContainingSymbol).IsDynamic());
                Assert.Null(symbol1.ContainingType);
            }

            compilation = compilation.WithOptions(TestOptions.ReleaseDll.WithOverflowChecks(true));
            semanticModel = compilation.GetSemanticModel(tree);

            var symbols2 = (from node2 in nodes select (MethodSymbol)semanticModel.GetSymbolInfo(node2).Symbol).ToArray();
            foreach (var symbol2 in symbols2)
            {
                Assert.True(symbol2.IsCheckedBuiltin);
                Assert.True(((TypeSymbol)symbol2.ContainingSymbol).IsDynamic());
                Assert.Null(symbol2.ContainingType);
            }

            for (int i = 0; i < symbols1.Length; i++)
            {
                Assert.NotEqual(symbols1[i], symbols2[i]);
            }
        }

        [Fact(), WorkItem(721565, "http://vstfdevdiv:8080/DevDiv2/DevDiv/_workitems/edit/721565")]
        public void Bug721565()
        {
            var source =
@"
class Module1
{
    void Test(TestStr? x, int? y, TestStr? x1, int? y1)
    {
        var z1 = (x == null);
        var z2 = (x != null);
        var z3 = (null == x);
        var z4 = (null != x);
        var z5 = (y == null);
        var z6 = (y != null);
        var z7 = (null == y);
        var z8 = (null != y);

        var z9 = (y == y1);
        var z10 = (y != y1);
        var z11 = (x == x1);
        var z12 = (x != x1);
    }
}

struct TestStr
{}
";

            var compilation = CreateStandardCompilation(source, options: TestOptions.ReleaseDll);

            compilation.VerifyDiagnostics(
    // (17,20): error CS0019: Operator '==' cannot be applied to operands of type 'TestStr?' and 'TestStr?'
    //         var z11 = (x == x1);
    Diagnostic(ErrorCode.ERR_BadBinaryOps, "x == x1").WithArguments("==", "TestStr?", "TestStr?"),
    // (18,20): error CS0019: Operator '!=' cannot be applied to operands of type 'TestStr?' and 'TestStr?'
    //         var z12 = (x != x1);
    Diagnostic(ErrorCode.ERR_BadBinaryOps, "x != x1").WithArguments("!=", "TestStr?", "TestStr?")
                );

            var tree = compilation.SyntaxTrees.Single();
            var semanticModel = compilation.GetSemanticModel(tree);

            var nodes = (from node in tree.GetRoot().DescendantNodes()
                         select node as BinaryExpressionSyntax).
                         Where(node => (object)node != null).ToArray();

            Assert.Equal(12, nodes.Length);

            for (int i = 0; i < 12; i++)
            {
                SymbolInfo info1 = semanticModel.GetSymbolInfo(nodes[i]);

                switch (i)
                {
                    case 0:
                    case 2:
                    case 4:
                    case 6:
                        Assert.Equal("System.Boolean System.Object.op_Equality(System.Object left, System.Object right)", info1.Symbol.ToTestDisplayString());
                        break;
                    case 1:
                    case 3:
                    case 5:
                    case 7:
                        Assert.Equal("System.Boolean System.Object.op_Inequality(System.Object left, System.Object right)", info1.Symbol.ToTestDisplayString());
                        break;
                    case 8:
                        Assert.Equal("System.Boolean System.Int32.op_Equality(System.Int32 left, System.Int32 right)", info1.Symbol.ToTestDisplayString());
                        break;
                    case 9:
                        Assert.Equal("System.Boolean System.Int32.op_Inequality(System.Int32 left, System.Int32 right)", info1.Symbol.ToTestDisplayString());
                        break;
                    case 10:
                    case 11:
                        Assert.Null(info1.Symbol);
                        break;
                    default:
                        throw Roslyn.Utilities.ExceptionUtilities.UnexpectedValue(i);
                }
            }
        }

        [Fact]
        public void IntrinsicBinaryOperatorSignature_EqualsAndGetHashCode()
        {
            var source =
@"class C
{
    static object F(int i)
    {
        return i += 1;
    }
}";
            var compilation = CreateStandardCompilation(source, options: TestOptions.ReleaseDll);
            compilation.VerifyDiagnostics();

            var tree = compilation.SyntaxTrees[0];
            var methodDecl = tree.GetCompilationUnitRoot().DescendantNodes().OfType<MethodDeclarationSyntax>().First();
            var methodBody = methodDecl.Body;
            var model = (CSharpSemanticModel)compilation.GetSemanticModel(tree);
            var binder = model.GetEnclosingBinder(methodBody.SpanStart);
            var diagnostics = DiagnosticBag.GetInstance();
            var block = binder.BindEmbeddedBlock(methodBody, diagnostics);
            diagnostics.Free();

            // Rewriter should use Equals.
            var rewriter = new EmptyRewriter();
            var node = rewriter.Visit(block);
            Assert.Same(node, block);

            var visitor = new FindCompoundAssignmentWalker();
            visitor.Visit(block);
            var op = visitor.FirstNode.Operator;
            Assert.Null(op.Method);
            // Equals and GetHashCode should support null Method.
            Assert.Equal(op, new BinaryOperatorSignature(op.Kind, op.LeftType, op.RightType, op.ReturnType, op.Method));
            op.GetHashCode();
        }

        [Fact]
        public void StrictEnumSubtraction()
        {
            var source1 =
@"public enum Color { Red, Blue, Green }
public static class Program
{
    public static void M<T>(T t) {}
    public static void Main(string[] args)
    {
        M(1 - Color.Red);
    }
}";
            CreateStandardCompilation(source1, options: TestOptions.ReleaseDll).VerifyDiagnostics(
                );
            CreateStandardCompilation(source1, options: TestOptions.ReleaseDll, parseOptions: TestOptions.Regular.WithStrictFeature()).VerifyDiagnostics(
                // (7,11): error CS0019: Operator '-' cannot be applied to operands of type 'int' and 'Color'
                //         M(1 - Color.Red);
                Diagnostic(ErrorCode.ERR_BadBinaryOps, "1 - Color.Red").WithArguments("-", "int", "Color").WithLocation(7, 11)
                );
        }

        /// <summary>
        /// Operators &amp;&amp; and || are supported when operators
        /// &amp; and | are defined on the same type or a derived type
        /// from operators true and false only. This matches Dev12.
        /// </summary>
        [WorkItem(1079034, "http://vstfdevdiv:8080/DevDiv2/DevDiv/_workitems/edit/1079034")]
        [Fact]
        public void UserDefinedShortCircuitingOperators_TrueAndFalseOnBaseType()
        {
            var source =
@"class A<T>
{
    public static bool operator true(A<T> o) { return true; }
    public static bool operator false(A<T> o) { return false; }
}
class B : A<object>
{
    public static B operator &(B x, B y) { return x; }
}
class C : B
{
    public static C operator |(C x, C y) { return x; }
}
class P
{
    static void M(C x, C y)
    {
        if (x && y)
        {
        }
        if (x || y)
        {
        }
    }
}";
            var verifier = CompileAndVerify(source);
            verifier.Compilation.VerifyDiagnostics();
            verifier.VerifyIL("P.M",
@"
{
  // Code size       53 (0x35)
  .maxstack  2
  .locals init (B V_0,
                C V_1)
  IL_0000:  ldarg.0
  IL_0001:  stloc.0
  IL_0002:  ldloc.0
  IL_0003:  call       ""bool A<object>.op_False(A<object>)""
  IL_0008:  brtrue.s   IL_0013
  IL_000a:  ldloc.0
  IL_000b:  ldarg.1
  IL_000c:  call       ""B B.op_BitwiseAnd(B, B)""
  IL_0011:  br.s       IL_0014
  IL_0013:  ldloc.0
  IL_0014:  call       ""bool A<object>.op_True(A<object>)""
  IL_0019:  pop
  IL_001a:  ldarg.0
  IL_001b:  stloc.1
  IL_001c:  ldloc.1
  IL_001d:  call       ""bool A<object>.op_True(A<object>)""
  IL_0022:  brtrue.s   IL_002d
  IL_0024:  ldloc.1
  IL_0025:  ldarg.1
  IL_0026:  call       ""C C.op_BitwiseOr(C, C)""
  IL_002b:  br.s       IL_002e
  IL_002d:  ldloc.1
  IL_002e:  call       ""bool A<object>.op_True(A<object>)""
  IL_0033:  pop
  IL_0034:  ret
}");
        }

        /// <summary>
        /// Operators &amp;&amp; and || are supported when operators
        /// &amp; and | are defined on the same type or a derived type
        /// from operators true and false only. This matches Dev12.
        /// </summary>
        [Fact]
        public void UserDefinedShortCircuitingOperators_TrueAndFalseOnDerivedType()
        {
            var source =
@"class A<T>
{
    public static A<T> operator |(A<T> x, A<T> y) { return x; }
}
class B : A<object>
{
    public static B operator &(B x, B y) { return x; }
}
class C : B
{
    public static bool operator true(C o) { return true; }
    public static bool operator false(C o) { return false; }
}
class P
{
    static void M(C x, C y)
    {
        if (x && y)
        {
        }
        if (x || y)
        {
        }
    }
}";
            var compilation = CreateStandardCompilation(source);
            compilation.VerifyDiagnostics(
                // (18,13): error CS0218: In order for 'B.operator &(B, B)' to be applicable as a short circuit operator, its declaring type 'B' must define operator true and operator false
                //         if (x && y)
                Diagnostic(ErrorCode.ERR_MustHaveOpTF, "x && y").WithArguments("B.operator &(B, B)", "B").WithLocation(18, 13),
                // (21,13): error CS0218: In order for 'A<object>.operator |(A<object>, A<object>)' to be applicable as a short circuit operator, its declaring type 'A<object>' must define operator true and operator false
                //         if (x || y)
                Diagnostic(ErrorCode.ERR_MustHaveOpTF, "x || y").WithArguments("A<object>.operator |(A<object>, A<object>)", "A<object>").WithLocation(21, 13));
        }

        private sealed class EmptyRewriter : BoundTreeRewriter
        {
            protected override BoundExpression VisitExpressionWithoutStackGuard(BoundExpression node)
            {
                throw new NotImplementedException();
            }
        }

        private sealed class FindCompoundAssignmentWalker : BoundTreeWalkerWithStackGuardWithoutRecursionOnTheLeftOfBinaryOperator
        {
            internal BoundCompoundAssignmentOperator FirstNode;

            public override BoundNode VisitCompoundAssignmentOperator(BoundCompoundAssignmentOperator node)
            {
                if (FirstNode == null)
                {
                    FirstNode = node;
                }
                return base.VisitCompoundAssignmentOperator(node);
            }
        }

        [Fact, WorkItem(1036392, "http://vstfdevdiv:8080/DevDiv2/DevDiv/_workitems/edit/1036392")]
        public void Bug1036392_0()
        {
            string source = @"
class Program
{
    static void Main()
    {
        E x = 0;
        const int y = 0;
        x -= y;
    }
}
 
enum E : short { }
";
            CompileAndVerify(source: source);
        }

        [Fact, WorkItem(1036392, "http://vstfdevdiv:8080/DevDiv2/DevDiv/_workitems/edit/1036392")]
        public void Bug1036392_1()
        {
            string source = @"
class Program
{
    static void Main()
    {
        E x = 0;
        x -= new Test();
    }
}

enum E : short { }

class Test
{
    public static implicit operator short (Test x)
    {
        System.Console.WriteLine(""implicit operator short"");
        return 0;
    }

    public static implicit operator E(Test x)
    {
        System.Console.WriteLine(""implicit operator E"");
        return 0;
    }
}";
            CompileAndVerify(source: source, expectedOutput: "implicit operator E");
        }

        [Fact, WorkItem(1036392, "http://vstfdevdiv:8080/DevDiv2/DevDiv/_workitems/edit/1036392")]
        public void Bug1036392_2()
        {
            string source = @"
class Program
{
    static void Main()
    {
        E x = 0;
        var y = new Test() - x;
    }
}

enum E : short { }

class Test
{
    public static implicit operator short (Test x)
    {
        System.Console.WriteLine(""implicit operator short"");
        return 0;
    }

    public static implicit operator E(Test x)
    {
        System.Console.WriteLine(""implicit operator E"");
        return 0;
    }
}";
            CompileAndVerify(source: source, expectedOutput: "implicit operator E");
        }

        [Fact, WorkItem(1036392, "http://vstfdevdiv:8080/DevDiv2/DevDiv/_workitems/edit/1036392")]
        public void Bug1036392_3()
        {
            string source = @"
class Program
{
    static void Main()
    {
        E x = 0;
        const int y = 0;
        Print(x - y);
    }

    static void Print<T>(T x)
    {
        System.Console.WriteLine(typeof(T));
    }
}

enum E : short { }";
            CompileAndVerify(source: source, expectedOutput: "System.Int16");
        }

        [Fact, WorkItem(1036392, "http://vstfdevdiv:8080/DevDiv2/DevDiv/_workitems/edit/1036392")]
        public void Bug1036392_4()
        {
            string source = @"
class Program
{
    static void Main()
    {
        E? x = 0;
        x -= new Test?(new Test());
    }
}

enum E : short { }

struct Test
{
    public static implicit operator short (Test x)
    {
        System.Console.WriteLine(""implicit operator short"");
        return 0;
    }

    public static implicit operator E(Test x)
    {
        System.Console.WriteLine(""implicit operator E"");
        return 0;
    }
}";
            CompileAndVerify(source: source, expectedOutput: "implicit operator E");
        }

        [Fact, WorkItem(1036392, "http://vstfdevdiv:8080/DevDiv2/DevDiv/_workitems/edit/1036392")]
        public void Bug1036392_5()
        {
            string source = @"
class Program
{
    static void Main()
    {
        E? x = 0;
        var y = new Test?(new Test());
        var z = y - x;
    }
}

enum E : short { }

struct Test
{
    public static implicit operator short (Test x)
    {
        System.Console.WriteLine(""implicit operator short"");
        return 0;
    }

    public static implicit operator E(Test x)
    {
        System.Console.WriteLine(""implicit operator E"");
        return 0;
    }
}";
            CompileAndVerify(source: source, expectedOutput: "implicit operator E");
        }

        [Fact, WorkItem(1036392, "http://vstfdevdiv:8080/DevDiv2/DevDiv/_workitems/edit/1036392")]
        public void Bug1036392_6()
        {
            string source = @"
class Program
{
    static void Main()
    {
        E? x = 0;
        const int y = 0;
        Print(x - y);
    }

    static void Print<T>(T x)
    {
        System.Console.WriteLine(typeof(T));
    }
}

enum E : short { }";
            CompileAndVerify(source: source, expectedOutput: "System.Nullable`1[System.Int16]");
        }

        [Fact, WorkItem(1036392, "http://vstfdevdiv:8080/DevDiv2/DevDiv/_workitems/edit/1036392")]
        public void Bug1036392_7()
        {
            string source = @"
using System;

class Program
{
    static void Main(string[] args)
    {
        Base64FormattingOptions? xn0 = Base64FormattingOptions.None;
        Print(xn0 - 0);
    }

    static void Print<T>(T x)
    {
        System.Console.WriteLine(typeof(T));
    }
}";
            CompileAndVerify(source: source, expectedOutput: "System.Nullable`1[System.Base64FormattingOptions]");
        }

        [Fact, WorkItem(1036392, "http://vstfdevdiv:8080/DevDiv2/DevDiv/_workitems/edit/1036392")]
        public void Bug1036392_8()
        {
            string source = @"
using System;

class Program
{
    static void Main(string[] args)
    {
        Base64FormattingOptions? xn0 = Base64FormattingOptions.None;
        Print(0 - xn0);
    }

    static void Print<T>(T x)
    {
        System.Console.WriteLine(typeof(T));
    }
}";
            CompileAndVerify(source: source, expectedOutput: "System.Nullable`1[System.Int32]");
        }

        [Fact, WorkItem(1036392, "http://vstfdevdiv:8080/DevDiv2/DevDiv/_workitems/edit/1036392")]
        public void Bug1036392_9()
        {
            string source = @"
using System;

enum MyEnum1 : short
{
    A, B
}
enum MyEnum2
{
    A, B
}
class Program
{
    static void M<T>(T t)
    {
        Console.WriteLine(typeof(T));
    }
    static void Main(string[] args)
    {
        MyEnum1 m1 = (long)0;
        M((short)0 - m1);
        M((int)0 - m1);
        M((long)0 - m1);
        MyEnum2 m2 = 0;
        M((short)0 - m2);
        M((int)0 - m2);
        M((long)0 - m2);
    }
}";
            CompileAndVerify(source: source, expectedOutput:
@"System.Int16
System.Int16
System.Int16
System.Int32
System.Int32
System.Int32");
        }

        [Fact, WorkItem(1036392, "http://vstfdevdiv:8080/DevDiv2/DevDiv/_workitems/edit/1036392")]
        public void Bug1036392_10()
        {
            string source = @"
enum TestEnum : short
{
    A, B
}

class Program
{
    static void Print<T>(T t)
    {
        System.Console.WriteLine(typeof(T));
    }

    static void Main(string[] args)
    {
        Test1();
        Test2();
        Test3();
        Test4();
        Test5();
        Test6();
        Test7();
        Test8();
        Test9();
        Test10();
    }

    static void Test1()
    {
        TestEnum x = 0;
        byte a = 1;
        short b = 1;
        byte e = 0;
        short f = 0;

        Print(x - a);
        Print(x - b);
        Print(x - e);
        Print(x - f);
        Print(a - x);
        Print(b - x);
        Print(e - x);
        Print(f - x);
    }

    static void Test2()
    {
        TestEnum? x = 0;
        byte a = 1;
        short b = 1;
        byte e = 0;
        short f = 0;

        Print(x - a);
        Print(x - b);
        Print(x - e);
        Print(x - f);
        Print(a - x);
        Print(b - x);
        Print(e - x);
        Print(f - x);
    }

    static void Test3()
    {
        TestEnum x = 0;
        byte? a = 1;
        short? b = 1;
        byte? e = 0;
        short? f = 0;

        Print(x - a);
        Print(x - b);
        Print(x - e);
        Print(x - f);
        Print(a - x);
        Print(b - x);
        Print(e - x);
        Print(f - x);
    }

    static void Test4()
    {
        TestEnum? x = 0;
        byte? a = 1;
        short? b = 1;
        byte? e = 0;
        short? f = 0;

        Print(x - a);
        Print(x - b);
        Print(x - e);
        Print(x - f);
        Print(a - x);
        Print(b - x);
        Print(e - x);
        Print(f - x);
    }

    static void Test5()
    {
        TestEnum x = 0;
        const byte a = 1;
        const short b = 1;
        const int c = 1;
        const byte e = 0;
        const short f = 0;
        const int g = 0;
        const long h = 0;

        Print(x - a);
        Print(x - b);
        Print(x - c);
        Print(x - e);
        Print(x - f);
        Print(x - g);
        Print(x - h);
        Print(a - x);
        Print(b - x);
        Print(c - x);
        Print(e - x);
        Print(f - x);
        Print(g - x);
        Print(h - x);
    }

    static void Test6()
    {
        TestEnum? x = 0;
        const byte a = 1;
        const short b = 1;
        const int c = 1;
        const byte e = 0;
        const short f = 0;
        const int g = 0;
        const long h = 0;

        Print(x - a);
        Print(x - b);
        Print(x - c);
        Print(x - e);
        Print(x - f);
        Print(x - g);
        Print(x - h);
        Print(a - x);
        Print(b - x);
        Print(c - x);
        Print(e - x);
        Print(f - x);
        Print(g - x);
        Print(h - x);
    }

    static void Test7()
    {
        TestEnum x = 0;

        Print(x - (byte)1);
        Print(x - (short)1);
        Print(x - (int)1);
        Print(x - (byte)0);
        Print(x - (short)0);
        Print(x - (int)0);
        Print(x - (long)0);
        Print((byte)1 - x);
        Print((short)1 - x);
        Print((int)1 - x);
        Print((byte)0 - x);
        Print((short)0 - x);
        Print((int)0 - x);
        Print((long)0 - x);
    }

    static void Test8()
    {
        TestEnum? x = 0;

        Print(x - (byte)1);
        Print(x - (short)1);
        Print(x - (int)1);
        Print(x - (byte)0);
        Print(x - (short)0);
        Print(x - (int)0);
        Print(x - (long)0);
        Print((byte)1 - x);
        Print((short)1 - x);
        Print((int)1 - x);
        Print((byte)0 - x);
        Print((short)0 - x);
        Print((int)0 - x);
        Print((long)0 - x);
    }

    static void Test9()
    {
        TestEnum x = 0;

        Print(x - 1);
        Print(x - 0);
        Print(1 - x);
        Print(0 - x);
    }

    static void Test10()
    {
        TestEnum? x = 0;

        Print(x - 1);
        Print(x - 0);
        Print(1 - x);
        Print(0 - x);
    }
}";
            CompileAndVerify(source: source, expectedOutput:
@"TestEnum
TestEnum
TestEnum
TestEnum
TestEnum
TestEnum
TestEnum
TestEnum
System.Nullable`1[TestEnum]
System.Nullable`1[TestEnum]
System.Nullable`1[TestEnum]
System.Nullable`1[TestEnum]
System.Nullable`1[TestEnum]
System.Nullable`1[TestEnum]
System.Nullable`1[TestEnum]
System.Nullable`1[TestEnum]
System.Nullable`1[TestEnum]
System.Nullable`1[TestEnum]
System.Nullable`1[TestEnum]
System.Nullable`1[TestEnum]
System.Nullable`1[TestEnum]
System.Nullable`1[TestEnum]
System.Nullable`1[TestEnum]
System.Nullable`1[TestEnum]
System.Nullable`1[TestEnum]
System.Nullable`1[TestEnum]
System.Nullable`1[TestEnum]
System.Nullable`1[TestEnum]
System.Nullable`1[TestEnum]
System.Nullable`1[TestEnum]
System.Nullable`1[TestEnum]
System.Nullable`1[TestEnum]
TestEnum
TestEnum
TestEnum
System.Int16
TestEnum
System.Int16
System.Int16
TestEnum
TestEnum
TestEnum
System.Int16
System.Int16
System.Int16
System.Int16
System.Nullable`1[TestEnum]
System.Nullable`1[TestEnum]
System.Nullable`1[TestEnum]
System.Nullable`1[System.Int16]
System.Nullable`1[TestEnum]
System.Nullable`1[System.Int16]
System.Nullable`1[System.Int16]
System.Nullable`1[TestEnum]
System.Nullable`1[TestEnum]
System.Nullable`1[TestEnum]
System.Nullable`1[System.Int16]
System.Nullable`1[System.Int16]
System.Nullable`1[System.Int16]
System.Nullable`1[System.Int16]
TestEnum
TestEnum
TestEnum
System.Int16
TestEnum
System.Int16
System.Int16
TestEnum
TestEnum
TestEnum
System.Int16
System.Int16
System.Int16
System.Int16
System.Nullable`1[TestEnum]
System.Nullable`1[TestEnum]
System.Nullable`1[TestEnum]
System.Nullable`1[System.Int16]
System.Nullable`1[TestEnum]
System.Nullable`1[System.Int16]
System.Nullable`1[System.Int16]
System.Nullable`1[TestEnum]
System.Nullable`1[TestEnum]
System.Nullable`1[TestEnum]
System.Nullable`1[System.Int16]
System.Nullable`1[System.Int16]
System.Nullable`1[System.Int16]
System.Nullable`1[System.Int16]
TestEnum
System.Int16
TestEnum
System.Int16
System.Nullable`1[TestEnum]
System.Nullable`1[System.Int16]
System.Nullable`1[TestEnum]
System.Nullable`1[System.Int16]
");
        }

        [Fact, WorkItem(1036392, "http://vstfdevdiv:8080/DevDiv2/DevDiv/_workitems/edit/1036392")]
        public void Bug1036392_11()
        {
            string source = @"
enum TestEnum : short
{
    A, B
}

class Program
{
    static void Print<T>(T t)
    {
        System.Console.WriteLine(typeof(T));
    }

    static void Main(string[] args)
    {
    }

    static void Test1()
    {
        TestEnum x = 0;
        int c = 1;
        long d = 1;
        int g = 0;
        long h = 0;

        Print(x - c);
        Print(x - d);
        Print(x - g);
        Print(x - h);
        Print(c - x);
        Print(d - x);
        Print(g - x);
        Print(h - x);
    }

    static void Test2()
    {
        TestEnum? x = 0;
        int c = 1;
        long d = 1;
        int g = 0;
        long h = 0;

        Print(x - c);
        Print(x - d);
        Print(x - g);
        Print(x - h);
        Print(c - x);
        Print(d - x);
        Print(g - x);
        Print(h - x);
    }

    static void Test3()
    {
        TestEnum x = 0;
        int? c = 1;
        long? d = 1;
        int? g = 0;
        long? h = 0;

        Print(x - c);
        Print(x - d);
        Print(x - g);
        Print(x - h);
        Print(c - x);
        Print(d - x);
        Print(g - x);
        Print(h - x);
    }

    static void Test4()
    {
        TestEnum? x = 0;
        int? c = 1;
        long? d = 1;
        int? g = 0;
        long? h = 0;

        Print(x - c);
        Print(x - d);
        Print(x - g);
        Print(x - h);
        Print(c - x);
        Print(d - x);
        Print(g - x);
        Print(h - x);
    }

    static void Test5()
    {
        TestEnum x = 0;
        const long d = 1;

        Print(x - d);
        Print(d - x);
    }

    static void Test6()
    {
        TestEnum? x = 0;
        const long d = 1;

        Print(x - d);
        Print(d - x);
    }

    static void Test7()
    {
        TestEnum x = 0;

        Print(x - (long)1);
        Print((long)1 - x);
    }

    static void Test8()
    {
        TestEnum? x = 0;

        Print(x - (long)1);
        Print((long)1 - x);
    }
}";

            CreateStandardCompilation(source).VerifyDiagnostics(
    // (26,15): error CS0019: Operator '-' cannot be applied to operands of type 'TestEnum' and 'int'
    //         Print(x - c);
    Diagnostic(ErrorCode.ERR_BadBinaryOps, "x - c").WithArguments("-", "TestEnum", "int").WithLocation(26, 15),
    // (27,15): error CS0019: Operator '-' cannot be applied to operands of type 'TestEnum' and 'long'
    //         Print(x - d);
    Diagnostic(ErrorCode.ERR_BadBinaryOps, "x - d").WithArguments("-", "TestEnum", "long").WithLocation(27, 15),
    // (28,15): error CS0019: Operator '-' cannot be applied to operands of type 'TestEnum' and 'int'
    //         Print(x - g);
    Diagnostic(ErrorCode.ERR_BadBinaryOps, "x - g").WithArguments("-", "TestEnum", "int").WithLocation(28, 15),
    // (29,15): error CS0019: Operator '-' cannot be applied to operands of type 'TestEnum' and 'long'
    //         Print(x - h);
    Diagnostic(ErrorCode.ERR_BadBinaryOps, "x - h").WithArguments("-", "TestEnum", "long").WithLocation(29, 15),
    // (30,15): error CS0019: Operator '-' cannot be applied to operands of type 'int' and 'TestEnum'
    //         Print(c - x);
    Diagnostic(ErrorCode.ERR_BadBinaryOps, "c - x").WithArguments("-", "int", "TestEnum").WithLocation(30, 15),
    // (31,15): error CS0019: Operator '-' cannot be applied to operands of type 'long' and 'TestEnum'
    //         Print(d - x);
    Diagnostic(ErrorCode.ERR_BadBinaryOps, "d - x").WithArguments("-", "long", "TestEnum").WithLocation(31, 15),
    // (32,15): error CS0019: Operator '-' cannot be applied to operands of type 'int' and 'TestEnum'
    //         Print(g - x);
    Diagnostic(ErrorCode.ERR_BadBinaryOps, "g - x").WithArguments("-", "int", "TestEnum").WithLocation(32, 15),
    // (33,15): error CS0019: Operator '-' cannot be applied to operands of type 'long' and 'TestEnum'
    //         Print(h - x);
    Diagnostic(ErrorCode.ERR_BadBinaryOps, "h - x").WithArguments("-", "long", "TestEnum").WithLocation(33, 15),
    // (44,15): error CS0019: Operator '-' cannot be applied to operands of type 'TestEnum?' and 'int'
    //         Print(x - c);
    Diagnostic(ErrorCode.ERR_BadBinaryOps, "x - c").WithArguments("-", "TestEnum?", "int").WithLocation(44, 15),
    // (45,15): error CS0019: Operator '-' cannot be applied to operands of type 'TestEnum?' and 'long'
    //         Print(x - d);
    Diagnostic(ErrorCode.ERR_BadBinaryOps, "x - d").WithArguments("-", "TestEnum?", "long").WithLocation(45, 15),
    // (46,15): error CS0019: Operator '-' cannot be applied to operands of type 'TestEnum?' and 'int'
    //         Print(x - g);
    Diagnostic(ErrorCode.ERR_BadBinaryOps, "x - g").WithArguments("-", "TestEnum?", "int").WithLocation(46, 15),
    // (47,15): error CS0019: Operator '-' cannot be applied to operands of type 'TestEnum?' and 'long'
    //         Print(x - h);
    Diagnostic(ErrorCode.ERR_BadBinaryOps, "x - h").WithArguments("-", "TestEnum?", "long").WithLocation(47, 15),
    // (48,15): error CS0019: Operator '-' cannot be applied to operands of type 'int' and 'TestEnum?'
    //         Print(c - x);
    Diagnostic(ErrorCode.ERR_BadBinaryOps, "c - x").WithArguments("-", "int", "TestEnum?").WithLocation(48, 15),
    // (49,15): error CS0019: Operator '-' cannot be applied to operands of type 'long' and 'TestEnum?'
    //         Print(d - x);
    Diagnostic(ErrorCode.ERR_BadBinaryOps, "d - x").WithArguments("-", "long", "TestEnum?").WithLocation(49, 15),
    // (50,15): error CS0019: Operator '-' cannot be applied to operands of type 'int' and 'TestEnum?'
    //         Print(g - x);
    Diagnostic(ErrorCode.ERR_BadBinaryOps, "g - x").WithArguments("-", "int", "TestEnum?").WithLocation(50, 15),
    // (51,15): error CS0019: Operator '-' cannot be applied to operands of type 'long' and 'TestEnum?'
    //         Print(h - x);
    Diagnostic(ErrorCode.ERR_BadBinaryOps, "h - x").WithArguments("-", "long", "TestEnum?").WithLocation(51, 15),
    // (62,15): error CS0019: Operator '-' cannot be applied to operands of type 'TestEnum' and 'int?'
    //         Print(x - c);
    Diagnostic(ErrorCode.ERR_BadBinaryOps, "x - c").WithArguments("-", "TestEnum", "int?").WithLocation(62, 15),
    // (63,15): error CS0019: Operator '-' cannot be applied to operands of type 'TestEnum' and 'long?'
    //         Print(x - d);
    Diagnostic(ErrorCode.ERR_BadBinaryOps, "x - d").WithArguments("-", "TestEnum", "long?").WithLocation(63, 15),
    // (64,15): error CS0019: Operator '-' cannot be applied to operands of type 'TestEnum' and 'int?'
    //         Print(x - g);
    Diagnostic(ErrorCode.ERR_BadBinaryOps, "x - g").WithArguments("-", "TestEnum", "int?").WithLocation(64, 15),
    // (65,15): error CS0019: Operator '-' cannot be applied to operands of type 'TestEnum' and 'long?'
    //         Print(x - h);
    Diagnostic(ErrorCode.ERR_BadBinaryOps, "x - h").WithArguments("-", "TestEnum", "long?").WithLocation(65, 15),
    // (66,15): error CS0019: Operator '-' cannot be applied to operands of type 'int?' and 'TestEnum'
    //         Print(c - x);
    Diagnostic(ErrorCode.ERR_BadBinaryOps, "c - x").WithArguments("-", "int?", "TestEnum").WithLocation(66, 15),
    // (67,15): error CS0019: Operator '-' cannot be applied to operands of type 'long?' and 'TestEnum'
    //         Print(d - x);
    Diagnostic(ErrorCode.ERR_BadBinaryOps, "d - x").WithArguments("-", "long?", "TestEnum").WithLocation(67, 15),
    // (68,15): error CS0019: Operator '-' cannot be applied to operands of type 'int?' and 'TestEnum'
    //         Print(g - x);
    Diagnostic(ErrorCode.ERR_BadBinaryOps, "g - x").WithArguments("-", "int?", "TestEnum").WithLocation(68, 15),
    // (69,15): error CS0019: Operator '-' cannot be applied to operands of type 'long?' and 'TestEnum'
    //         Print(h - x);
    Diagnostic(ErrorCode.ERR_BadBinaryOps, "h - x").WithArguments("-", "long?", "TestEnum").WithLocation(69, 15),
    // (80,15): error CS0019: Operator '-' cannot be applied to operands of type 'TestEnum?' and 'int?'
    //         Print(x - c);
    Diagnostic(ErrorCode.ERR_BadBinaryOps, "x - c").WithArguments("-", "TestEnum?", "int?").WithLocation(80, 15),
    // (81,15): error CS0019: Operator '-' cannot be applied to operands of type 'TestEnum?' and 'long?'
    //         Print(x - d);
    Diagnostic(ErrorCode.ERR_BadBinaryOps, "x - d").WithArguments("-", "TestEnum?", "long?").WithLocation(81, 15),
    // (82,15): error CS0019: Operator '-' cannot be applied to operands of type 'TestEnum?' and 'int?'
    //         Print(x - g);
    Diagnostic(ErrorCode.ERR_BadBinaryOps, "x - g").WithArguments("-", "TestEnum?", "int?").WithLocation(82, 15),
    // (83,15): error CS0019: Operator '-' cannot be applied to operands of type 'TestEnum?' and 'long?'
    //         Print(x - h);
    Diagnostic(ErrorCode.ERR_BadBinaryOps, "x - h").WithArguments("-", "TestEnum?", "long?").WithLocation(83, 15),
    // (84,15): error CS0019: Operator '-' cannot be applied to operands of type 'int?' and 'TestEnum?'
    //         Print(c - x);
    Diagnostic(ErrorCode.ERR_BadBinaryOps, "c - x").WithArguments("-", "int?", "TestEnum?").WithLocation(84, 15),
    // (85,15): error CS0019: Operator '-' cannot be applied to operands of type 'long?' and 'TestEnum?'
    //         Print(d - x);
    Diagnostic(ErrorCode.ERR_BadBinaryOps, "d - x").WithArguments("-", "long?", "TestEnum?").WithLocation(85, 15),
    // (86,15): error CS0019: Operator '-' cannot be applied to operands of type 'int?' and 'TestEnum?'
    //         Print(g - x);
    Diagnostic(ErrorCode.ERR_BadBinaryOps, "g - x").WithArguments("-", "int?", "TestEnum?").WithLocation(86, 15),
    // (87,15): error CS0019: Operator '-' cannot be applied to operands of type 'long?' and 'TestEnum?'
    //         Print(h - x);
    Diagnostic(ErrorCode.ERR_BadBinaryOps, "h - x").WithArguments("-", "long?", "TestEnum?").WithLocation(87, 15),
    // (95,15): error CS0019: Operator '-' cannot be applied to operands of type 'TestEnum' and 'long'
    //         Print(x - d);
    Diagnostic(ErrorCode.ERR_BadBinaryOps, "x - d").WithArguments("-", "TestEnum", "long").WithLocation(95, 15),
    // (96,15): error CS0019: Operator '-' cannot be applied to operands of type 'long' and 'TestEnum'
    //         Print(d - x);
    Diagnostic(ErrorCode.ERR_BadBinaryOps, "d - x").WithArguments("-", "long", "TestEnum").WithLocation(96, 15),
    // (104,15): error CS0019: Operator '-' cannot be applied to operands of type 'TestEnum?' and 'long'
    //         Print(x - d);
    Diagnostic(ErrorCode.ERR_BadBinaryOps, "x - d").WithArguments("-", "TestEnum?", "long").WithLocation(104, 15),
    // (105,15): error CS0019: Operator '-' cannot be applied to operands of type 'long' and 'TestEnum?'
    //         Print(d - x);
    Diagnostic(ErrorCode.ERR_BadBinaryOps, "d - x").WithArguments("-", "long", "TestEnum?").WithLocation(105, 15),
    // (112,15): error CS0019: Operator '-' cannot be applied to operands of type 'TestEnum' and 'long'
    //         Print(x - (long)1);
    Diagnostic(ErrorCode.ERR_BadBinaryOps, "x - (long)1").WithArguments("-", "TestEnum", "long").WithLocation(112, 15),
    // (113,15): error CS0019: Operator '-' cannot be applied to operands of type 'long' and 'TestEnum'
    //         Print((long)1 - x);
    Diagnostic(ErrorCode.ERR_BadBinaryOps, "(long)1 - x").WithArguments("-", "long", "TestEnum").WithLocation(113, 15),
    // (120,15): error CS0019: Operator '-' cannot be applied to operands of type 'TestEnum?' and 'long'
    //         Print(x - (long)1);
    Diagnostic(ErrorCode.ERR_BadBinaryOps, "x - (long)1").WithArguments("-", "TestEnum?", "long").WithLocation(120, 15),
    // (121,15): error CS0019: Operator '-' cannot be applied to operands of type 'long' and 'TestEnum?'
    //         Print((long)1 - x);
    Diagnostic(ErrorCode.ERR_BadBinaryOps, "(long)1 - x").WithArguments("-", "long", "TestEnum?").WithLocation(121, 15)
                );
        }

        [Fact, WorkItem(1036392, "http://vstfdevdiv:8080/DevDiv2/DevDiv/_workitems/edit/1036392")]
        public void Bug1036392_12()
        {
            string source = @"
enum TestEnum : int
{
    A, B
}

class Program
{
    static void Print<T>(T t)
    {
        System.Console.WriteLine(typeof(T));
    }

    static void Main(string[] args)
    {
        Test1();
        Test2();
        Test3();
        Test4();
        Test5();
        Test6();
        Test7();
        Test8();
        Test9();
        Test10();
    }

    static void Test1()
    {
        TestEnum x = 0;
        short b = 1;
        int c = 1;
        short f = 0;
        int g = 0;

        Print(x - b);
        Print(x - c);
        Print(x - f);
        Print(x - g);
        Print(b - x);
        Print(c - x);
        Print(f - x);
        Print(g - x);
    }

    static void Test2()
    {
        TestEnum? x = 0;
        short b = 1;
        int c = 1;
        short f = 0;
        int g = 0;

        Print(x - b);
        Print(x - c);
        Print(x - f);
        Print(x - g);
        Print(b - x);
        Print(c - x);
        Print(f - x);
        Print(g - x);
    }

    static void Test3()
    {
        TestEnum x = 0;
        short? b = 1;
        int? c = 1;
        short? f = 0;
        int? g = 0;

        Print(x - b);
        Print(x - c);
        Print(x - f);
        Print(x - g);
        Print(b - x);
        Print(c - x);
        Print(f - x);
        Print(g - x);
    }

    static void Test4()
    {
        TestEnum? x = 0;
        short? b = 1;
        int? c = 1;
        short? f = 0;
        int? g = 0;

        Print(x - b);
        Print(x - c);
        Print(x - f);
        Print(x - g);
        Print(b - x);
        Print(c - x);
        Print(f - x);
        Print(g - x);
    }

    static void Test5()
    {
        TestEnum x = 0;
        const short b = 1;
        const int c = 1;
        const short f = 0;
        const int g = 0;
        const long h = 0;

        Print(x - b);
        Print(x - c);
        Print(x - f);
        Print(x - g);
        Print(x - h);
        Print(b - x);
        Print(c - x);
        Print(f - x);
        Print(g - x);
        Print(h - x);
    }

    static void Test6()
    {
        TestEnum? x = 0;
        const short b = 1;
        const int c = 1;
        const short f = 0;
        const int g = 0;
        const long h = 0;

        Print(x - b);
        Print(x - c);
        Print(x - f);
        Print(x - g);
        Print(x - h);
        Print(b - x);
        Print(c - x);
        Print(f - x);
        Print(g - x);
        Print(h - x);
    }

    static void Test7()
    {
        TestEnum x = 0;

        Print(x - (short)1);
        Print(x - (int)1);
        Print(x - (short)0);
        Print(x - (int)0);
        Print(x - (long)0);
        Print((short)1 - x);
        Print((int)1 - x);
        Print((short)0 - x);
        Print((int)0 - x);
        Print((long)0 - x);
    }

    static void Test8()
    {
        TestEnum? x = 0;

        Print(x - (short)1);
        Print(x - (int)1);
        Print(x - (short)0);
        Print(x - (int)0);
        Print(x - (long)0);
        Print((short)1 - x);
        Print((int)1 - x);
        Print((short)0 - x);
        Print((int)0 - x);
        Print((long)0 - x);
    }

    static void Test9()
    {
        TestEnum x = 0;

        Print(x - 1);
        Print(x - 0);
        Print(1 - x);
        Print(0 - x);
    }

    static void Test10()
    {
        TestEnum? x = 0;

        Print(x - 1);
        Print(x - 0);
        Print(1 - x);
        Print(0 - x);
    }
}";
            CompileAndVerify(source: source, expectedOutput:
@"TestEnum
TestEnum
TestEnum
TestEnum
TestEnum
TestEnum
TestEnum
TestEnum
System.Nullable`1[TestEnum]
System.Nullable`1[TestEnum]
System.Nullable`1[TestEnum]
System.Nullable`1[TestEnum]
System.Nullable`1[TestEnum]
System.Nullable`1[TestEnum]
System.Nullable`1[TestEnum]
System.Nullable`1[TestEnum]
System.Nullable`1[TestEnum]
System.Nullable`1[TestEnum]
System.Nullable`1[TestEnum]
System.Nullable`1[TestEnum]
System.Nullable`1[TestEnum]
System.Nullable`1[TestEnum]
System.Nullable`1[TestEnum]
System.Nullable`1[TestEnum]
System.Nullable`1[TestEnum]
System.Nullable`1[TestEnum]
System.Nullable`1[TestEnum]
System.Nullable`1[TestEnum]
System.Nullable`1[TestEnum]
System.Nullable`1[TestEnum]
System.Nullable`1[TestEnum]
System.Nullable`1[TestEnum]
TestEnum
TestEnum
System.Int32
TestEnum
System.Int32
TestEnum
TestEnum
System.Int32
System.Int32
System.Int32
System.Nullable`1[TestEnum]
System.Nullable`1[TestEnum]
System.Nullable`1[System.Int32]
System.Nullable`1[TestEnum]
System.Nullable`1[System.Int32]
System.Nullable`1[TestEnum]
System.Nullable`1[TestEnum]
System.Nullable`1[System.Int32]
System.Nullable`1[System.Int32]
System.Nullable`1[System.Int32]
TestEnum
TestEnum
System.Int32
TestEnum
System.Int32
TestEnum
TestEnum
System.Int32
System.Int32
System.Int32
System.Nullable`1[TestEnum]
System.Nullable`1[TestEnum]
System.Nullable`1[System.Int32]
System.Nullable`1[TestEnum]
System.Nullable`1[System.Int32]
System.Nullable`1[TestEnum]
System.Nullable`1[TestEnum]
System.Nullable`1[System.Int32]
System.Nullable`1[System.Int32]
System.Nullable`1[System.Int32]
TestEnum
TestEnum
TestEnum
System.Int32
System.Nullable`1[TestEnum]
System.Nullable`1[TestEnum]
System.Nullable`1[TestEnum]
System.Nullable`1[System.Int32]
");
        }

        [Fact, WorkItem(1036392, "http://vstfdevdiv:8080/DevDiv2/DevDiv/_workitems/edit/1036392")]
        public void Bug1036392_13()
        {
            string source = @"
enum TestEnum : int
{
    A, B
}

class Program
{
    static void Print<T>(T t)
    {
        System.Console.WriteLine(typeof(T));
    }

    static void Main(string[] args)
    {
    }

    static void Test1()
    {
        TestEnum x = 0;
        long d = 1;
        long h = 0;

        Print(x - d);
        Print(x - h);
        Print(d - x);
        Print(h - x);
    }

    static void Test2()
    {
        TestEnum? x = 0;
        long d = 1;
        long h = 0;

        Print(x - d);
        Print(x - h);
        Print(d - x);
        Print(h - x);
    }

    static void Test3()
    {
        TestEnum x = 0;
        long? d = 1;
        long? h = 0;

        Print(x - d);
        Print(x - h);
        Print(d - x);
        Print(h - x);
    }

    static void Test4()
    {
        TestEnum? x = 0;
        long? d = 1;
        long? h = 0;

        Print(x - d);
        Print(x - h);
        Print(d - x);
        Print(h - x);
    }

    static void Test5()
    {
        TestEnum x = 0;
        const long d = 1;

        Print(x - d);
        Print(d - x);
    }

    static void Test6()
    {
        TestEnum? x = 0;
        const long d = 1;

        Print(x - d);
        Print(d - x);
    }

    static void Test7()
    {
        TestEnum x = 0;

        Print(x - (long)1);
        Print((long)1 - x);
    }

    static void Test8()
    {
        TestEnum? x = 0;

        Print(x - (long)1);
        Print((long)1 - x);
    }
}";

            CreateStandardCompilation(source).VerifyDiagnostics(
    // (24,15): error CS0019: Operator '-' cannot be applied to operands of type 'TestEnum' and 'long'
    //         Print(x - d);
    Diagnostic(ErrorCode.ERR_BadBinaryOps, "x - d").WithArguments("-", "TestEnum", "long").WithLocation(24, 15),
    // (25,15): error CS0019: Operator '-' cannot be applied to operands of type 'TestEnum' and 'long'
    //         Print(x - h);
    Diagnostic(ErrorCode.ERR_BadBinaryOps, "x - h").WithArguments("-", "TestEnum", "long").WithLocation(25, 15),
    // (26,15): error CS0019: Operator '-' cannot be applied to operands of type 'long' and 'TestEnum'
    //         Print(d - x);
    Diagnostic(ErrorCode.ERR_BadBinaryOps, "d - x").WithArguments("-", "long", "TestEnum").WithLocation(26, 15),
    // (27,15): error CS0019: Operator '-' cannot be applied to operands of type 'long' and 'TestEnum'
    //         Print(h - x);
    Diagnostic(ErrorCode.ERR_BadBinaryOps, "h - x").WithArguments("-", "long", "TestEnum").WithLocation(27, 15),
    // (36,15): error CS0019: Operator '-' cannot be applied to operands of type 'TestEnum?' and 'long'
    //         Print(x - d);
    Diagnostic(ErrorCode.ERR_BadBinaryOps, "x - d").WithArguments("-", "TestEnum?", "long").WithLocation(36, 15),
    // (37,15): error CS0019: Operator '-' cannot be applied to operands of type 'TestEnum?' and 'long'
    //         Print(x - h);
    Diagnostic(ErrorCode.ERR_BadBinaryOps, "x - h").WithArguments("-", "TestEnum?", "long").WithLocation(37, 15),
    // (38,15): error CS0019: Operator '-' cannot be applied to operands of type 'long' and 'TestEnum?'
    //         Print(d - x);
    Diagnostic(ErrorCode.ERR_BadBinaryOps, "d - x").WithArguments("-", "long", "TestEnum?").WithLocation(38, 15),
    // (39,15): error CS0019: Operator '-' cannot be applied to operands of type 'long' and 'TestEnum?'
    //         Print(h - x);
    Diagnostic(ErrorCode.ERR_BadBinaryOps, "h - x").WithArguments("-", "long", "TestEnum?").WithLocation(39, 15),
    // (48,15): error CS0019: Operator '-' cannot be applied to operands of type 'TestEnum' and 'long?'
    //         Print(x - d);
    Diagnostic(ErrorCode.ERR_BadBinaryOps, "x - d").WithArguments("-", "TestEnum", "long?").WithLocation(48, 15),
    // (49,15): error CS0019: Operator '-' cannot be applied to operands of type 'TestEnum' and 'long?'
    //         Print(x - h);
    Diagnostic(ErrorCode.ERR_BadBinaryOps, "x - h").WithArguments("-", "TestEnum", "long?").WithLocation(49, 15),
    // (50,15): error CS0019: Operator '-' cannot be applied to operands of type 'long?' and 'TestEnum'
    //         Print(d - x);
    Diagnostic(ErrorCode.ERR_BadBinaryOps, "d - x").WithArguments("-", "long?", "TestEnum").WithLocation(50, 15),
    // (51,15): error CS0019: Operator '-' cannot be applied to operands of type 'long?' and 'TestEnum'
    //         Print(h - x);
    Diagnostic(ErrorCode.ERR_BadBinaryOps, "h - x").WithArguments("-", "long?", "TestEnum").WithLocation(51, 15),
    // (60,15): error CS0019: Operator '-' cannot be applied to operands of type 'TestEnum?' and 'long?'
    //         Print(x - d);
    Diagnostic(ErrorCode.ERR_BadBinaryOps, "x - d").WithArguments("-", "TestEnum?", "long?").WithLocation(60, 15),
    // (61,15): error CS0019: Operator '-' cannot be applied to operands of type 'TestEnum?' and 'long?'
    //         Print(x - h);
    Diagnostic(ErrorCode.ERR_BadBinaryOps, "x - h").WithArguments("-", "TestEnum?", "long?").WithLocation(61, 15),
    // (62,15): error CS0019: Operator '-' cannot be applied to operands of type 'long?' and 'TestEnum?'
    //         Print(d - x);
    Diagnostic(ErrorCode.ERR_BadBinaryOps, "d - x").WithArguments("-", "long?", "TestEnum?").WithLocation(62, 15),
    // (63,15): error CS0019: Operator '-' cannot be applied to operands of type 'long?' and 'TestEnum?'
    //         Print(h - x);
    Diagnostic(ErrorCode.ERR_BadBinaryOps, "h - x").WithArguments("-", "long?", "TestEnum?").WithLocation(63, 15),
    // (71,15): error CS0019: Operator '-' cannot be applied to operands of type 'TestEnum' and 'long'
    //         Print(x - d);
    Diagnostic(ErrorCode.ERR_BadBinaryOps, "x - d").WithArguments("-", "TestEnum", "long").WithLocation(71, 15),
    // (72,15): error CS0019: Operator '-' cannot be applied to operands of type 'long' and 'TestEnum'
    //         Print(d - x);
    Diagnostic(ErrorCode.ERR_BadBinaryOps, "d - x").WithArguments("-", "long", "TestEnum").WithLocation(72, 15),
    // (80,15): error CS0019: Operator '-' cannot be applied to operands of type 'TestEnum?' and 'long'
    //         Print(x - d);
    Diagnostic(ErrorCode.ERR_BadBinaryOps, "x - d").WithArguments("-", "TestEnum?", "long").WithLocation(80, 15),
    // (81,15): error CS0019: Operator '-' cannot be applied to operands of type 'long' and 'TestEnum?'
    //         Print(d - x);
    Diagnostic(ErrorCode.ERR_BadBinaryOps, "d - x").WithArguments("-", "long", "TestEnum?").WithLocation(81, 15),
    // (88,15): error CS0019: Operator '-' cannot be applied to operands of type 'TestEnum' and 'long'
    //         Print(x - (long)1);
    Diagnostic(ErrorCode.ERR_BadBinaryOps, "x - (long)1").WithArguments("-", "TestEnum", "long").WithLocation(88, 15),
    // (89,15): error CS0019: Operator '-' cannot be applied to operands of type 'long' and 'TestEnum'
    //         Print((long)1 - x);
    Diagnostic(ErrorCode.ERR_BadBinaryOps, "(long)1 - x").WithArguments("-", "long", "TestEnum").WithLocation(89, 15),
    // (96,15): error CS0019: Operator '-' cannot be applied to operands of type 'TestEnum?' and 'long'
    //         Print(x - (long)1);
    Diagnostic(ErrorCode.ERR_BadBinaryOps, "x - (long)1").WithArguments("-", "TestEnum?", "long").WithLocation(96, 15),
    // (97,15): error CS0019: Operator '-' cannot be applied to operands of type 'long' and 'TestEnum?'
    //         Print((long)1 - x);
    Diagnostic(ErrorCode.ERR_BadBinaryOps, "(long)1 - x").WithArguments("-", "long", "TestEnum?").WithLocation(97, 15)
                );
        }

        [Fact, WorkItem(1036392, "http://vstfdevdiv:8080/DevDiv2/DevDiv/_workitems/edit/1036392")]
        public void Bug1036392_14()
        {
            string source = @"
enum TestEnum : long
{
    A, B
}

class Program
{
    static void Print<T>(T t)
    {
        System.Console.WriteLine(typeof(T));
    }

    static void Main(string[] args)
    {
        Test1();
        Test2();
        Test3();
        Test4();
        Test5();
        Test6();
        Test7();
        Test8();
        Test9();
        Test10();
    }

    static void Test1()
    {
        TestEnum x = 0;
        short b = 1;
        int c = 1;
        long d = 1;
        short f = 0;
        int g = 0;
        long h = 0;

        Print(x - b);
        Print(x - c);
        Print(x - d);
        Print(x - f);
        Print(x - g);
        Print(x - h);
        Print(b - x);
        Print(c - x);
        Print(d - x);
        Print(f - x);
        Print(g - x);
        Print(h - x);
    }

    static void Test2()
    {
        TestEnum? x = 0;
        short b = 1;
        int c = 1;
        long d = 1;
        short f = 0;
        int g = 0;
        long h = 0;

        Print(x - b);
        Print(x - c);
        Print(x - d);
        Print(x - f);
        Print(x - g);
        Print(x - h);
        Print(b - x);
        Print(c - x);
        Print(d - x);
        Print(f - x);
        Print(g - x);
        Print(h - x);
    }

    static void Test3()
    {
        TestEnum x = 0;
        short? b = 1;
        int? c = 1;
        long? d = 1;
        short? f = 0;
        int? g = 0;
        long? h = 0;

        Print(x - b);
        Print(x - c);
        Print(x - d);
        Print(x - f);
        Print(x - g);
        Print(x - h);
        Print(b - x);
        Print(c - x);
        Print(d - x);
        Print(f - x);
        Print(g - x);
        Print(h - x);
    }

    static void Test4()
    {
        TestEnum? x = 0;
        short? b = 1;
        int? c = 1;
        long? d = 1;
        short? f = 0;
        int? g = 0;
        long? h = 0;

        Print(x - b);
        Print(x - c);
        Print(x - d);
        Print(x - f);
        Print(x - g);
        Print(x - h);
        Print(b - x);
        Print(c - x);
        Print(d - x);
        Print(f - x);
        Print(g - x);
        Print(h - x);
    }

    static void Test5()
    {
        TestEnum x = 0;
        const short b = 1;
        const int c = 1;
        const long d = 1;
        const short f = 0;
        const int g = 0;
        const long h = 0;

        Print(x - b);
        Print(x - c);
        Print(x - d);
        Print(x - f);
        Print(x - g);
        Print(x - h);
        Print(b - x);
        Print(c - x);
        Print(d - x);
        Print(f - x);
        Print(g - x);
        Print(h - x);
    }

    static void Test6()
    {
        TestEnum? x = 0;
        const short b = 1;
        const int c = 1;
        const long d = 1;
        const short f = 0;
        const int g = 0;
        const long h = 0;

        Print(x - b);
        Print(x - c);
        Print(x - d);
        Print(x - f);
        Print(x - g);
        Print(x - h);
        Print(b - x);
        Print(c - x);
        Print(d - x);
        Print(f - x);
        Print(g - x);
        Print(h - x);
    }

    static void Test7()
    {
        TestEnum x = 0;

        Print(x - (short)1);
        Print(x - (int)1);
        Print(x - (long)1);
        Print(x - (short)0);
        Print(x - (int)0);
        Print(x - (long)0);
        Print((short)1 - x);
        Print((int)1 - x);
        Print((long)1 - x);
        Print((short)0 - x);
        Print((int)0 - x);
        Print((long)0 - x);
    }

    static void Test8()
    {
        TestEnum? x = 0;

        Print(x - (short)1);
        Print(x - (int)1);
        Print(x - (long)1);
        Print(x - (short)0);
        Print(x - (int)0);
        Print(x - (long)0);
        Print((short)1 - x);
        Print((int)1 - x);
        Print((long)1 - x);
        Print((short)0 - x);
        Print((int)0 - x);
        Print((long)0 - x);
    }

    static void Test9()
    {
        TestEnum x = 0;

        Print(x - 1);
        Print(x - 0);
        Print(1 - x);
        Print(0 - x);
    }

    static void Test10()
    {
        TestEnum? x = 0;

        Print(x - 1);
        Print(x - 0);
        Print(1 - x);
        Print(0 - x);
    }
}";
            CompileAndVerify(source: source, expectedOutput:
@"TestEnum
TestEnum
TestEnum
TestEnum
TestEnum
TestEnum
TestEnum
TestEnum
TestEnum
TestEnum
TestEnum
TestEnum
System.Nullable`1[TestEnum]
System.Nullable`1[TestEnum]
System.Nullable`1[TestEnum]
System.Nullable`1[TestEnum]
System.Nullable`1[TestEnum]
System.Nullable`1[TestEnum]
System.Nullable`1[TestEnum]
System.Nullable`1[TestEnum]
System.Nullable`1[TestEnum]
System.Nullable`1[TestEnum]
System.Nullable`1[TestEnum]
System.Nullable`1[TestEnum]
System.Nullable`1[TestEnum]
System.Nullable`1[TestEnum]
System.Nullable`1[TestEnum]
System.Nullable`1[TestEnum]
System.Nullable`1[TestEnum]
System.Nullable`1[TestEnum]
System.Nullable`1[TestEnum]
System.Nullable`1[TestEnum]
System.Nullable`1[TestEnum]
System.Nullable`1[TestEnum]
System.Nullable`1[TestEnum]
System.Nullable`1[TestEnum]
System.Nullable`1[TestEnum]
System.Nullable`1[TestEnum]
System.Nullable`1[TestEnum]
System.Nullable`1[TestEnum]
System.Nullable`1[TestEnum]
System.Nullable`1[TestEnum]
System.Nullable`1[TestEnum]
System.Nullable`1[TestEnum]
System.Nullable`1[TestEnum]
System.Nullable`1[TestEnum]
System.Nullable`1[TestEnum]
System.Nullable`1[TestEnum]
TestEnum
TestEnum
TestEnum
System.Int64
System.Int64
TestEnum
TestEnum
TestEnum
TestEnum
System.Int64
System.Int64
System.Int64
System.Nullable`1[TestEnum]
System.Nullable`1[TestEnum]
System.Nullable`1[TestEnum]
System.Nullable`1[System.Int64]
System.Nullable`1[System.Int64]
System.Nullable`1[TestEnum]
System.Nullable`1[TestEnum]
System.Nullable`1[TestEnum]
System.Nullable`1[TestEnum]
System.Nullable`1[System.Int64]
System.Nullable`1[System.Int64]
System.Nullable`1[System.Int64]
TestEnum
TestEnum
TestEnum
System.Int64
System.Int64
TestEnum
TestEnum
TestEnum
TestEnum
System.Int64
System.Int64
System.Int64
System.Nullable`1[TestEnum]
System.Nullable`1[TestEnum]
System.Nullable`1[TestEnum]
System.Nullable`1[System.Int64]
System.Nullable`1[System.Int64]
System.Nullable`1[TestEnum]
System.Nullable`1[TestEnum]
System.Nullable`1[TestEnum]
System.Nullable`1[TestEnum]
System.Nullable`1[System.Int64]
System.Nullable`1[System.Int64]
System.Nullable`1[System.Int64]
TestEnum
System.Int64
TestEnum
System.Int64
System.Nullable`1[TestEnum]
System.Nullable`1[System.Int64]
System.Nullable`1[TestEnum]
System.Nullable`1[System.Int64]
");
        }

        [Fact, WorkItem(1036392, "http://vstfdevdiv:8080/DevDiv2/DevDiv/_workitems/edit/1036392")]
        public void Bug1036392_15()
        {
            string source = @"
enum TestEnumShort : short
{}

enum TestEnumInt : int
{ }

enum TestEnumLong : long
{ }

class Program
{
    static void Print<T>(T t)
    {
        System.Console.WriteLine(typeof(T));
    }

    static void Main(string[] args)
    {
        Test1();
        Test2();
        Test3();
    }

    static void Test1()
    {
        TestEnumShort? x = 0;

        Print(x - null);
        Print(null - x);
    }

    static void Test2()
    {
        TestEnumInt? x = 0;

        Print(x - null);
        Print(null - x);
    }

    static void Test3()
    {
        TestEnumLong? x = 0;

        Print(x - null);
        Print(null - x);
    }
}";
            CompileAndVerify(source: source, expectedOutput:
@"System.Nullable`1[System.Int16]
System.Nullable`1[System.Int16]
System.Nullable`1[System.Int32]
System.Nullable`1[System.Int32]
System.Nullable`1[System.Int64]
System.Nullable`1[System.Int64]
");
        }

        [Fact, WorkItem(1036392, "http://vstfdevdiv:8080/DevDiv2/DevDiv/_workitems/edit/1036392")]
        public void Bug1036392_16()
        {
            string source = @"
enum TestEnumShort : short
{}

enum TestEnumInt : int
{ }

enum TestEnumLong : long
{ }

class Program
{
    static void Print<T>(T t)
    {
        System.Console.WriteLine(typeof(T));
    }

    static void Main(string[] args)
    {
        Test1();
        Test2();
        Test3();
    }

    static void Test1()
    {
        TestEnumShort x = 0;

        Print(x - null);
        Print(null - x);
    }

    static void Test2()
    {
        TestEnumInt x = 0;

        Print(x - null);
        Print(null - x);
    }

    static void Test3()
    {
        TestEnumLong x = 0;

        Print(x - null);
        Print(null - x);
    }
}";
            CompileAndVerify(source: source, expectedOutput:
@"System.Nullable`1[System.Int16]
System.Nullable`1[System.Int16]
System.Nullable`1[System.Int32]
System.Nullable`1[System.Int32]
System.Nullable`1[System.Int64]
System.Nullable`1[System.Int64]
");
        }

        [Fact, WorkItem(1090786, "http://vstfdevdiv:8080/DevDiv2/DevDiv/_workitems/edit/1090786")]
        public void Bug1090786_01()
        {
            string source = @"
class Test
{
    static void Main()
    {
        Test0();
        Test1();
        Test2();
        Test3();
        Test4();
    }

    static void Test0()
    {
        Print(((System.TypeCode)0) as int?);
        Print(0 as int?);
        Print(((int?)0) as int?);
        Print(0 as long?);
        Print(0 as ulong?);
        Print(GetNullableInt() as long?);
    }

    static int? GetNullableInt()
    {
        return 0;
    }

    static void Test1()
    {
        var c1 = new C1<int>();
        c1.M1(0);
    }

    static void Test2()
    {
        var c1 = new C1<ulong>();
        c1.M1<ulong>(0);
    }

    static void Test3()
    {
        var c1 = new C2();
        c1.M1(0);
    }

    static void Test4()
    {
        var c1 = new C3();
        c1.M1<int?>(0);
    }

    public static void Print<T>(T? v) where T : struct 
    {
        System.Console.WriteLine(v.HasValue);
    }
}

class C1<T>
{
    public virtual void M1<S>(S x) where S :T
    {
        Test.Print(x as ulong?);
    }
}

class C2 : C1<int>
{
    public override void M1<S>(S x)
    {
        Test.Print(x as ulong?);
    }
}

class C3 : C1<int?>
{
    public override void M1<S>(S x)
    {
        Test.Print(x as ulong?);
    }
}
";
            var verifier = CompileAndVerify(source: source, expectedOutput:
@"False
True
True
False
False
False
False
True
False
False
");

            verifier.VerifyIL("Test.Test0",
@"
{
   // Code size       85 (0x55)
  .maxstack  1
  .locals init (int? V_0,
                long? V_1,
                ulong? V_2)
  IL_0000:  ldloca.s   V_0
  IL_0002:  initobj    ""int?""
  IL_0008:  ldloc.0
  IL_0009:  call       ""void Test.Print<int>(int?)""
  IL_000e:  ldc.i4.0
  IL_000f:  newobj     ""int?..ctor(int)""
  IL_0014:  call       ""void Test.Print<int>(int?)""
  IL_0019:  ldc.i4.0
  IL_001a:  newobj     ""int?..ctor(int)""
  IL_001f:  call       ""void Test.Print<int>(int?)""
  IL_0024:  ldloca.s   V_1
  IL_0026:  initobj    ""long?""
  IL_002c:  ldloc.1
  IL_002d:  call       ""void Test.Print<long>(long?)""
  IL_0032:  ldloca.s   V_2
  IL_0034:  initobj    ""ulong?""
  IL_003a:  ldloc.2
  IL_003b:  call       ""void Test.Print<ulong>(ulong?)""
  IL_0040:  call       ""int? Test.GetNullableInt()""
  IL_0045:  pop
  IL_0046:  ldloca.s   V_1
  IL_0048:  initobj    ""long?""
  IL_004e:  ldloc.1
  IL_004f:  call       ""void Test.Print<long>(long?)""
  IL_0054:  ret
}");

            verifier.VerifyIL("C1<T>.M1<S>",
@"
{
  // Code size       22 (0x16)
  .maxstack  1
  IL_0000:  ldarg.1
  IL_0001:  box        ""S""
  IL_0006:  isinst     ""ulong?""
  IL_000b:  unbox.any  ""ulong?""
  IL_0010:  call       ""void Test.Print<ulong>(ulong?)""
  IL_0015:  ret
}");

            verifier.VerifyIL("C2.M1<S>",
@"
{
  // Code size       22 (0x16)
  .maxstack  1
  IL_0000:  ldarg.1
  IL_0001:  box        ""S""
  IL_0006:  isinst     ""ulong?""
  IL_000b:  unbox.any  ""ulong?""
  IL_0010:  call       ""void Test.Print<ulong>(ulong?)""
  IL_0015:  ret
}");

            verifier.VerifyIL("C3.M1<S>",
@"
{
  // Code size       22 (0x16)
  .maxstack  1
  IL_0000:  ldarg.1
  IL_0001:  box        ""S""
  IL_0006:  isinst     ""ulong?""
  IL_000b:  unbox.any  ""ulong?""
  IL_0010:  call       ""void Test.Print<ulong>(ulong?)""
  IL_0015:  ret
}");

            verifier.VerifyDiagnostics(
    // (15,15): warning CS0458: The result of the expression is always 'null' of type 'int?'
    //         Print(((System.TypeCode)0) as int?);
    Diagnostic(ErrorCode.WRN_AlwaysNull, "((System.TypeCode)0) as int?").WithArguments("int?").WithLocation(15, 15),
    // (18,15): warning CS0458: The result of the expression is always 'null' of type 'long?'
    //         Print(0 as long?);
    Diagnostic(ErrorCode.WRN_AlwaysNull, "0 as long?").WithArguments("long?").WithLocation(18, 15),
    // (19,15): warning CS0458: The result of the expression is always 'null' of type 'ulong?'
    //         Print(0 as ulong?);
    Diagnostic(ErrorCode.WRN_AlwaysNull, "0 as ulong?").WithArguments("ulong?").WithLocation(19, 15),
    // (20,15): warning CS0458: The result of the expression is always 'null' of type 'long?'
    //         Print(GetNullableInt() as long?);
    Diagnostic(ErrorCode.WRN_AlwaysNull, "GetNullableInt() as long?").WithArguments("long?").WithLocation(20, 15)
                );
        }

        [Fact, WorkItem(1090786, "http://vstfdevdiv:8080/DevDiv2/DevDiv/_workitems/edit/1090786")]
        public void Bug1090786_02()
        {
            string source = @"
using System;

class Program
{
    static void Main()
    {
        var x = 0 as long?;
        Console.WriteLine(x.HasValue);

        var y = 0 as ulong?;
        Console.WriteLine(y.HasValue);
    }
}
";
            CompileAndVerify(source: source, expectedOutput:
@"False
False
");
        }

        [Fact, WorkItem(1090786, "http://vstfdevdiv:8080/DevDiv2/DevDiv/_workitems/edit/1090786")]
        public void Bug1090786_03()
        {
            string source = @"
class Test
{
    static void Main()
    {
        Test0();
    }

    static void Test0()
    {
        var c2 = new C2();
        c2.M1<C1>(null);
    }

    public static void Print<T>(T v) where T : class 
    {
        System.Console.WriteLine(v != null);
    }
}

class C1
{}

class C2 
{
    public void M1<S>(C1 x) where S : C1
    {
        Test.Print(x as S);
        Test.Print(((C1)null) as S);
    }
}";
            var verifier = CompileAndVerify(source: source, expectedOutput:
@"False
False
");

            verifier.VerifyIL("C2.M1<S>",
@"
{
  // Code size       31 (0x1f)
  .maxstack  1
  .locals init (S V_0)
  IL_0000:  ldarg.1
  IL_0001:  isinst     ""S""
  IL_0006:  unbox.any  ""S""
  IL_000b:  call       ""void Test.Print<S>(S)""
  IL_0010:  ldloca.s   V_0
  IL_0012:  initobj    ""S""
  IL_0018:  ldloc.0
  IL_0019:  call       ""void Test.Print<S>(S)""
  IL_001e:  ret
}");
        }

        [Fact, WorkItem(2075, "https://github.com/dotnet/roslyn/issues/2075")]
        public void NegateALiteral()
        {
            string source = @"
using System;

namespace roslynChanges
{
    class MainClass
    {
        public static void Main (string[] args)
        {
            Console.WriteLine ((-(2147483648)).GetType ());
            Console.WriteLine ((-2147483648).GetType ());
        }
    }
}";
            CompileAndVerify(source: source, expectedOutput:
@"System.Int64
System.Int32
");
        }

        [Fact, WorkItem(4132, "https://github.com/dotnet/roslyn/issues/4132")]
        public void Issue4132()
        {
            string source = @"
using System;

namespace NullableMathRepro
{
    class Program
    {
        static void Main(string[] args)
        {
            int? x = 0;
            x += 5;
            Console.WriteLine(""'x' is {0}"", x);

            IntHolder? y = 0;
            y += 5;
            Console.WriteLine(""'y' is {0}"", y);
        }
    }

    struct IntHolder
    {
        private int x;

        public static implicit operator int (IntHolder ih)
        {
            Console.WriteLine(""operator int (IntHolder ih)"");
            return ih.x;
        }

        public static implicit operator IntHolder(int i)
        {
            Console.WriteLine(""operator IntHolder(int i)"");
            return new IntHolder { x = i };
        }

        public override string ToString()
        {
            return x.ToString();
        }
    }
}";
            CompileAndVerify(source: source, expectedOutput:
@"'x' is 5
operator IntHolder(int i)
operator int (IntHolder ih)
operator IntHolder(int i)
'y' is 5");
        }

        [Fact, WorkItem(8190, "https://github.com/dotnet/roslyn/issues/8190")]
        public void Issue8190_1()
        {
            string source = @"
using System;

namespace RoslynNullableStringRepro
{
  public class Program
  {
    public static void Main(string[] args)
    {
      NonNullableString? irony = ""abc"";
      irony += ""def"";
      string ynori = ""abc"";
      ynori += (NonNullableString?)""def"";

      Console.WriteLine(irony);
      Console.WriteLine(ynori);

      ynori += (NonNullableString?) null;
      Console.WriteLine(ynori);
    }
  }

  struct NonNullableString
  {
    NonNullableString(string value)
    {
      if (value == null)
      {
        throw new ArgumentNullException(nameof(value));
      }

      this.value = value;
    }

    readonly string value;

    public override string ToString() => value;

    public static implicit operator string(NonNullableString self) => self.value;

    public static implicit operator NonNullableString(string value) => new NonNullableString(value);

    public static string operator +(NonNullableString lhs, NonNullableString rhs) => lhs.value + rhs.value;
  }
}";
            CompileAndVerify(source: source, expectedOutput: "abcdef" + Environment.NewLine + "abcdef" + Environment.NewLine + "abcdef");
        }

        [Fact, WorkItem(8190, "https://github.com/dotnet/roslyn/issues/8190")]
        public void Issue8190_2()
        {
            string source = @"
using System;

namespace RoslynNullableIntRepro
{
  public class Program
  {
    public static void Main(string[] args)
    {
      NonNullableInt? irony = 1;
      irony += 2;
      int? ynori = 1;
      ynori += (NonNullableInt?) 2;

      Console.WriteLine(irony);
      Console.WriteLine(ynori);

      ynori += (NonNullableInt?) null;
      Console.WriteLine(ynori);
    }
  }

  struct NonNullableInt
  {
    NonNullableInt(int? value)
    {
      if (value == null)
      {
        throw new ArgumentNullException();
      }

      this.value = value;
    }

    readonly int? value;

    public override string ToString() {return value.ToString();}

    public static implicit operator int? (NonNullableInt self) {return self.value;}

    public static implicit operator NonNullableInt(int? value) {return new NonNullableInt(value);}

    public static int? operator +(NonNullableInt lhs, NonNullableInt rhs) { return lhs.value + rhs.value; }
  }
}";
            CompileAndVerify(source: source, expectedOutput: "3" + Environment.NewLine + "3" + Environment.NewLine);
        }
        [Fact, WorkItem(4027, "https://github.com/dotnet/roslyn/issues/4027")]
        public void NotSignExtendedOperand()
        {
            string source = @"
class MainClass
{
    public static void Main ()
    {
        short a = 0;
        int b = 0;
        a |= (short)b;
        a = (short)(a | (short)b);
    }
}
";

            var compilation = CreateStandardCompilation(source, options: TestOptions.DebugDll);

            compilation.VerifyDiagnostics();
        }

        [Fact]
        [WorkItem(12345, "https://github.com/dotnet/roslyn/issues/12345")]
        public void Bug12345()
        {
            string source = @"
class EnumRepro
{
    public static void Main()
    {
        EnumWrapper<FlagsEnum> wrappedEnum = FlagsEnum.Goo;
        wrappedEnum |= FlagsEnum.Bar;
        System.Console.Write(wrappedEnum.Enum);
    }
}

public struct EnumWrapper<T>
    where T : struct
{
    public T? Enum { get; private set; }

    public static implicit operator T? (EnumWrapper<T> safeEnum)
    {
        return safeEnum.Enum;
    }

    public static implicit operator EnumWrapper<T>(T source)
    {
        return new EnumWrapper<T> { Enum = source };
    }
}

[System.Flags]
public enum FlagsEnum
{
    None = 0,
    Goo = 1,
    Bar = 2,
}
";
            var verifier = CompileAndVerify(source, expectedOutput: "Goo, Bar");
            verifier.VerifyDiagnostics();
        }

        [Fact]
        public void IsWarningWithNonNullConstant()
        {
            var source =
@"class Program
{
    public static void Main(string[] args)
    {
        const string d = ""goo"";
        var x = d is string;
    }
}
";
            var compilation = CreateStandardCompilation(source)
                .VerifyDiagnostics(
                // (6,17): warning CS0183: The given expression is always of the provided ('string') type
                //         var x = d is string;
                Diagnostic(ErrorCode.WRN_IsAlwaysTrue, "d is string").WithArguments("string").WithLocation(6, 17)
                );
        }

        [Fact, WorkItem(19310, "https://github.com/dotnet/roslyn/issues/19310")]
        public void IsWarningWithTupleConversion()
        {
            var source =
@"using System;
class Program
{
    public static void Main(string[] args)
    {
        var t = (x: 1, y: 2);
        if (t is ValueTuple<long, int>) { }   // too big
        if (t is ValueTuple<short, int>) { }  // too small
        if (t is ValueTuple<int, int>) { }    // goldilocks
    }
}";
            var compilation = CreateStandardCompilation(source, references: new[] { ValueTupleRef, SystemRuntimeFacadeRef })
                .VerifyDiagnostics(
                // (7,13): warning CS0184: The given expression is never of the provided ('(long, int)') type
                //         if (t is ValueTuple<long, int>) { }   // too big
                Diagnostic(ErrorCode.WRN_IsAlwaysFalse, "t is ValueTuple<long, int>").WithArguments("(long, int)").WithLocation(7, 13),
                // (8,13): warning CS0184: The given expression is never of the provided ('(short, int)') type
                //         if (t is ValueTuple<short, int>) { }  // too small
                Diagnostic(ErrorCode.WRN_IsAlwaysFalse, "t is ValueTuple<short, int>").WithArguments("(short, int)").WithLocation(8, 13),
                // (9,13): warning CS0183: The given expression is always of the provided ('(int, int)') type
                //         if (t is ValueTuple<int, int>) { }    // goldilocks
                Diagnostic(ErrorCode.WRN_IsAlwaysTrue, "t is ValueTuple<int, int>").WithArguments("(int, int)").WithLocation(9, 13)
                );
        }
    }
}<|MERGE_RESOLUTION|>--- conflicted
+++ resolved
@@ -1851,21 +1851,14 @@
                       Initializer: 
                         null
       Initializer: 
-<<<<<<< HEAD
         null
   IVariableDeclarationGroupOperation (1 declarations) (OperationKind.VariableDeclarationGroup, Type: null) (Syntax: 'bool[] b = ... };')
     IVariableDeclarationOperation (1 declarators) (OperationKind.VariableDeclaration, Type: null) (Syntax: 'bool[] b = ... }')
       Declarators:
           IVariableDeclaratorOperation (Symbol: System.Boolean[] b) (OperationKind.VariableDeclarator, Type: null) (Syntax: 'b = ... }')
-=======
-        IVariableInitializerOperation (OperationKind.VariableInitializer, Type: null) (Syntax: '= ... }')
-          IArrayCreationOperation (OperationKind.ArrayCreation, Type: System.Boolean[], IsImplicit) (Syntax: '{ ... }')
-            Dimension Sizes(1):
-                ILiteralOperation (OperationKind.Literal, Type: System.Int32, Constant: 8, IsImplicit) (Syntax: '{ ... }')
->>>>>>> 38664665
             Initializer: 
               IVariableInitializerOperation (OperationKind.VariableInitializer, Type: null) (Syntax: '= ... }')
-                IArrayCreationOperation (OperationKind.ArrayCreation, Type: System.Boolean[]) (Syntax: '{ ... }')
+                IArrayCreationOperation (OperationKind.ArrayCreation, Type: System.Boolean[], IsImplicit) (Syntax: '{ ... }')
                   Dimension Sizes(1):
                       ILiteralOperation (OperationKind.Literal, Type: System.Int32, Constant: 8, IsImplicit) (Syntax: '{ ... }')
                   Initializer: 
