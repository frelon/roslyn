﻿<?xml version="1.0" encoding="utf-8"?>
<!-- Copyright (c)  Microsoft.  All Rights Reserved.  Licensed under the Apache License, Version 2.0.  See License.txt in the project root for license information. -->
<Project ToolsVersion="14.0" DefaultTargets="Build" xmlns="http://schemas.microsoft.com/developer/msbuild/2003">
  <Import Project="..\..\..\..\build\Targets\SettingsSdk.props" />
  <PropertyGroup>
    <Platform Condition="'$(Platform)' == ''">AnyCPU</Platform>
    <PlatformTarget>AnyCPU</PlatformTarget>
    <RuntimeIdentifier>x64</RuntimeIdentifier>
    <ProjectGuid>{8CE3A581-2969-4864-A803-013E9D977C3A}</ProjectGuid>
    <OutputType>Exe</OutputType>
    <RootNamespace>Microsoft.CodeAnalysis.VisualBasic.CommandLine</RootNamespace>
    <AssemblyName>vbc</AssemblyName>
    <Prefer32Bit>false</Prefer32Bit>
    <LargeAddressAware>true</LargeAddressAware>
    <StartupObject>Microsoft.CodeAnalysis.VisualBasic.CommandLine.Program</StartupObject>
    <ServiceablePackage>true</ServiceablePackage>
    <AutoGenerateBindingRedirects>True</AutoGenerateBindingRedirects>
    <ProjectTypeGuids>{786C830F-07A1-408B-BD7F-6EE04809D6DB};{FAE04EC0-301F-11D3-BF4B-00C04F79EFBC}</ProjectTypeGuids>
    <TargetFramework>netcoreapp1.1</TargetFramework>
    <RuntimeIdentifiers>win7-x64;ubuntu.14.04-x64;ubuntu.16.04-x64;osx.10.12-x64</RuntimeIdentifiers>
    <PackageTargetFallback>portable-net452</PackageTargetFallback>
    <NoStdLib>true</NoStdLib>
  </PropertyGroup>
  <ItemGroup Label="Project References">
    <ProjectReference Include="..\..\Core\Portable\CodeAnalysis.csproj">
      <Project>{1EE8CAD3-55F9-4D91-96B2-084641DA9A6C}</Project>
      <Name>CodeAnalysis</Name>
    </ProjectReference>
    <ProjectReference Include="..\Portable\BasicCodeAnalysis.vbproj">
      <Project>{2523d0e6-df32-4a3e-8ae0-a19bffae2ef6}</Project>
      <Name>BasicCodeAnalysis</Name>
    </ProjectReference>
  </ItemGroup>
  <PropertyGroup Condition="'$(Configuration)|$(Platform)' == 'Debug|AnyCPU'" />
  <PropertyGroup Condition="'$(Configuration)|$(Platform)' == 'Release|AnyCPU'" />
  <ItemGroup>
    <Compile Include="..\..\Shared\BuildClient.cs">
      <Link>BuildClient.cs</Link>
    </Compile>
    <Compile Include="..\..\Shared\CoreClrAnalyzerAssemblyLoader.cs">
      <Link>CoreClrAnalyzerAssemblyLoader.cs</Link>
    </Compile>
    <Compile Include="..\..\Shared\CoreClrBuildClient.cs">
      <Link>CoreClrBuildClient.cs</Link>
    </Compile>
    <Compile Include="..\..\Shared\Vbc.cs">
      <Link>Vbc.cs</Link>
    </Compile>
    <Compile Include="Program.cs" />
  </ItemGroup>
  <ItemGroup>
    <InternalsVisibleToTest Include="Roslyn.Compilers.VisualBasic.CommandLine.UnitTests" />
  </ItemGroup>
  <ItemGroup>
<<<<<<< HEAD
    <None Include="vbc">
      <CopyToOutputDirectory>PreserveNewest</CopyToOutputDirectory>
    </None>
    <None Include="vbc.cmd">
      <CopyToOutputDirectory>PreserveNewest</CopyToOutputDirectory>
    </None>
    <None Include="project.json" />
    <None Include="vbc.deps.json">
      <CopyToOutputDirectory>PreserveNewest</CopyToOutputDirectory>
    </None>
    <None Include="vbc.runtimeconfig.json">
      <CopyToOutputDirectory>PreserveNewest</CopyToOutputDirectory>
    </None>
=======
    <PackageReference Include="Microsoft.NETCore.App" Version="$(MicrosoftNETCoreAppVersion)" />
    <PackageReference Include="System.Runtime.Loader" Version="$(SystemRuntimeLoaderVersion)" />
>>>>>>> 658c7286
  </ItemGroup>
  <Import Project="..\..\Core\CommandLine\CommandLine.projitems" Label="Shared" />
  <Import Project="..\..\..\..\build\Targets\Imports.targets" />
</Project><|MERGE_RESOLUTION|>--- conflicted
+++ resolved
@@ -52,7 +52,6 @@
     <InternalsVisibleToTest Include="Roslyn.Compilers.VisualBasic.CommandLine.UnitTests" />
   </ItemGroup>
   <ItemGroup>
-<<<<<<< HEAD
     <None Include="vbc">
       <CopyToOutputDirectory>PreserveNewest</CopyToOutputDirectory>
     </None>
@@ -66,10 +65,10 @@
     <None Include="vbc.runtimeconfig.json">
       <CopyToOutputDirectory>PreserveNewest</CopyToOutputDirectory>
     </None>
-=======
+  </ItemGroup>
+  </ItemGroup>
     <PackageReference Include="Microsoft.NETCore.App" Version="$(MicrosoftNETCoreAppVersion)" />
     <PackageReference Include="System.Runtime.Loader" Version="$(SystemRuntimeLoaderVersion)" />
->>>>>>> 658c7286
   </ItemGroup>
   <Import Project="..\..\Core\CommandLine\CommandLine.projitems" Label="Shared" />
   <Import Project="..\..\..\..\build\Targets\Imports.targets" />
