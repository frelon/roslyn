﻿' Copyright (c) Microsoft.  All Rights Reserved.  Licensed under the Apache License, Version 2.0.  See License.txt in the project root for license information.

Imports Microsoft.CodeAnalysis.VisualBasic.Syntax
Imports Microsoft.CodeAnalysis.Test.Utilities
Imports Microsoft.CodeAnalysis.Operations

Namespace Microsoft.CodeAnalysis.VisualBasic.UnitTests.Semantics

    Partial Public Class IOperationTests
        Inherits SemanticModelTestBase

        <CompilerTrait(CompilerFeature.IOperation)>
        <Fact>
        Public Sub PositionalArgument()
            Dim source = <![CDATA[
Class Program
    Sub M1()
        M2(1, 0.0)'BIND:"M2(1, 0.0)"
    End Sub

    Sub M2(a As Integer, b As Double)
    End Sub
End Class]]>.Value

            Dim expectedOperationTree = <![CDATA[
IInvocationOperation ( Sub Program.M2(a As System.Int32, b As System.Double)) (OperationKind.Invocation, Type: System.Void) (Syntax: 'M2(1, 0.0)')
  Instance Receiver: 
    IInstanceReferenceOperation (OperationKind.InstanceReference, Type: Program, IsImplicit) (Syntax: 'M2')
  Arguments(2):
      IArgumentOperation (ArgumentKind.Explicit, Matching Parameter: a) (OperationKind.Argument, Type: null) (Syntax: '1')
        ILiteralOperation (OperationKind.Literal, Type: System.Int32, Constant: 1) (Syntax: '1')
        InConversion: CommonConversion (Exists: True, IsIdentity: True, IsNumeric: False, IsReference: False, IsUserDefined: False) (MethodSymbol: null)
        OutConversion: CommonConversion (Exists: True, IsIdentity: True, IsNumeric: False, IsReference: False, IsUserDefined: False) (MethodSymbol: null)
      IArgumentOperation (ArgumentKind.Explicit, Matching Parameter: b) (OperationKind.Argument, Type: null) (Syntax: '0.0')
        ILiteralOperation (OperationKind.Literal, Type: System.Double, Constant: 0) (Syntax: '0.0')
        InConversion: CommonConversion (Exists: True, IsIdentity: True, IsNumeric: False, IsReference: False, IsUserDefined: False) (MethodSymbol: null)
        OutConversion: CommonConversion (Exists: True, IsIdentity: True, IsNumeric: False, IsReference: False, IsUserDefined: False) (MethodSymbol: null)
]]>.Value

            Dim expectedDiagnostics = String.Empty

            VerifyOperationTreeAndDiagnosticsForTest(Of InvocationExpressionSyntax)(source, expectedOperationTree, expectedDiagnostics)
        End Sub

        <CompilerTrait(CompilerFeature.IOperation)>
        <Fact>
        Public Sub PositionalArgumentWithDefaultValue()
            Dim source = <![CDATA[
Class Program
    Sub M1()
        M2(1)'BIND:"M2(1)"
    End Sub

    Sub M2(a As Integer, Optional b As Double = 0.0)
    End Sub
End Class]]>.Value

            Dim expectedOperationTree = <![CDATA[
IInvocationOperation ( Sub Program.M2(a As System.Int32, [b As System.Double = 0])) (OperationKind.Invocation, Type: System.Void) (Syntax: 'M2(1)')
  Instance Receiver: 
    IInstanceReferenceOperation (OperationKind.InstanceReference, Type: Program, IsImplicit) (Syntax: 'M2')
  Arguments(2):
      IArgumentOperation (ArgumentKind.Explicit, Matching Parameter: a) (OperationKind.Argument, Type: null) (Syntax: '1')
        ILiteralOperation (OperationKind.Literal, Type: System.Int32, Constant: 1) (Syntax: '1')
        InConversion: CommonConversion (Exists: True, IsIdentity: True, IsNumeric: False, IsReference: False, IsUserDefined: False) (MethodSymbol: null)
        OutConversion: CommonConversion (Exists: True, IsIdentity: True, IsNumeric: False, IsReference: False, IsUserDefined: False) (MethodSymbol: null)
      IArgumentOperation (ArgumentKind.DefaultValue, Matching Parameter: b) (OperationKind.Argument, Type: null, IsImplicit) (Syntax: 'M2')
        ILiteralOperation (OperationKind.Literal, Type: System.Double, Constant: 0, IsImplicit) (Syntax: 'M2')
        InConversion: CommonConversion (Exists: True, IsIdentity: True, IsNumeric: False, IsReference: False, IsUserDefined: False) (MethodSymbol: null)
        OutConversion: CommonConversion (Exists: True, IsIdentity: True, IsNumeric: False, IsReference: False, IsUserDefined: False) (MethodSymbol: null)
]]>.Value

            Dim expectedDiagnostics = String.Empty

            VerifyOperationTreeAndDiagnosticsForTest(Of InvocationExpressionSyntax)(source, expectedOperationTree, expectedDiagnostics)
        End Sub

        <CompilerTrait(CompilerFeature.IOperation)>
        <Fact>
        Public Sub NamedArgumentListedInParameterOrder()
            Dim source = <![CDATA[
Class Program
    Sub M1()
        M2(a:=1, b:=1.0)'BIND:"M2(a:=1, b:=1.0)"
    End Sub

    Sub M2(a As Integer, Optional b As Double = 0.0)
    End Sub
End Class]]>.Value

            Dim expectedOperationTree = <![CDATA[
IInvocationOperation ( Sub Program.M2(a As System.Int32, [b As System.Double = 0])) (OperationKind.Invocation, Type: System.Void) (Syntax: 'M2(a:=1, b:=1.0)')
  Instance Receiver: 
    IInstanceReferenceOperation (OperationKind.InstanceReference, Type: Program, IsImplicit) (Syntax: 'M2')
  Arguments(2):
      IArgumentOperation (ArgumentKind.Explicit, Matching Parameter: a) (OperationKind.Argument, Type: null) (Syntax: 'a:=1')
        ILiteralOperation (OperationKind.Literal, Type: System.Int32, Constant: 1) (Syntax: '1')
        InConversion: CommonConversion (Exists: True, IsIdentity: True, IsNumeric: False, IsReference: False, IsUserDefined: False) (MethodSymbol: null)
        OutConversion: CommonConversion (Exists: True, IsIdentity: True, IsNumeric: False, IsReference: False, IsUserDefined: False) (MethodSymbol: null)
      IArgumentOperation (ArgumentKind.Explicit, Matching Parameter: b) (OperationKind.Argument, Type: null) (Syntax: 'b:=1.0')
        ILiteralOperation (OperationKind.Literal, Type: System.Double, Constant: 1) (Syntax: '1.0')
        InConversion: CommonConversion (Exists: True, IsIdentity: True, IsNumeric: False, IsReference: False, IsUserDefined: False) (MethodSymbol: null)
        OutConversion: CommonConversion (Exists: True, IsIdentity: True, IsNumeric: False, IsReference: False, IsUserDefined: False) (MethodSymbol: null)
]]>.Value

            Dim expectedDiagnostics = String.Empty

            VerifyOperationTreeAndDiagnosticsForTest(Of InvocationExpressionSyntax)(source, expectedOperationTree, expectedDiagnostics)
        End Sub

        <CompilerTrait(CompilerFeature.IOperation)>
        <Fact>
        Public Sub NamedArgumentListedOutOfParameterOrder()
            Dim source = <![CDATA[
Class Program
    Sub M1()
        M2(b:=1.0, a:=0)'BIND:"M2(b:=1.0, a:=0)"
    End Sub

    Sub M2(a As Integer, Optional b As Double = 0.0)
    End Sub
End Class]]>.Value

            Dim expectedOperationTree = <![CDATA[
IInvocationOperation ( Sub Program.M2(a As System.Int32, [b As System.Double = 0])) (OperationKind.Invocation, Type: System.Void) (Syntax: 'M2(b:=1.0, a:=0)')
  Instance Receiver: 
    IInstanceReferenceOperation (OperationKind.InstanceReference, Type: Program, IsImplicit) (Syntax: 'M2')
  Arguments(2):
      IArgumentOperation (ArgumentKind.Explicit, Matching Parameter: a) (OperationKind.Argument, Type: null) (Syntax: 'a:=0')
        ILiteralOperation (OperationKind.Literal, Type: System.Int32, Constant: 0) (Syntax: '0')
        InConversion: CommonConversion (Exists: True, IsIdentity: True, IsNumeric: False, IsReference: False, IsUserDefined: False) (MethodSymbol: null)
        OutConversion: CommonConversion (Exists: True, IsIdentity: True, IsNumeric: False, IsReference: False, IsUserDefined: False) (MethodSymbol: null)
      IArgumentOperation (ArgumentKind.Explicit, Matching Parameter: b) (OperationKind.Argument, Type: null) (Syntax: 'b:=1.0')
        ILiteralOperation (OperationKind.Literal, Type: System.Double, Constant: 1) (Syntax: '1.0')
        InConversion: CommonConversion (Exists: True, IsIdentity: True, IsNumeric: False, IsReference: False, IsUserDefined: False) (MethodSymbol: null)
        OutConversion: CommonConversion (Exists: True, IsIdentity: True, IsNumeric: False, IsReference: False, IsUserDefined: False) (MethodSymbol: null)
]]>.Value

            Dim expectedDiagnostics = String.Empty

            VerifyOperationTreeAndDiagnosticsForTest(Of InvocationExpressionSyntax)(source, expectedOperationTree, expectedDiagnostics)
        End Sub

        <CompilerTrait(CompilerFeature.IOperation)>
        <Fact>
        Public Sub NamedArgumentInParameterOrderWithDefaultValue()
            Dim source = <![CDATA[
Class Program
    Sub M1()
        M2(b:=1.0, c:=2.0)'BIND:"M2(b:=1.0, c:=2.0)"
    End Sub

    Sub M2(Optional a As Integer = 0, Optional b As Double = 0.0, Optional c As Double = 0.0)
    End Sub
End Class]]>.Value

            Dim expectedOperationTree = <![CDATA[
IInvocationOperation ( Sub Program.M2([a As System.Int32 = 0], [b As System.Double = 0], [c As System.Double = 0])) (OperationKind.Invocation, Type: System.Void) (Syntax: 'M2(b:=1.0, c:=2.0)')
  Instance Receiver: 
    IInstanceReferenceOperation (OperationKind.InstanceReference, Type: Program, IsImplicit) (Syntax: 'M2')
  Arguments(3):
      IArgumentOperation (ArgumentKind.DefaultValue, Matching Parameter: a) (OperationKind.Argument, Type: null, IsImplicit) (Syntax: 'M2')
        ILiteralOperation (OperationKind.Literal, Type: System.Int32, Constant: 0, IsImplicit) (Syntax: 'M2')
        InConversion: CommonConversion (Exists: True, IsIdentity: True, IsNumeric: False, IsReference: False, IsUserDefined: False) (MethodSymbol: null)
        OutConversion: CommonConversion (Exists: True, IsIdentity: True, IsNumeric: False, IsReference: False, IsUserDefined: False) (MethodSymbol: null)
      IArgumentOperation (ArgumentKind.Explicit, Matching Parameter: b) (OperationKind.Argument, Type: null) (Syntax: 'b:=1.0')
        ILiteralOperation (OperationKind.Literal, Type: System.Double, Constant: 1) (Syntax: '1.0')
        InConversion: CommonConversion (Exists: True, IsIdentity: True, IsNumeric: False, IsReference: False, IsUserDefined: False) (MethodSymbol: null)
        OutConversion: CommonConversion (Exists: True, IsIdentity: True, IsNumeric: False, IsReference: False, IsUserDefined: False) (MethodSymbol: null)
      IArgumentOperation (ArgumentKind.Explicit, Matching Parameter: c) (OperationKind.Argument, Type: null) (Syntax: 'c:=2.0')
        ILiteralOperation (OperationKind.Literal, Type: System.Double, Constant: 2) (Syntax: '2.0')
        InConversion: CommonConversion (Exists: True, IsIdentity: True, IsNumeric: False, IsReference: False, IsUserDefined: False) (MethodSymbol: null)
        OutConversion: CommonConversion (Exists: True, IsIdentity: True, IsNumeric: False, IsReference: False, IsUserDefined: False) (MethodSymbol: null)
]]>.Value

            Dim expectedDiagnostics = String.Empty

            VerifyOperationTreeAndDiagnosticsForTest(Of InvocationExpressionSyntax)(source, expectedOperationTree, expectedDiagnostics)
        End Sub

        <CompilerTrait(CompilerFeature.IOperation)>
        <Fact>
        Public Sub NamedArgumentInParameterOrderWithDefaultValueUsingOmittedSyntax()
            Dim source = <![CDATA[
Class Program
    Sub M1()
        M2(, b:=1.0, c:=2.0)'BIND:"M2(, b:=1.0, c:=2.0)"
    End Sub

    Sub M2(Optional a As Integer = 0, Optional b As Double = 0.0, Optional c As Double = 0.0)
    End Sub
End Class]]>.Value

            Dim expectedOperationTree = <![CDATA[
IInvocationOperation ( Sub Program.M2([a As System.Int32 = 0], [b As System.Double = 0], [c As System.Double = 0])) (OperationKind.Invocation, Type: System.Void) (Syntax: 'M2(, b:=1.0, c:=2.0)')
  Instance Receiver: 
    IInstanceReferenceOperation (OperationKind.InstanceReference, Type: Program, IsImplicit) (Syntax: 'M2')
  Arguments(3):
      IArgumentOperation (ArgumentKind.DefaultValue, Matching Parameter: a) (OperationKind.Argument, Type: null) (Syntax: '')
        ILiteralOperation (OperationKind.Literal, Type: System.Int32, Constant: 0, IsImplicit) (Syntax: '')
        InConversion: CommonConversion (Exists: True, IsIdentity: True, IsNumeric: False, IsReference: False, IsUserDefined: False) (MethodSymbol: null)
        OutConversion: CommonConversion (Exists: True, IsIdentity: True, IsNumeric: False, IsReference: False, IsUserDefined: False) (MethodSymbol: null)
      IArgumentOperation (ArgumentKind.Explicit, Matching Parameter: b) (OperationKind.Argument, Type: null) (Syntax: 'b:=1.0')
        ILiteralOperation (OperationKind.Literal, Type: System.Double, Constant: 1) (Syntax: '1.0')
        InConversion: CommonConversion (Exists: True, IsIdentity: True, IsNumeric: False, IsReference: False, IsUserDefined: False) (MethodSymbol: null)
        OutConversion: CommonConversion (Exists: True, IsIdentity: True, IsNumeric: False, IsReference: False, IsUserDefined: False) (MethodSymbol: null)
      IArgumentOperation (ArgumentKind.Explicit, Matching Parameter: c) (OperationKind.Argument, Type: null) (Syntax: 'c:=2.0')
        ILiteralOperation (OperationKind.Literal, Type: System.Double, Constant: 2) (Syntax: '2.0')
        InConversion: CommonConversion (Exists: True, IsIdentity: True, IsNumeric: False, IsReference: False, IsUserDefined: False) (MethodSymbol: null)
        OutConversion: CommonConversion (Exists: True, IsIdentity: True, IsNumeric: False, IsReference: False, IsUserDefined: False) (MethodSymbol: null)
]]>.Value

            Dim expectedDiagnostics = String.Empty

            VerifyOperationTreeAndDiagnosticsForTest(Of InvocationExpressionSyntax)(source, expectedOperationTree, expectedDiagnostics)
        End Sub

        <CompilerTrait(CompilerFeature.IOperation)>
        <Fact>
        Public Sub NamedArgumentOutOfParameterOrderWithDefaultValue()
            Dim source = <![CDATA[
Class Program
    Sub M1()
        M2(b:=2.0)'BIND:"M2(b:=2.0)"
    End Sub

    Sub M2(Optional a As Integer = 0, Optional b As Double = 0.0, Optional c As Double = 0.0)
    End Sub
End Class]]>.Value

            Dim expectedOperationTree = <![CDATA[
IInvocationOperation ( Sub Program.M2([a As System.Int32 = 0], [b As System.Double = 0], [c As System.Double = 0])) (OperationKind.Invocation, Type: System.Void) (Syntax: 'M2(b:=2.0)')
  Instance Receiver: 
    IInstanceReferenceOperation (OperationKind.InstanceReference, Type: Program, IsImplicit) (Syntax: 'M2')
  Arguments(3):
      IArgumentOperation (ArgumentKind.DefaultValue, Matching Parameter: a) (OperationKind.Argument, Type: null, IsImplicit) (Syntax: 'M2')
        ILiteralOperation (OperationKind.Literal, Type: System.Int32, Constant: 0, IsImplicit) (Syntax: 'M2')
        InConversion: CommonConversion (Exists: True, IsIdentity: True, IsNumeric: False, IsReference: False, IsUserDefined: False) (MethodSymbol: null)
        OutConversion: CommonConversion (Exists: True, IsIdentity: True, IsNumeric: False, IsReference: False, IsUserDefined: False) (MethodSymbol: null)
      IArgumentOperation (ArgumentKind.Explicit, Matching Parameter: b) (OperationKind.Argument, Type: null) (Syntax: 'b:=2.0')
        ILiteralOperation (OperationKind.Literal, Type: System.Double, Constant: 2) (Syntax: '2.0')
        InConversion: CommonConversion (Exists: True, IsIdentity: True, IsNumeric: False, IsReference: False, IsUserDefined: False) (MethodSymbol: null)
        OutConversion: CommonConversion (Exists: True, IsIdentity: True, IsNumeric: False, IsReference: False, IsUserDefined: False) (MethodSymbol: null)
      IArgumentOperation (ArgumentKind.DefaultValue, Matching Parameter: c) (OperationKind.Argument, Type: null, IsImplicit) (Syntax: 'M2')
        ILiteralOperation (OperationKind.Literal, Type: System.Double, Constant: 0, IsImplicit) (Syntax: 'M2')
        InConversion: CommonConversion (Exists: True, IsIdentity: True, IsNumeric: False, IsReference: False, IsUserDefined: False) (MethodSymbol: null)
        OutConversion: CommonConversion (Exists: True, IsIdentity: True, IsNumeric: False, IsReference: False, IsUserDefined: False) (MethodSymbol: null)
]]>.Value

            Dim expectedDiagnostics = String.Empty

            VerifyOperationTreeAndDiagnosticsForTest(Of InvocationExpressionSyntax)(source, expectedOperationTree, expectedDiagnostics)
        End Sub

        <CompilerTrait(CompilerFeature.IOperation)>
        <Fact>
        Public Sub NamedAndPositionalArgumentsWithDefaultValue()
            Dim source = <![CDATA[
Class Program
    Sub M1()
        M2(1, c:=2.0)'BIND:"M2(1, c:=2.0)"
    End Sub

    Sub M2(Optional a As Integer = 0, Optional b As Double = 0.0, Optional c As Double = 0.0)
    End Sub
End Class]]>.Value

            Dim expectedOperationTree = <![CDATA[
IInvocationOperation ( Sub Program.M2([a As System.Int32 = 0], [b As System.Double = 0], [c As System.Double = 0])) (OperationKind.Invocation, Type: System.Void) (Syntax: 'M2(1, c:=2.0)')
  Instance Receiver: 
    IInstanceReferenceOperation (OperationKind.InstanceReference, Type: Program, IsImplicit) (Syntax: 'M2')
  Arguments(3):
      IArgumentOperation (ArgumentKind.Explicit, Matching Parameter: a) (OperationKind.Argument, Type: null) (Syntax: '1')
        ILiteralOperation (OperationKind.Literal, Type: System.Int32, Constant: 1) (Syntax: '1')
        InConversion: CommonConversion (Exists: True, IsIdentity: True, IsNumeric: False, IsReference: False, IsUserDefined: False) (MethodSymbol: null)
        OutConversion: CommonConversion (Exists: True, IsIdentity: True, IsNumeric: False, IsReference: False, IsUserDefined: False) (MethodSymbol: null)
      IArgumentOperation (ArgumentKind.DefaultValue, Matching Parameter: b) (OperationKind.Argument, Type: null, IsImplicit) (Syntax: 'M2')
        ILiteralOperation (OperationKind.Literal, Type: System.Double, Constant: 0, IsImplicit) (Syntax: 'M2')
        InConversion: CommonConversion (Exists: True, IsIdentity: True, IsNumeric: False, IsReference: False, IsUserDefined: False) (MethodSymbol: null)
        OutConversion: CommonConversion (Exists: True, IsIdentity: True, IsNumeric: False, IsReference: False, IsUserDefined: False) (MethodSymbol: null)
      IArgumentOperation (ArgumentKind.Explicit, Matching Parameter: c) (OperationKind.Argument, Type: null) (Syntax: 'c:=2.0')
        ILiteralOperation (OperationKind.Literal, Type: System.Double, Constant: 2) (Syntax: '2.0')
        InConversion: CommonConversion (Exists: True, IsIdentity: True, IsNumeric: False, IsReference: False, IsUserDefined: False) (MethodSymbol: null)
        OutConversion: CommonConversion (Exists: True, IsIdentity: True, IsNumeric: False, IsReference: False, IsUserDefined: False) (MethodSymbol: null)
]]>.Value

            Dim expectedDiagnostics = String.Empty

            VerifyOperationTreeAndDiagnosticsForTest(Of InvocationExpressionSyntax)(source, expectedOperationTree, expectedDiagnostics)
        End Sub

        <CompilerTrait(CompilerFeature.IOperation)>
        <Fact>
        Public Sub PositionalByRefNonModifiableArgument()
            Dim source = <![CDATA[
Class Program
    Sub M1()
        M2(1)'BIND:"M2(1)"
    End Sub

    Sub M2(ByRef Optional a As Integer = 0)
    End Sub
End Class]]>.Value

            Dim expectedOperationTree = <![CDATA[
IInvocationOperation ( Sub Program.M2([ByRef a As System.Int32 = 0])) (OperationKind.Invocation, Type: System.Void) (Syntax: 'M2(1)')
  Instance Receiver: 
    IInstanceReferenceOperation (OperationKind.InstanceReference, Type: Program, IsImplicit) (Syntax: 'M2')
  Arguments(1):
      IArgumentOperation (ArgumentKind.Explicit, Matching Parameter: a) (OperationKind.Argument, Type: null) (Syntax: '1')
        ILiteralOperation (OperationKind.Literal, Type: System.Int32, Constant: 1) (Syntax: '1')
        InConversion: CommonConversion (Exists: True, IsIdentity: True, IsNumeric: False, IsReference: False, IsUserDefined: False) (MethodSymbol: null)
        OutConversion: CommonConversion (Exists: True, IsIdentity: True, IsNumeric: False, IsReference: False, IsUserDefined: False) (MethodSymbol: null)
]]>.Value

            Dim expectedDiagnostics = String.Empty

            VerifyOperationTreeAndDiagnosticsForTest(Of InvocationExpressionSyntax)(source, expectedOperationTree, expectedDiagnostics)
        End Sub

        <CompilerTrait(CompilerFeature.IOperation)>
        <Fact>
        Public Sub PositionalByRefModifiableArgument()
            Dim source = <![CDATA[
Class Program
    Sub M1()
        Dim x = 1
        M2(x)'BIND:"M2(x)"
    End Sub

    Sub M2(ByRef Optional a As Integer = 0)
    End Sub
End Class]]>.Value

            Dim expectedOperationTree = <![CDATA[
IInvocationOperation ( Sub Program.M2([ByRef a As System.Int32 = 0])) (OperationKind.Invocation, Type: System.Void) (Syntax: 'M2(x)')
  Instance Receiver: 
    IInstanceReferenceOperation (OperationKind.InstanceReference, Type: Program, IsImplicit) (Syntax: 'M2')
  Arguments(1):
      IArgumentOperation (ArgumentKind.Explicit, Matching Parameter: a) (OperationKind.Argument, Type: null) (Syntax: 'x')
        ILocalReferenceOperation: x (OperationKind.LocalReference, Type: System.Int32) (Syntax: 'x')
        InConversion: CommonConversion (Exists: True, IsIdentity: True, IsNumeric: False, IsReference: False, IsUserDefined: False) (MethodSymbol: null)
        OutConversion: CommonConversion (Exists: True, IsIdentity: True, IsNumeric: False, IsReference: False, IsUserDefined: False) (MethodSymbol: null)
]]>.Value

            Dim expectedDiagnostics = String.Empty

            VerifyOperationTreeAndDiagnosticsForTest(Of InvocationExpressionSyntax)(source, expectedOperationTree, expectedDiagnostics)
        End Sub

        <CompilerTrait(CompilerFeature.IOperation)>
        <Fact>
        Public Sub NamedByRefModifiableArgumentsOutOfParameterOrder()
            Dim source = <![CDATA[
Class Program
    Sub M1()
        Dim x = 1
        Dim y = 1.0
        M2(b:=y, a:=x)'BIND:"M2(b:=y, a:=x)"
    End Sub

    Sub M2(ByRef Optional a As Integer = 0, ByRef Optional b As Double = 0.0)
    End Sub
End Class]]>.Value

            Dim expectedOperationTree = <![CDATA[
IInvocationOperation ( Sub Program.M2([ByRef a As System.Int32 = 0], [ByRef b As System.Double = 0])) (OperationKind.Invocation, Type: System.Void) (Syntax: 'M2(b:=y, a:=x)')
  Instance Receiver: 
    IInstanceReferenceOperation (OperationKind.InstanceReference, Type: Program, IsImplicit) (Syntax: 'M2')
  Arguments(2):
      IArgumentOperation (ArgumentKind.Explicit, Matching Parameter: a) (OperationKind.Argument, Type: null) (Syntax: 'a:=x')
        ILocalReferenceOperation: x (OperationKind.LocalReference, Type: System.Int32) (Syntax: 'x')
        InConversion: CommonConversion (Exists: True, IsIdentity: True, IsNumeric: False, IsReference: False, IsUserDefined: False) (MethodSymbol: null)
        OutConversion: CommonConversion (Exists: True, IsIdentity: True, IsNumeric: False, IsReference: False, IsUserDefined: False) (MethodSymbol: null)
      IArgumentOperation (ArgumentKind.Explicit, Matching Parameter: b) (OperationKind.Argument, Type: null) (Syntax: 'b:=y')
        ILocalReferenceOperation: y (OperationKind.LocalReference, Type: System.Double) (Syntax: 'y')
        InConversion: CommonConversion (Exists: True, IsIdentity: True, IsNumeric: False, IsReference: False, IsUserDefined: False) (MethodSymbol: null)
        OutConversion: CommonConversion (Exists: True, IsIdentity: True, IsNumeric: False, IsReference: False, IsUserDefined: False) (MethodSymbol: null)
]]>.Value

            Dim expectedDiagnostics = String.Empty

            VerifyOperationTreeAndDiagnosticsForTest(Of InvocationExpressionSyntax)(source, expectedOperationTree, expectedDiagnostics)
        End Sub

        <CompilerTrait(CompilerFeature.IOperation)>
        <Fact>
        Public Sub DefaultValueForByRefParameter()
            Dim source = <![CDATA[
Class Program
    Sub M1()
        Dim x = 1.0
        M2()'BIND:"M2()"
    End Sub

    Sub M2(ByRef Optional a As Integer = 0)
    End Sub
End Class]]>.Value

            Dim expectedOperationTree = <![CDATA[
IInvocationOperation ( Sub Program.M2([ByRef a As System.Int32 = 0])) (OperationKind.Invocation, Type: System.Void) (Syntax: 'M2()')
  Instance Receiver: 
    IInstanceReferenceOperation (OperationKind.InstanceReference, Type: Program, IsImplicit) (Syntax: 'M2')
  Arguments(1):
      IArgumentOperation (ArgumentKind.DefaultValue, Matching Parameter: a) (OperationKind.Argument, Type: null, IsImplicit) (Syntax: 'M2')
        ILiteralOperation (OperationKind.Literal, Type: System.Int32, Constant: 0, IsImplicit) (Syntax: 'M2')
        InConversion: CommonConversion (Exists: True, IsIdentity: True, IsNumeric: False, IsReference: False, IsUserDefined: False) (MethodSymbol: null)
        OutConversion: CommonConversion (Exists: True, IsIdentity: True, IsNumeric: False, IsReference: False, IsUserDefined: False) (MethodSymbol: null)
]]>.Value

            Dim expectedDiagnostics = String.Empty

            VerifyOperationTreeAndDiagnosticsForTest(Of InvocationExpressionSyntax)(source, expectedOperationTree, expectedDiagnostics)
        End Sub

        <CompilerTrait(CompilerFeature.IOperation)>
        <Fact>
        Public Sub PositionalByRefNonModifiableArgumentWithConversion()
            Dim source = <![CDATA[
Class Program
    Sub M1()
        M2(1.0)'BIND:"M2(1.0)"
    End Sub

    Sub M2(ByRef Optional a As Integer = 0)
    End Sub
End Class]]>.Value

            Dim expectedOperationTree = <![CDATA[
IInvocationOperation ( Sub Program.M2([ByRef a As System.Int32 = 0])) (OperationKind.Invocation, Type: System.Void) (Syntax: 'M2(1.0)')
  Instance Receiver: 
    IInstanceReferenceOperation (OperationKind.InstanceReference, Type: Program, IsImplicit) (Syntax: 'M2')
  Arguments(1):
      IArgumentOperation (ArgumentKind.Explicit, Matching Parameter: a) (OperationKind.Argument, Type: null) (Syntax: '1.0')
        IConversionOperation (TryCast: False, Unchecked) (OperationKind.Conversion, Type: System.Int32, Constant: 1, IsImplicit) (Syntax: '1.0')
          Conversion: CommonConversion (Exists: True, IsIdentity: False, IsNumeric: True, IsReference: False, IsUserDefined: False) (MethodSymbol: null)
          Operand: 
            ILiteralOperation (OperationKind.Literal, Type: System.Double, Constant: 1) (Syntax: '1.0')
        InConversion: CommonConversion (Exists: True, IsIdentity: True, IsNumeric: False, IsReference: False, IsUserDefined: False) (MethodSymbol: null)
        OutConversion: CommonConversion (Exists: True, IsIdentity: True, IsNumeric: False, IsReference: False, IsUserDefined: False) (MethodSymbol: null)
]]>.Value

            Dim expectedDiagnostics = String.Empty

            VerifyOperationTreeAndDiagnosticsForTest(Of InvocationExpressionSyntax)(source, expectedOperationTree, expectedDiagnostics)
        End Sub

        <CompilerTrait(CompilerFeature.IOperation)>
        <Fact>
        Public Sub PositionalByRefModifiableArgumentWithConversion()
            Dim source = <![CDATA[
Class Program
    Sub M1()
        Dim x = 1.0
        M2(x)'BIND:"M2(x)"
    End Sub

    Sub M2(ByRef Optional a As Integer = 0)
    End Sub
End Class]]>.Value

            Dim expectedOperationTree = <![CDATA[
IInvocationOperation ( Sub Program.M2([ByRef a As System.Int32 = 0])) (OperationKind.Invocation, Type: System.Void) (Syntax: 'M2(x)')
  Instance Receiver: 
    IInstanceReferenceOperation (OperationKind.InstanceReference, Type: Program, IsImplicit) (Syntax: 'M2')
  Arguments(1):
      IArgumentOperation (ArgumentKind.Explicit, Matching Parameter: a) (OperationKind.Argument, Type: null, IsImplicit) (Syntax: 'x')
        ILocalReferenceOperation: x (OperationKind.LocalReference, Type: System.Double) (Syntax: 'x')
        InConversion: CommonConversion (Exists: True, IsIdentity: False, IsNumeric: True, IsReference: False, IsUserDefined: False) (MethodSymbol: null)
        OutConversion: CommonConversion (Exists: True, IsIdentity: False, IsNumeric: True, IsReference: False, IsUserDefined: False) (MethodSymbol: null)
]]>.Value

            Dim expectedDiagnostics = String.Empty

            VerifyOperationTreeAndDiagnosticsForTest(Of InvocationExpressionSyntax)(source, expectedOperationTree, expectedDiagnostics)
        End Sub

        <CompilerTrait(CompilerFeature.IOperation)>
        <Fact()>
        Public Sub PositionalArgumentForExtensionMethod()
            Dim source = <![CDATA[
Imports System.Runtime.CompilerServices

Class P
    Sub M1()
        E1(1, 2)'BIND:"E1(1, 2)"
    End Sub
End Class

Module Extensions
    <Extension()>
    Public Sub E1(a As P, Optional b As Integer = 0, Optional c As Integer = 0)
    End Sub
End Module]]>.Value

            Dim expectedOperationTree = <![CDATA[
IInvocationOperation ( Sub P.E1([b As System.Int32 = 0], [c As System.Int32 = 0])) (OperationKind.Invocation, Type: System.Void) (Syntax: 'E1(1, 2)')
  Instance Receiver: 
    IInstanceReferenceOperation (OperationKind.InstanceReference, Type: P, IsImplicit) (Syntax: 'E1')
  Arguments(2):
      IArgumentOperation (ArgumentKind.Explicit, Matching Parameter: b) (OperationKind.Argument, Type: null) (Syntax: '1')
        ILiteralOperation (OperationKind.Literal, Type: System.Int32, Constant: 1) (Syntax: '1')
        InConversion: CommonConversion (Exists: True, IsIdentity: True, IsNumeric: False, IsReference: False, IsUserDefined: False) (MethodSymbol: null)
        OutConversion: CommonConversion (Exists: True, IsIdentity: True, IsNumeric: False, IsReference: False, IsUserDefined: False) (MethodSymbol: null)
      IArgumentOperation (ArgumentKind.Explicit, Matching Parameter: c) (OperationKind.Argument, Type: null) (Syntax: '2')
        ILiteralOperation (OperationKind.Literal, Type: System.Int32, Constant: 2) (Syntax: '2')
        InConversion: CommonConversion (Exists: True, IsIdentity: True, IsNumeric: False, IsReference: False, IsUserDefined: False) (MethodSymbol: null)
        OutConversion: CommonConversion (Exists: True, IsIdentity: True, IsNumeric: False, IsReference: False, IsUserDefined: False) (MethodSymbol: null)
]]>.Value

            Dim expectedDiagnostics = String.Empty

            VerifyOperationTreeAndDiagnosticsForTest(Of InvocationExpressionSyntax)(source, expectedOperationTree, expectedDiagnostics)
        End Sub

        <CompilerTrait(CompilerFeature.IOperation)>
        <Fact()>
        Public Sub NamedArgumentOutOfParameterOrderForExtensionMethod()
            Dim source = <![CDATA[
Imports System.Runtime.CompilerServices

Class P
    Sub M1()
        E1(c:=1, b:=2)'BIND:"E1(c:=1, b:=2)"
    End Sub
End Class

Module Extensions
    <Extension()>
    Public Sub E1(a As P, Optional b As Integer = 0, Optional c As Integer = 0)
    End Sub
End Module]]>.Value

            Dim expectedOperationTree = <![CDATA[
IInvocationOperation ( Sub P.E1([b As System.Int32 = 0], [c As System.Int32 = 0])) (OperationKind.Invocation, Type: System.Void) (Syntax: 'E1(c:=1, b:=2)')
  Instance Receiver: 
    IInstanceReferenceOperation (OperationKind.InstanceReference, Type: P, IsImplicit) (Syntax: 'E1')
  Arguments(2):
      IArgumentOperation (ArgumentKind.Explicit, Matching Parameter: b) (OperationKind.Argument, Type: null) (Syntax: 'b:=2')
        ILiteralOperation (OperationKind.Literal, Type: System.Int32, Constant: 2) (Syntax: '2')
        InConversion: CommonConversion (Exists: True, IsIdentity: True, IsNumeric: False, IsReference: False, IsUserDefined: False) (MethodSymbol: null)
        OutConversion: CommonConversion (Exists: True, IsIdentity: True, IsNumeric: False, IsReference: False, IsUserDefined: False) (MethodSymbol: null)
      IArgumentOperation (ArgumentKind.Explicit, Matching Parameter: c) (OperationKind.Argument, Type: null) (Syntax: 'c:=1')
        ILiteralOperation (OperationKind.Literal, Type: System.Int32, Constant: 1) (Syntax: '1')
        InConversion: CommonConversion (Exists: True, IsIdentity: True, IsNumeric: False, IsReference: False, IsUserDefined: False) (MethodSymbol: null)
        OutConversion: CommonConversion (Exists: True, IsIdentity: True, IsNumeric: False, IsReference: False, IsUserDefined: False) (MethodSymbol: null)
]]>.Value

            Dim expectedDiagnostics = String.Empty

            VerifyOperationTreeAndDiagnosticsForTest(Of InvocationExpressionSyntax)(source, expectedOperationTree, expectedDiagnostics)
        End Sub



        <CompilerTrait(CompilerFeature.IOperation)>
        <Fact()>
        Public Sub ParamsArrayArgumentInNormalForm()
            Dim source = <![CDATA[
Class P
    Sub M1()
        Dim a = New Integer() {1, 2, 3}
        M2(1, a)'BIND:"M2(1, a)"
    End Sub

    Sub M2(x As Integer, ParamArray y As Integer())
    End Sub
End Class
]]>.Value

            Dim expectedOperationTree = <![CDATA[
IInvocationOperation ( Sub P.M2(x As System.Int32, ParamArray y As System.Int32())) (OperationKind.Invocation, Type: System.Void) (Syntax: 'M2(1, a)')
  Instance Receiver: 
    IInstanceReferenceOperation (OperationKind.InstanceReference, Type: P, IsImplicit) (Syntax: 'M2')
  Arguments(2):
      IArgumentOperation (ArgumentKind.Explicit, Matching Parameter: x) (OperationKind.Argument, Type: null) (Syntax: '1')
        ILiteralOperation (OperationKind.Literal, Type: System.Int32, Constant: 1) (Syntax: '1')
        InConversion: CommonConversion (Exists: True, IsIdentity: True, IsNumeric: False, IsReference: False, IsUserDefined: False) (MethodSymbol: null)
        OutConversion: CommonConversion (Exists: True, IsIdentity: True, IsNumeric: False, IsReference: False, IsUserDefined: False) (MethodSymbol: null)
      IArgumentOperation (ArgumentKind.Explicit, Matching Parameter: y) (OperationKind.Argument, Type: null) (Syntax: 'a')
        ILocalReferenceOperation: a (OperationKind.LocalReference, Type: System.Int32()) (Syntax: 'a')
        InConversion: CommonConversion (Exists: True, IsIdentity: True, IsNumeric: False, IsReference: False, IsUserDefined: False) (MethodSymbol: null)
        OutConversion: CommonConversion (Exists: True, IsIdentity: True, IsNumeric: False, IsReference: False, IsUserDefined: False) (MethodSymbol: null)
]]>.Value

            Dim expectedDiagnostics = String.Empty

            VerifyOperationTreeAndDiagnosticsForTest(Of InvocationExpressionSyntax)(source, expectedOperationTree, expectedDiagnostics)
        End Sub

        <CompilerTrait(CompilerFeature.IOperation)>
        <Fact()>
        Public Sub ParamsArrayArgumentInExpandedForm()
            Dim source = <![CDATA[
Class P
    Sub M1()
        M2(1, 2, 3)'BIND:"M2(1, 2, 3)"
    End Sub

    Sub M2(x As Integer, ParamArray y As Integer())
    End Sub
End Class
]]>.Value

            Dim expectedOperationTree = <![CDATA[
IInvocationOperation ( Sub P.M2(x As System.Int32, ParamArray y As System.Int32())) (OperationKind.Invocation, Type: System.Void) (Syntax: 'M2(1, 2, 3)')
  Instance Receiver: 
    IInstanceReferenceOperation (OperationKind.InstanceReference, Type: P, IsImplicit) (Syntax: 'M2')
  Arguments(2):
      IArgumentOperation (ArgumentKind.Explicit, Matching Parameter: x) (OperationKind.Argument, Type: null) (Syntax: '1')
        ILiteralOperation (OperationKind.Literal, Type: System.Int32, Constant: 1) (Syntax: '1')
        InConversion: CommonConversion (Exists: True, IsIdentity: True, IsNumeric: False, IsReference: False, IsUserDefined: False) (MethodSymbol: null)
        OutConversion: CommonConversion (Exists: True, IsIdentity: True, IsNumeric: False, IsReference: False, IsUserDefined: False) (MethodSymbol: null)
      IArgumentOperation (ArgumentKind.ParamArray, Matching Parameter: y) (OperationKind.Argument, Type: null, IsImplicit) (Syntax: 'M2(1, 2, 3)')
        IArrayCreationOperation (OperationKind.ArrayCreation, Type: System.Int32(), IsImplicit) (Syntax: 'M2(1, 2, 3)')
          Dimension Sizes(1):
              ILiteralOperation (OperationKind.Literal, Type: System.Int32, Constant: 2, IsImplicit) (Syntax: 'M2(1, 2, 3)')
          Initializer: 
            IArrayInitializerOperation (2 elements) (OperationKind.ArrayInitializer, Type: System.Int32(), IsImplicit) (Syntax: 'M2(1, 2, 3)')
              Element Values(2):
                  ILiteralOperation (OperationKind.Literal, Type: System.Int32, Constant: 2) (Syntax: '2')
                  ILiteralOperation (OperationKind.Literal, Type: System.Int32, Constant: 3) (Syntax: '3')
        InConversion: CommonConversion (Exists: True, IsIdentity: True, IsNumeric: False, IsReference: False, IsUserDefined: False) (MethodSymbol: null)
        OutConversion: CommonConversion (Exists: True, IsIdentity: True, IsNumeric: False, IsReference: False, IsUserDefined: False) (MethodSymbol: null)
]]>.Value

            Dim expectedDiagnostics = String.Empty

            VerifyOperationTreeAndDiagnosticsForTest(Of InvocationExpressionSyntax)(source, expectedOperationTree, expectedDiagnostics)
        End Sub

        <CompilerTrait(CompilerFeature.IOperation)>
        <Fact()>
        Public Sub ParamsArrayArgumentInExpandedFormWithNoArgument()
            Dim source = <![CDATA[
Imports System.Runtime.CompilerServices

Class P
    Sub M1()
        M2(1)'BIND:"M2(1)"
    End Sub

    Sub M2(x As Integer, ParamArray y As Integer())
    End Sub
End Class
]]>.Value

            Dim expectedOperationTree = <![CDATA[
IInvocationOperation ( Sub P.M2(x As System.Int32, ParamArray y As System.Int32())) (OperationKind.Invocation, Type: System.Void) (Syntax: 'M2(1)')
  Instance Receiver: 
    IInstanceReferenceOperation (OperationKind.InstanceReference, Type: P, IsImplicit) (Syntax: 'M2')
  Arguments(2):
      IArgumentOperation (ArgumentKind.Explicit, Matching Parameter: x) (OperationKind.Argument, Type: null) (Syntax: '1')
        ILiteralOperation (OperationKind.Literal, Type: System.Int32, Constant: 1) (Syntax: '1')
        InConversion: CommonConversion (Exists: True, IsIdentity: True, IsNumeric: False, IsReference: False, IsUserDefined: False) (MethodSymbol: null)
        OutConversion: CommonConversion (Exists: True, IsIdentity: True, IsNumeric: False, IsReference: False, IsUserDefined: False) (MethodSymbol: null)
      IArgumentOperation (ArgumentKind.ParamArray, Matching Parameter: y) (OperationKind.Argument, Type: null, IsImplicit) (Syntax: 'M2(1)')
        IArrayCreationOperation (OperationKind.ArrayCreation, Type: System.Int32(), IsImplicit) (Syntax: 'M2(1)')
          Dimension Sizes(1):
              ILiteralOperation (OperationKind.Literal, Type: System.Int32, Constant: 0, IsImplicit) (Syntax: 'M2(1)')
          Initializer: 
            IArrayInitializerOperation (0 elements) (OperationKind.ArrayInitializer, Type: System.Int32(), IsImplicit) (Syntax: 'M2(1)')
              Element Values(0)
        InConversion: CommonConversion (Exists: True, IsIdentity: True, IsNumeric: False, IsReference: False, IsUserDefined: False) (MethodSymbol: null)
        OutConversion: CommonConversion (Exists: True, IsIdentity: True, IsNumeric: False, IsReference: False, IsUserDefined: False) (MethodSymbol: null)
]]>.Value

            Dim expectedDiagnostics = String.Empty

            VerifyOperationTreeAndDiagnosticsForTest(Of InvocationExpressionSyntax)(source, expectedOperationTree, expectedDiagnostics)
        End Sub

        <CompilerTrait(CompilerFeature.IOperation)>
        <Fact()>
        Public Sub Error_MissingRequiredArgument()
            Dim source = <![CDATA[
Class P
    Sub M1()
        M2()'BIND:"M2()"
    End Sub

    Sub M2(x As Integer, Optional y As Integer = 0, Optional z As Integer = 0)
    End Sub
End Class]]>.Value

            Dim expectedOperationTree = <![CDATA[
IInvalidOperation (OperationKind.Invalid, Type: System.Void, IsInvalid) (Syntax: 'M2()')
  Children(1):
      IOperation:  (OperationKind.None, Type: null, IsInvalid) (Syntax: 'M2')
        Children(1):
            IInstanceReferenceOperation (OperationKind.InstanceReference, Type: P, IsInvalid, IsImplicit) (Syntax: 'M2')
]]>.Value

            Dim expectedDiagnostics = <![CDATA[
BC30455: Argument not specified for parameter 'x' of 'Public Sub M2(x As Integer, [y As Integer = 0], [z As Integer = 0])'.
        M2()'BIND:"M2()"
        ~~
]]>.Value

            VerifyOperationTreeAndDiagnosticsForTest(Of InvocationExpressionSyntax)(source, expectedOperationTree, expectedDiagnostics)
        End Sub

        <CompilerTrait(CompilerFeature.IOperation)>
        <Fact()>
        Public Sub Error_TooManyArguments()
            Dim source = <![CDATA[
Class P
    Sub M1()
        M2(1, 2)'BIND:"M2(1, 2)"
    End Sub

    Sub M2(x As Integer)
    End Sub
End Class]]>.Value

            Dim expectedOperationTree = <![CDATA[
IInvalidOperation (OperationKind.Invalid, Type: System.Void, IsInvalid) (Syntax: 'M2(1, 2)')
  Children(3):
      IOperation:  (OperationKind.None, Type: null) (Syntax: 'M2')
        Children(1):
            IInstanceReferenceOperation (OperationKind.InstanceReference, Type: P, IsImplicit) (Syntax: 'M2')
      ILiteralOperation (OperationKind.Literal, Type: System.Int32, Constant: 1) (Syntax: '1')
      ILiteralOperation (OperationKind.Literal, Type: System.Int32, Constant: 2, IsInvalid) (Syntax: '2')
]]>.Value

            Dim expectedDiagnostics = <![CDATA[
BC30057: Too many arguments to 'Public Sub M2(x As Integer)'.
        M2(1, 2)'BIND:"M2(1, 2)"
              ~
]]>.Value

            VerifyOperationTreeAndDiagnosticsForTest(Of InvocationExpressionSyntax)(source, expectedOperationTree, expectedDiagnostics)
        End Sub

        <CompilerTrait(CompilerFeature.IOperation)>
        <Fact()>
        Public Sub Error_ExtraOmittedArgument()
            Dim source = <![CDATA[
Class P
    Sub M1()
        M2(0,,,)'BIND:"M2(0,,,)"
    End Sub

    Sub M2(x As Integer, Optional y As Integer = 0, Optional z As Integer = 0)
    End Sub
End Class]]>.Value

            Dim expectedOperationTree = <![CDATA[
IInvalidOperation (OperationKind.Invalid, Type: System.Void, IsInvalid) (Syntax: 'M2(0,,,)')
  Children(5):
      IOperation:  (OperationKind.None, Type: null) (Syntax: 'M2')
        Children(1):
            IInstanceReferenceOperation (OperationKind.InstanceReference, Type: P, IsImplicit) (Syntax: 'M2')
      ILiteralOperation (OperationKind.Literal, Type: System.Int32, Constant: 0) (Syntax: '0')
      IOmittedArgumentOperation (OperationKind.OmittedArgument, Type: null) (Syntax: '')
      IOmittedArgumentOperation (OperationKind.OmittedArgument, Type: null) (Syntax: '')
      IOmittedArgumentOperation (OperationKind.OmittedArgument, Type: null, IsInvalid) (Syntax: '')
]]>.Value

            Dim expectedDiagnostics = <![CDATA[
BC30057: Too many arguments to 'Public Sub M2(x As Integer, [y As Integer = 0], [z As Integer = 0])'.
        M2(0,,,)'BIND:"M2(0,,,)"
               ~
]]>.Value

            VerifyOperationTreeAndDiagnosticsForTest(Of InvocationExpressionSyntax)(source, expectedOperationTree, expectedDiagnostics)
        End Sub

        <CompilerTrait(CompilerFeature.IOperation)>
        <Fact()>
        Public Sub TestValidDynamicInvocation_OmittedArgument()
            Dim source = <![CDATA[
Option Strict Off

Class P
    Sub M1(o As Object)
        M2(o,,)'BIND:"M2(o,,)"
    End Sub

    Sub M2(x As Integer, Optional y As Integer = 0, Optional z As Integer = 0)
    End Sub

    Sub M2(x As Double, Optional y As Integer = 0, Optional z As Integer = 0)
    End Sub
End Class]]>.Value

            Dim expectedOperationTree = <![CDATA[
IDynamicInvocationOperation (OperationKind.DynamicInvocation, Type: System.Object) (Syntax: 'M2(o,,)')
  Expression: 
    IDynamicMemberReferenceOperation (Member Name: "M2", Containing Type: null) (OperationKind.DynamicMemberReference, Type: System.Object) (Syntax: 'M2')
      Type Arguments(0)
      Instance Receiver: 
        IInstanceReferenceOperation (OperationKind.InstanceReference, Type: P, IsImplicit) (Syntax: 'M2')
  Arguments(3):
      IParameterReferenceOperation: o (OperationKind.ParameterReference, Type: System.Object) (Syntax: 'o')
      IOmittedArgumentOperation (OperationKind.OmittedArgument, Type: System.Object) (Syntax: '')
      IOmittedArgumentOperation (OperationKind.OmittedArgument, Type: System.Object) (Syntax: '')
  ArgumentNames(0)
  ArgumentRefKinds: null
]]>.Value

            Dim expectedDiagnostics = String.Empty

            VerifyOperationTreeAndDiagnosticsForTest(Of InvocationExpressionSyntax)(source, expectedOperationTree, expectedDiagnostics)
        End Sub

        <CompilerTrait(CompilerFeature.IOperation)>
        <Fact()>
        Public Sub Error_OmittingParamArrayArgument()
            Dim source = <![CDATA[
Class P
    Sub M1()
        M2(0, )'BIND:"M2(0, )"
    End Sub

    Sub M2(x As Integer, ParamArray array As Integer())
    End Sub
End Class]]>.Value

            Dim expectedOperationTree = <![CDATA[
IInvalidOperation (OperationKind.Invalid, Type: System.Void, IsInvalid) (Syntax: 'M2(0, )')
  Children(3):
      IOperation:  (OperationKind.None, Type: null) (Syntax: 'M2')
        Children(1):
            IInstanceReferenceOperation (OperationKind.InstanceReference, Type: P, IsImplicit) (Syntax: 'M2')
      ILiteralOperation (OperationKind.Literal, Type: System.Int32, Constant: 0) (Syntax: '0')
      IOmittedArgumentOperation (OperationKind.OmittedArgument, Type: null, IsInvalid) (Syntax: '')
]]>.Value

            Dim expectedDiagnostics = <![CDATA[
BC30588: Omitted argument cannot match a ParamArray parameter.
        M2(0, )'BIND:"M2(0, )"
              ~
]]>.Value

            VerifyOperationTreeAndDiagnosticsForTest(Of InvocationExpressionSyntax)(source, expectedOperationTree, expectedDiagnostics)
        End Sub

        <CompilerTrait(CompilerFeature.IOperation)>
        <Fact()>
        Public Sub Error_NamedArgumentMatchingParamArray()
            Dim source = <![CDATA[
Class P
    Sub M1()
        Dim a = New Integer() {}
        M2(x:=0, array:=a)'BIND:"M2(x:=0, array:=a)"
    End Sub

    Sub M2(x As Integer, ParamArray array As Integer())
    End Sub
End Class]]>.Value

            Dim expectedOperationTree = <![CDATA[
IInvalidOperation (OperationKind.Invalid, Type: System.Void, IsInvalid) (Syntax: 'M2(x:=0, array:=a)')
  Children(3):
      IOperation:  (OperationKind.None, Type: null) (Syntax: 'M2')
        Children(1):
            IInstanceReferenceOperation (OperationKind.InstanceReference, Type: P, IsImplicit) (Syntax: 'M2')
      ILiteralOperation (OperationKind.Literal, Type: System.Int32, Constant: 0) (Syntax: '0')
      ILocalReferenceOperation: a (OperationKind.LocalReference, Type: System.Int32()) (Syntax: 'a')
]]>.Value

            Dim expectedDiagnostics = <![CDATA[
BC30587: Named argument cannot match a ParamArray parameter.
        M2(x:=0, array:=a)'BIND:"M2(x:=0, array:=a)"
                 ~~~~~
]]>.Value

            VerifyOperationTreeAndDiagnosticsForTest(Of InvocationExpressionSyntax)(source, expectedOperationTree, expectedDiagnostics)
        End Sub

        <CompilerTrait(CompilerFeature.IOperation)>
        <Fact()>
        Public Sub Error_NamedArgumenNotExist()
            Dim source = <![CDATA[
Class P
    Sub M1()
        M2(y:=1)'BIND:"M2(y:=1)"
    End Sub

    Sub M2(x As Integer)
    End Sub
End Class]]>.Value

            Dim expectedOperationTree = <![CDATA[
IInvalidOperation (OperationKind.Invalid, Type: System.Void, IsInvalid) (Syntax: 'M2(y:=1)')
  Children(2):
      IOperation:  (OperationKind.None, Type: null, IsInvalid) (Syntax: 'M2')
        Children(1):
            IInstanceReferenceOperation (OperationKind.InstanceReference, Type: P, IsInvalid, IsImplicit) (Syntax: 'M2')
      ILiteralOperation (OperationKind.Literal, Type: System.Int32, Constant: 1) (Syntax: '1')
]]>.Value

            Dim expectedDiagnostics = <![CDATA[
BC30455: Argument not specified for parameter 'x' of 'Public Sub M2(x As Integer)'.
        M2(y:=1)'BIND:"M2(y:=1)"
        ~~
BC30272: 'y' is not a parameter of 'Public Sub M2(x As Integer)'.
        M2(y:=1)'BIND:"M2(y:=1)"
           ~
]]>.Value

            VerifyOperationTreeAndDiagnosticsForTest(Of InvocationExpressionSyntax)(source, expectedOperationTree, expectedDiagnostics)
        End Sub

        <CompilerTrait(CompilerFeature.IOperation)>
        <Fact>
        Public Sub InOutConversion()
            Dim source = <![CDATA[
Class Program
    Sub M1()
        Dim x = 1.0
        M2(x)'BIND:"M2(x)"
    End Sub

    Sub M2(ByRef Optional a As Integer = 0)
    End Sub
End Class]]>.Value

            Dim expectedOperationTree = <![CDATA[
IInvocationOperation ( Sub Program.M2([ByRef a As System.Int32 = 0])) (OperationKind.Invocation, Type: System.Void) (Syntax: 'M2(x)')
  Instance Receiver: 
    IInstanceReferenceOperation (OperationKind.InstanceReference, Type: Program, IsImplicit) (Syntax: 'M2')
  Arguments(1):
      IArgumentOperation (ArgumentKind.Explicit, Matching Parameter: a) (OperationKind.Argument, Type: null, IsImplicit) (Syntax: 'x')
        ILocalReferenceOperation: x (OperationKind.LocalReference, Type: System.Double) (Syntax: 'x')
        InConversion: CommonConversion (Exists: True, IsIdentity: False, IsNumeric: True, IsReference: False, IsUserDefined: False) (MethodSymbol: null)
        OutConversion: CommonConversion (Exists: True, IsIdentity: False, IsNumeric: True, IsReference: False, IsUserDefined: False) (MethodSymbol: null)
]]>.Value

            Dim expectedDiagnostics = String.Empty

            VerifyOperationTreeAndDiagnosticsForTest(Of InvocationExpressionSyntax)(source, expectedOperationTree, expectedDiagnostics)
        End Sub

        <CompilerTrait(CompilerFeature.IOperation)>
        <Fact>
        Public Sub InOutConversionUserDefined()
            Dim source = <![CDATA[
Class C
    Public Shared Widening Operator CType(ByVal c As C) As Integer
        Return 0
    End Operator

    Public Shared Narrowing Operator CType(ByVal i As Integer) As C
        Return New C()
    End Operator
End Class

Class Program
    Sub M1()
        Dim x = New C()
        M2(x)'BIND:"M2(x)"
    End Sub

    Sub M2(ByRef a As Integer)
    End Sub
End Class]]>.Value

            Dim expectedOperationTree = <![CDATA[
IInvocationOperation ( Sub Program.M2(ByRef a As System.Int32)) (OperationKind.Invocation, Type: System.Void) (Syntax: 'M2(x)')
  Instance Receiver: 
    IInstanceReferenceOperation (OperationKind.InstanceReference, Type: Program, IsImplicit) (Syntax: 'M2')
  Arguments(1):
      IArgumentOperation (ArgumentKind.Explicit, Matching Parameter: a) (OperationKind.Argument, Type: null, IsImplicit) (Syntax: 'x')
        ILocalReferenceOperation: x (OperationKind.LocalReference, Type: C) (Syntax: 'x')
        InConversion: CommonConversion (Exists: True, IsIdentity: False, IsNumeric: False, IsReference: False, IsUserDefined: True) (MethodSymbol: Function C.op_Implicit(c As C) As System.Int32)
        OutConversion: CommonConversion (Exists: True, IsIdentity: False, IsNumeric: False, IsReference: False, IsUserDefined: True) (MethodSymbol: Function C.op_Explicit(i As System.Int32) As C)
]]>.Value

            Dim expectedDiagnostics = String.Empty

            VerifyOperationTreeAndDiagnosticsForTest(Of InvocationExpressionSyntax)(source, expectedOperationTree, expectedDiagnostics)
        End Sub

        <CompilerTrait(CompilerFeature.IOperation)>
        <Fact>
        Public Sub InOutConversionUserDefinedWithIntermediateConversion()
            Dim source = <![CDATA[
Class C
    Public Shared Widening Operator CType(ByVal c As C) As Integer
        Return 0
    End Operator

    Public Shared Narrowing Operator CType(ByVal i As Integer) As C
        Return New C()
    End Operator
End Class

Class Program
    Sub M1()
        Dim x = 2.0
        M2(x)'BIND:"M2(x)"
    End Sub

    Sub M2(ByRef c As C)
    End Sub
End Class]]>.Value

            Dim expectedOperationTree = <![CDATA[
IInvocationOperation ( Sub Program.M2(ByRef c As C)) (OperationKind.Invocation, Type: System.Void) (Syntax: 'M2(x)')
  Instance Receiver: 
    IInstanceReferenceOperation (OperationKind.InstanceReference, Type: Program, IsImplicit) (Syntax: 'M2')
  Arguments(1):
      IArgumentOperation (ArgumentKind.Explicit, Matching Parameter: c) (OperationKind.Argument, Type: null, IsImplicit) (Syntax: 'x')
        ILocalReferenceOperation: x (OperationKind.LocalReference, Type: System.Double) (Syntax: 'x')
        InConversion: CommonConversion (Exists: True, IsIdentity: False, IsNumeric: False, IsReference: False, IsUserDefined: True) (MethodSymbol: Function C.op_Explicit(i As System.Int32) As C)
        OutConversion: CommonConversion (Exists: True, IsIdentity: False, IsNumeric: False, IsReference: False, IsUserDefined: True) (MethodSymbol: Function C.op_Implicit(c As C) As System.Int32)
]]>.Value

            Dim expectedDiagnostics = String.Empty

            VerifyOperationTreeAndDiagnosticsForTest(Of InvocationExpressionSyntax)(source, expectedOperationTree, expectedDiagnostics)
        End Sub

        <CompilerTrait(CompilerFeature.IOperation)>
        <Fact>
        Public Sub InOutConversionUserDefinedMissingOperator()
            Dim source = <![CDATA[
Class C
    Public Shared Widening Operator CType(ByVal c As C) As Integer
        Return 0
    End Operator
End Class

Class Program
    Sub M1()
        Dim x = New C()
        M2(x)'BIND:"M2(x)"
    End Sub

    Sub M2(ByRef a As Integer)
    End Sub
End Class]]>.Value

            Dim expectedOperationTree = <![CDATA[
IInvalidOperation (OperationKind.Invalid, Type: System.Void, IsInvalid) (Syntax: 'M2(x)')
  Children(2):
      IOperation:  (OperationKind.None, Type: null) (Syntax: 'M2')
        Children(1):
            IInstanceReferenceOperation (OperationKind.InstanceReference, Type: Program, IsImplicit) (Syntax: 'M2')
      ILocalReferenceOperation: x (OperationKind.LocalReference, Type: C, IsInvalid) (Syntax: 'x')
]]>.Value

            Dim expectedDiagnostics = <![CDATA[
BC33037: Cannot copy the value of 'ByRef' parameter 'a' back to the matching argument because type 'Integer' cannot be converted to type 'C'.
        M2(x)'BIND:"M2(x)"
           ~
]]>.Value
            VerifyOperationTreeAndDiagnosticsForTest(Of InvocationExpressionSyntax)(source, expectedOperationTree, expectedDiagnostics)
        End Sub

        <CompilerTrait(CompilerFeature.IOperation)>
        <Fact>
        Public Sub GettingInOutConversionFromVBArgument()
            Dim source = <![CDATA[
Class C
    Public Shared Widening Operator CType(ByVal c As C) As Integer
        Return 0
    End Operator

    Public Shared Narrowing Operator CType(ByVal i As Integer) As C
        Return New C()
    End Operator
End Class

Class Program
    Sub M1()
        Dim x = New C()
        M2(x)'BIND:"M2(x)"
    End Sub

    Sub M2(ByRef a As Integer)
    End Sub
End Class]]>.Value

            Dim fileName = "a.vb"
            Dim syntaxTree = Parse(source, fileName, options:=Nothing)

            Dim compilation = CreateCompilationWithMscorlib45AndVBRuntime({syntaxTree}, DefaultVbReferences.Concat({ValueTupleRef, SystemRuntimeFacadeRef}))
            Dim result = GetOperationAndSyntaxForTest(Of InvocationExpressionSyntax)(compilation, fileName)

            Dim expectedInKind = ConversionKind.Widening Or ConversionKind.UserDefined
<<<<<<< HEAD
            Dim exptectedInMethod = compilation.GetSymbolsWithName(Function(name As String)
                                                                       Return name = "op_Implicit"
                                                                   End Function, SymbolFilter.Member).Single()
=======
            Dim expectedInMethod = compilation.GetSymbolsWithName(Function(name As String)
                                                                      Return name = "op_Implicit"
                                                                  End Function, SymbolFilter.Member).Single()
>>>>>>> 539070ad

            Dim expectedOutKind = ConversionKind.Narrowing Or ConversionKind.UserDefined
            Dim expectedOutMethod = compilation.GetSymbolsWithName(Function(name As String)
                                                                       Return name = "op_Explicit"
                                                                   End Function, SymbolFilter.Member).Single()

            Dim invocation = CType(result.operation, IInvocationOperation)
            Dim argument = invocation.Arguments(0)

            Dim inConversion = argument.GetInConversion()
            Assert.Same(expectedInMethod, inConversion.MethodSymbol)
            Assert.Equal(expectedInKind, inConversion.Kind)

            Dim outConversion = argument.GetOutConversion()
            Assert.Same(expectedOutMethod, outConversion.MethodSymbol)
            Assert.Equal(expectedOutKind, outConversion.Kind)
        End Sub

        <CompilerTrait(CompilerFeature.IOperation)>
        <Fact>
        Public Sub TestCloneInOutConversion()
            Dim source = <![CDATA[
Class C
    Public Shared Widening Operator CType(ByVal c As C) As Integer
        Return 0
    End Operator

    Public Shared Narrowing Operator CType(ByVal i As Integer) As C
        Return New C()
    End Operator
End Class

Class Program
    Sub M1()
        Dim x = New C()
        Dim y = New C()
        Dim z = New C()
        M2(x, y, z)
    End Sub

    Sub M2(ByRef a As Integer, ByRef b As Double, ByRef c As C)
    End Sub
End Class]]>.Value

            Dim fileName = "a.vb"
            Dim syntaxTree = Parse(source, fileName, options:=Nothing)

            Dim compilation = CreateCompilationWithMscorlib45AndVBRuntime({syntaxTree}, DefaultVbReferences.Concat({ValueTupleRef, SystemRuntimeFacadeRef}))
            Dim tree = (From t In compilation.SyntaxTrees Where t.FilePath = fileName).Single()
            Dim model = compilation.GetSemanticModel(tree)

            VerifyClone(model)
        End Sub

        <Fact>
        Public Sub DirectlyBindArgument_InvocationExpression()
            Dim source = <![CDATA[
Class Program
    Sub M1()
        M2(1)'BIND:"1"
    End Sub

    Sub M2(a As Integer)
    End Sub
End Class]]>.Value

            Dim expectedOperationTree = <![CDATA[
IArgumentOperation (ArgumentKind.Explicit, Matching Parameter: a) (OperationKind.Argument, Type: null) (Syntax: '1')
  ILiteralOperation (OperationKind.Literal, Type: System.Int32, Constant: 1) (Syntax: '1')
  InConversion: CommonConversion (Exists: True, IsIdentity: True, IsNumeric: False, IsReference: False, IsUserDefined: False) (MethodSymbol: null)
  OutConversion: CommonConversion (Exists: True, IsIdentity: True, IsNumeric: False, IsReference: False, IsUserDefined: False) (MethodSymbol: null)
]]>.Value

            Dim expectedDiagnostics = String.Empty

            VerifyOperationTreeAndDiagnosticsForTest(Of ArgumentSyntax)(source, expectedOperationTree, expectedDiagnostics)
        End Sub

        <Fact>
        Public Sub DirectlyBindParamsArgument1_InvocationExpression()
            Dim source = <![CDATA[
Class Program
    Sub M1()
        M2(1)'BIND:"M2(1)"
    End Sub

    Sub M2(paramarray a As Integer())
    End Sub
End Class]]>.Value

            Dim expectedOperationTree = <![CDATA[
IExpressionStatementOperation (OperationKind.ExpressionStatement, Type: null) (Syntax: 'M2(1)')
  Expression: 
    IInvocationOperation ( Sub Program.M2(ParamArray a As System.Int32())) (OperationKind.Invocation, Type: System.Void) (Syntax: 'M2(1)')
      Instance Receiver: 
        IInstanceReferenceOperation (OperationKind.InstanceReference, Type: Program, IsImplicit) (Syntax: 'M2')
      Arguments(1):
          IArgumentOperation (ArgumentKind.ParamArray, Matching Parameter: a) (OperationKind.Argument, Type: null, IsImplicit) (Syntax: 'M2(1)')
            IArrayCreationOperation (OperationKind.ArrayCreation, Type: System.Int32(), IsImplicit) (Syntax: 'M2(1)')
              Dimension Sizes(1):
                  ILiteralOperation (OperationKind.Literal, Type: System.Int32, Constant: 1, IsImplicit) (Syntax: 'M2(1)')
              Initializer: 
                IArrayInitializerOperation (1 elements) (OperationKind.ArrayInitializer, Type: System.Int32(), IsImplicit) (Syntax: 'M2(1)')
                  Element Values(1):
                      ILiteralOperation (OperationKind.Literal, Type: System.Int32, Constant: 1) (Syntax: '1')
            InConversion: CommonConversion (Exists: True, IsIdentity: True, IsNumeric: False, IsReference: False, IsUserDefined: False) (MethodSymbol: null)
            OutConversion: CommonConversion (Exists: True, IsIdentity: True, IsNumeric: False, IsReference: False, IsUserDefined: False) (MethodSymbol: null)
]]>.Value

            Dim expectedDiagnostics = String.Empty

            VerifyOperationTreeAndDiagnosticsForTest(Of ExpressionStatementSyntax)(source, expectedOperationTree, expectedDiagnostics)
        End Sub

        <Fact>
        Public Sub DirectlyBindParamsArgument2_InvocationExpression()
            Dim source = <![CDATA[
Class Program
    Sub M1()
        M2(0, 1)'BIND:"M2(0, 1)"
    End Sub

    Sub M2(paramarray a As Integer())
    End Sub
End Class]]>.Value

            Dim expectedOperationTree = <![CDATA[
IExpressionStatementOperation (OperationKind.ExpressionStatement, Type: null) (Syntax: 'M2(0, 1)')
  Expression: 
    IInvocationOperation ( Sub Program.M2(ParamArray a As System.Int32())) (OperationKind.Invocation, Type: System.Void) (Syntax: 'M2(0, 1)')
      Instance Receiver: 
        IInstanceReferenceOperation (OperationKind.InstanceReference, Type: Program, IsImplicit) (Syntax: 'M2')
      Arguments(1):
          IArgumentOperation (ArgumentKind.ParamArray, Matching Parameter: a) (OperationKind.Argument, Type: null, IsImplicit) (Syntax: 'M2(0, 1)')
            IArrayCreationOperation (OperationKind.ArrayCreation, Type: System.Int32(), IsImplicit) (Syntax: 'M2(0, 1)')
              Dimension Sizes(1):
                  ILiteralOperation (OperationKind.Literal, Type: System.Int32, Constant: 2, IsImplicit) (Syntax: 'M2(0, 1)')
              Initializer: 
                IArrayInitializerOperation (2 elements) (OperationKind.ArrayInitializer, Type: System.Int32(), IsImplicit) (Syntax: 'M2(0, 1)')
                  Element Values(2):
                      ILiteralOperation (OperationKind.Literal, Type: System.Int32, Constant: 0) (Syntax: '0')
                      ILiteralOperation (OperationKind.Literal, Type: System.Int32, Constant: 1) (Syntax: '1')
            InConversion: CommonConversion (Exists: True, IsIdentity: True, IsNumeric: False, IsReference: False, IsUserDefined: False) (MethodSymbol: null)
            OutConversion: CommonConversion (Exists: True, IsIdentity: True, IsNumeric: False, IsReference: False, IsUserDefined: False) (MethodSymbol: null)
]]>.Value

            Dim expectedDiagnostics = String.Empty

            VerifyOperationTreeAndDiagnosticsForTest(Of ExpressionStatementSyntax)(source, expectedOperationTree, expectedDiagnostics)
        End Sub

        <Fact>
        Public Sub DirectlyBindOmittedArgument_InvocationExpression()
            Dim source = <![CDATA[
Class Program
    Sub M1()
        M2(1, , 2)'BIND:"M2(1, , 2)"
    End Sub

    Sub M2(a As Integer, Optional b As Integer = 0, Optional c As Integer = 0)
    End Sub
End Class]]>.Value

            Dim expectedOperationTree = <![CDATA[
IExpressionStatementOperation (OperationKind.ExpressionStatement, Type: null) (Syntax: 'M2(1, , 2)')
  Expression: 
    IInvocationOperation ( Sub Program.M2(a As System.Int32, [b As System.Int32 = 0], [c As System.Int32 = 0])) (OperationKind.Invocation, Type: System.Void) (Syntax: 'M2(1, , 2)')
      Instance Receiver: 
        IInstanceReferenceOperation (OperationKind.InstanceReference, Type: Program, IsImplicit) (Syntax: 'M2')
      Arguments(3):
          IArgumentOperation (ArgumentKind.Explicit, Matching Parameter: a) (OperationKind.Argument, Type: null) (Syntax: '1')
            ILiteralOperation (OperationKind.Literal, Type: System.Int32, Constant: 1) (Syntax: '1')
            InConversion: CommonConversion (Exists: True, IsIdentity: True, IsNumeric: False, IsReference: False, IsUserDefined: False) (MethodSymbol: null)
            OutConversion: CommonConversion (Exists: True, IsIdentity: True, IsNumeric: False, IsReference: False, IsUserDefined: False) (MethodSymbol: null)
          IArgumentOperation (ArgumentKind.DefaultValue, Matching Parameter: b) (OperationKind.Argument, Type: null) (Syntax: '')
            ILiteralOperation (OperationKind.Literal, Type: System.Int32, Constant: 0, IsImplicit) (Syntax: '')
            InConversion: CommonConversion (Exists: True, IsIdentity: True, IsNumeric: False, IsReference: False, IsUserDefined: False) (MethodSymbol: null)
            OutConversion: CommonConversion (Exists: True, IsIdentity: True, IsNumeric: False, IsReference: False, IsUserDefined: False) (MethodSymbol: null)
          IArgumentOperation (ArgumentKind.Explicit, Matching Parameter: c) (OperationKind.Argument, Type: null) (Syntax: '2')
            ILiteralOperation (OperationKind.Literal, Type: System.Int32, Constant: 2) (Syntax: '2')
            InConversion: CommonConversion (Exists: True, IsIdentity: True, IsNumeric: False, IsReference: False, IsUserDefined: False) (MethodSymbol: null)
            OutConversion: CommonConversion (Exists: True, IsIdentity: True, IsNumeric: False, IsReference: False, IsUserDefined: False) (MethodSymbol: null)
]]>.Value

            Dim expectedDiagnostics = String.Empty

            VerifyOperationTreeAndDiagnosticsForTest(Of ExpressionStatementSyntax)(source, expectedOperationTree, expectedDiagnostics)
        End Sub

        <Fact>
        Public Sub DirectlyBindNAmedArgument1_InvocationExpression()
            Dim source = <![CDATA[
Class Program
    Sub M1()
        M2(b:=1, a:=1)'BIND:"b:=1"
    End Sub

    Sub M2(a As Integer, b as integer)
    End Sub
End Class]]>.Value

            Dim expectedOperationTree = <![CDATA[
IArgumentOperation (ArgumentKind.Explicit, Matching Parameter: b) (OperationKind.Argument, Type: null) (Syntax: 'b:=1')
  ILiteralOperation (OperationKind.Literal, Type: System.Int32, Constant: 1) (Syntax: '1')
  InConversion: CommonConversion (Exists: True, IsIdentity: True, IsNumeric: False, IsReference: False, IsUserDefined: False) (MethodSymbol: null)
  OutConversion: CommonConversion (Exists: True, IsIdentity: True, IsNumeric: False, IsReference: False, IsUserDefined: False) (MethodSymbol: null)
]]>.Value

            Dim expectedDiagnostics = String.Empty

            VerifyOperationTreeAndDiagnosticsForTest(Of ArgumentSyntax)(source, expectedOperationTree, expectedDiagnostics)
        End Sub

        <Fact>
        Public Sub DirectlyBindNAmedArgument2_InvocationExpression()
            Dim source = <![CDATA[
Class Program
    Sub M1()
        M2(b:=1, a:=1)'BIND:"a:=1"
    End Sub

    Sub M2(a As Integer, b as integer)
    End Sub
End Class]]>.Value

            Dim expectedOperationTree = <![CDATA[
IArgumentOperation (ArgumentKind.Explicit, Matching Parameter: a) (OperationKind.Argument, Type: null) (Syntax: 'a:=1')
  ILiteralOperation (OperationKind.Literal, Type: System.Int32, Constant: 1) (Syntax: '1')
  InConversion: CommonConversion (Exists: True, IsIdentity: True, IsNumeric: False, IsReference: False, IsUserDefined: False) (MethodSymbol: null)
  OutConversion: CommonConversion (Exists: True, IsIdentity: True, IsNumeric: False, IsReference: False, IsUserDefined: False) (MethodSymbol: null)
]]>.Value

            Dim expectedDiagnostics = String.Empty

            VerifyOperationTreeAndDiagnosticsForTest(Of ArgumentSyntax)(source, expectedOperationTree, expectedDiagnostics)
        End Sub

        <Fact>
        Public Sub DirectlyBindArgument_ObjectCreation()
            Dim source = <![CDATA[
Class Program
    Sub M1()
        dim p = new Program(1)'BIND:"1"
    End Sub

    Sub new(a As Integer)
    End Sub
End Class]]>.Value

            Dim expectedOperationTree = <![CDATA[
IArgumentOperation (ArgumentKind.Explicit, Matching Parameter: a) (OperationKind.Argument, Type: null) (Syntax: '1')
  ILiteralOperation (OperationKind.Literal, Type: System.Int32, Constant: 1) (Syntax: '1')
  InConversion: CommonConversion (Exists: True, IsIdentity: True, IsNumeric: False, IsReference: False, IsUserDefined: False) (MethodSymbol: null)
  OutConversion: CommonConversion (Exists: True, IsIdentity: True, IsNumeric: False, IsReference: False, IsUserDefined: False) (MethodSymbol: null)
]]>.Value

            Dim expectedDiagnostics = String.Empty

            VerifyOperationTreeAndDiagnosticsForTest(Of ArgumentSyntax)(source, expectedOperationTree, expectedDiagnostics)
        End Sub

        <Fact>
        Public Sub DirectlyBindParamsArgument1_ObjectCreation()
            Dim source = <![CDATA[
Class Program
    Sub M1()
        Dim p = New Program(1)'BIND:"New Program(1)"
    End Sub

    Sub new(paramarray a As Integer())
    End Sub
End Class]]>.Value

            Dim expectedOperationTree = <![CDATA[
IObjectCreationOperation (Constructor: Sub Program..ctor(ParamArray a As System.Int32())) (OperationKind.ObjectCreation, Type: Program) (Syntax: 'New Program(1)')
  Arguments(1):
      IArgumentOperation (ArgumentKind.ParamArray, Matching Parameter: a) (OperationKind.Argument, Type: null, IsImplicit) (Syntax: 'Program')
        IArrayCreationOperation (OperationKind.ArrayCreation, Type: System.Int32(), IsImplicit) (Syntax: 'Program')
          Dimension Sizes(1):
              ILiteralOperation (OperationKind.Literal, Type: System.Int32, Constant: 1, IsImplicit) (Syntax: 'Program')
          Initializer: 
            IArrayInitializerOperation (1 elements) (OperationKind.ArrayInitializer, Type: System.Int32(), IsImplicit) (Syntax: 'Program')
              Element Values(1):
                  ILiteralOperation (OperationKind.Literal, Type: System.Int32, Constant: 1) (Syntax: '1')
        InConversion: CommonConversion (Exists: True, IsIdentity: True, IsNumeric: False, IsReference: False, IsUserDefined: False) (MethodSymbol: null)
        OutConversion: CommonConversion (Exists: True, IsIdentity: True, IsNumeric: False, IsReference: False, IsUserDefined: False) (MethodSymbol: null)
  Initializer: 
    null
]]>.Value

            Dim expectedDiagnostics = String.Empty

            VerifyOperationTreeAndDiagnosticsForTest(Of ObjectCreationExpressionSyntax)(source, expectedOperationTree, expectedDiagnostics)
        End Sub

        <Fact>
        Public Sub DirectlyBindParamsArgument2_ObjectCreation()
            Dim source = <![CDATA[
Class Program
    Sub M1()
        dim p = new Program(0, 1)'BIND:"new Program(0, 1)"
    End Sub

    Sub new(paramarray a As Integer())
    End Sub
End Class]]>.Value

            Dim expectedOperationTree = <![CDATA[
IObjectCreationOperation (Constructor: Sub Program..ctor(ParamArray a As System.Int32())) (OperationKind.ObjectCreation, Type: Program) (Syntax: 'new Program(0, 1)')
  Arguments(1):
      IArgumentOperation (ArgumentKind.ParamArray, Matching Parameter: a) (OperationKind.Argument, Type: null, IsImplicit) (Syntax: 'Program')
        IArrayCreationOperation (OperationKind.ArrayCreation, Type: System.Int32(), IsImplicit) (Syntax: 'Program')
          Dimension Sizes(1):
              ILiteralOperation (OperationKind.Literal, Type: System.Int32, Constant: 2, IsImplicit) (Syntax: 'Program')
          Initializer: 
            IArrayInitializerOperation (2 elements) (OperationKind.ArrayInitializer, Type: System.Int32(), IsImplicit) (Syntax: 'Program')
              Element Values(2):
                  ILiteralOperation (OperationKind.Literal, Type: System.Int32, Constant: 0) (Syntax: '0')
                  ILiteralOperation (OperationKind.Literal, Type: System.Int32, Constant: 1) (Syntax: '1')
        InConversion: CommonConversion (Exists: True, IsIdentity: True, IsNumeric: False, IsReference: False, IsUserDefined: False) (MethodSymbol: null)
        OutConversion: CommonConversion (Exists: True, IsIdentity: True, IsNumeric: False, IsReference: False, IsUserDefined: False) (MethodSymbol: null)
  Initializer: 
    null
]]>.Value

            Dim expectedDiagnostics = String.Empty

            VerifyOperationTreeAndDiagnosticsForTest(Of ObjectCreationExpressionSyntax)(source, expectedOperationTree, expectedDiagnostics)
        End Sub

        <Fact()>
        Public Sub DirectlyBindArgument_RangeArgument()
            Dim source = <![CDATA[
Module Program
    Sub Main(args As String())
        Dim a(0 To 20) As Integer'BIND:"Dim a(0 To 20) As Integer"
    End Sub
End Module]]>.Value

            Dim expectedOperationTree = <![CDATA[
IVariableDeclarationGroupOperation (1 declarations) (OperationKind.VariableDeclarationGroup, Type: null) (Syntax: 'Dim a(0 To  ...  As Integer')
  IVariableDeclarationOperation (1 declarators) (OperationKind.VariableDeclaration, Type: null) (Syntax: 'a(0 To 20) As Integer')
    Declarators:
        IVariableDeclaratorOperation (Symbol: a As System.Int32()) (OperationKind.VariableDeclarator, Type: null) (Syntax: 'a(0 To 20)')
          Initializer: 
            IVariableInitializerOperation (OperationKind.VariableInitializer, Type: null, IsImplicit) (Syntax: 'a(0 To 20)')
              IArrayCreationOperation (OperationKind.ArrayCreation, Type: System.Int32(), IsImplicit) (Syntax: 'a(0 To 20)')
                Dimension Sizes(1):
                    IBinaryOperation (BinaryOperatorKind.Add, Checked) (OperationKind.BinaryOperator, Type: System.Int32, Constant: 21, IsImplicit) (Syntax: '0 To 20')
                      Left: 
                        ILiteralOperation (OperationKind.Literal, Type: System.Int32, Constant: 20) (Syntax: '20')
                      Right: 
                        ILiteralOperation (OperationKind.Literal, Type: System.Int32, Constant: 1, IsImplicit) (Syntax: '0 To 20')
                Initializer: 
                  null
    Initializer: 
      null
]]>.Value

            Dim expectedDiagnostics = String.Empty

            VerifyOperationTreeAndDiagnosticsForTest(Of LocalDeclarationStatementSyntax)(source, expectedOperationTree, expectedDiagnostics)
        End Sub
    End Class
End Namespace<|MERGE_RESOLUTION|>--- conflicted
+++ resolved
@@ -1081,15 +1081,9 @@
             Dim result = GetOperationAndSyntaxForTest(Of InvocationExpressionSyntax)(compilation, fileName)
 
             Dim expectedInKind = ConversionKind.Widening Or ConversionKind.UserDefined
-<<<<<<< HEAD
-            Dim exptectedInMethod = compilation.GetSymbolsWithName(Function(name As String)
-                                                                       Return name = "op_Implicit"
-                                                                   End Function, SymbolFilter.Member).Single()
-=======
             Dim expectedInMethod = compilation.GetSymbolsWithName(Function(name As String)
                                                                       Return name = "op_Implicit"
                                                                   End Function, SymbolFilter.Member).Single()
->>>>>>> 539070ad
 
             Dim expectedOutKind = ConversionKind.Narrowing Or ConversionKind.UserDefined
             Dim expectedOutMethod = compilation.GetSymbolsWithName(Function(name As String)
