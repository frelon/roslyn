--- conflicted
+++ resolved
@@ -102,7 +102,6 @@
     End Sub
 End Module]]>.Value
 
-<<<<<<< HEAD
             Dim expectedOperationTree = <![CDATA[
 IUsingStatement (OperationKind.UsingStatement) (Syntax: 'Using c1 As ... End Using')
   Resources: 
@@ -141,14 +140,6 @@
 ]]>.Value
 
             Dim expectedDiagnostics = String.Empty
-=======
-            Dim comp = CreateCompilationWithMscorlibAndVBRuntime(source)
-            CompilationUtils.AssertNoDiagnostics(comp)
-
-            Dim tree = comp.SyntaxTrees.Single()
-            Dim node = tree.GetRoot().DescendantNodes().OfType(Of UsingBlockSyntax).Single()
-            Dim op = DirectCast(comp.GetSemanticModel(tree).GetOperation(node), IUsingStatement)
->>>>>>> 44cddc92
 
             VerifyOperationTreeAndDiagnosticsForTest(Of UsingBlockSyntax)(source, expectedOperationTree, expectedDiagnostics)
         End Sub
