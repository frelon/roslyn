﻿// Copyright (c) Microsoft.  All Rights Reserved.  Licensed under the Apache License, Version 2.0.  See License.txt in the project root for license information.

using System;
using System.Collections.Immutable;
using Microsoft.CodeAnalysis.Completion;
using Microsoft.CodeAnalysis.CSharp;
using Microsoft.CodeAnalysis.CSharp.Completion.Providers;
using Microsoft.CodeAnalysis.Diagnostics.Analyzers.NamingStyles;
using Microsoft.CodeAnalysis.Editor.CSharp.UnitTests.Completion.CompletionProviders;
using Microsoft.CodeAnalysis.Editor.UnitTests.Workspaces;
using Microsoft.CodeAnalysis.NamingStyles;
using Microsoft.CodeAnalysis.Options;
using Microsoft.CodeAnalysis.Simplification;
using Roslyn.Test.Utilities;
using Xunit;
using static Microsoft.CodeAnalysis.Diagnostics.Analyzers.NamingStyles.SymbolSpecification;

namespace Microsoft.CodeAnalysis.Editor.CSharp.UnitTests.Completion.CompletionSetSources
{
    public class DeclarationNameCompletionProviderTests : AbstractCSharpCompletionProviderTests
    {
        public DeclarationNameCompletionProviderTests(CSharpTestWorkspaceFixture workspaceFixture) : base(workspaceFixture)
        {
        }

        internal override CompletionProvider CreateCompletionProvider()
        {
            return new DeclarationNameCompletionProvider();
        }

        [Fact, Trait(Traits.Feature, Traits.Features.Completion)]
        public async void NameWithOnlyType1()
        {
            var markup = @"
public class MyClass
{
    MyClass $$
}
";
            await VerifyItemExistsAsync(markup, "MyClass", glyph: (int)Glyph.MethodPublic);
            await VerifyItemExistsAsync(markup, "myClass", glyph: (int)Glyph.FieldPublic);
            await VerifyItemExistsAsync(markup, "GetMyClass", glyph: (int)Glyph.MethodPublic);
        }

        [Fact, Trait(Traits.Feature, Traits.Features.Completion)]
        public async void AsyncTaskOfT()
        {
            var markup = @"
using System.Threading.Tasks;
public class C
{
    async Task<C> $$
}
";
            await VerifyItemExistsAsync(markup, "GetCAsync");
        }

        [Fact(Skip = "not yet implemented"), Trait(Traits.Feature, Traits.Features.Completion)]
        public async void NonAsyncTaskOfT()
        {
            var markup = @"
public class C
{
    Task<C> $$
}
";
            await VerifyItemExistsAsync(markup, "GetCAsync");
        }

        [Fact, Trait(Traits.Feature, Traits.Features.Completion)]
        public async void MethodDeclaration1()
        {
            var markup = @"
public class C
{
    virtual C $$
}
";
            await VerifyItemExistsAsync(markup, "GetC");
            await VerifyItemIsAbsentAsync(markup, "C");
            await VerifyItemIsAbsentAsync(markup, "c");
        }

        [Fact, Trait(Traits.Feature, Traits.Features.Completion)]
        public async void WordBreaking1()
        {
            var markup = @"
using System.Threading;
public class C
{
    CancellationToken $$
}
";
            await VerifyItemExistsAsync(markup, "cancellationToken");
            await VerifyItemExistsAsync(markup, "cancellation");
            await VerifyItemExistsAsync(markup, "token");
        }

        [Fact, Trait(Traits.Feature, Traits.Features.Completion)]
        public async void WordBreaking2()
        {
            var markup = @"
interface I {}
public class C
{
    I $$
}
";
            await VerifyItemExistsAsync(markup, "GetI");
        }

        [Fact, Trait(Traits.Feature, Traits.Features.Completion)]
        public async void WordBreaking3()
        {
            var markup = @"
interface II {}
public class C
{
    II $$
}
";
            await VerifyItemExistsAsync(markup, "GetI");
        }

        [Fact, Trait(Traits.Feature, Traits.Features.Completion)]
        public async void WordBreaking4()
        {
            var markup = @"
interface IGoo {}
public class C
{
    IGoo $$
}
";
            await VerifyItemExistsAsync(markup, "Goo");
        }

        [Fact, Trait(Traits.Feature, Traits.Features.Completion)]
        public async void WordBreaking5()
        {
            var markup = @"
class SomeWonderfullyLongClassName {}
public class C
{
    SomeWonderfullyLongClassName $$
}
";
            await VerifyItemExistsAsync(markup, "Some");
            await VerifyItemExistsAsync(markup, "SomeWonderfully");
            await VerifyItemExistsAsync(markup, "SomeWonderfullyLong");
            await VerifyItemExistsAsync(markup, "SomeWonderfullyLongClass");
            await VerifyItemExistsAsync(markup, "Name");
            await VerifyItemExistsAsync(markup, "ClassName");
            await VerifyItemExistsAsync(markup, "LongClassName");
            await VerifyItemExistsAsync(markup, "WonderfullyLongClassName");
            await VerifyItemExistsAsync(markup, "SomeWonderfullyLongClassName");
        }

        [Fact, Trait(Traits.Feature, Traits.Features.Completion)]
        public async void Parameter1()
        {
            var markup = @"
using System.Threading;
public class C
{
    void Goo(CancellationToken $$
}
";
            await VerifyItemExistsAsync(markup, "cancellationToken", glyph: (int)Glyph.Parameter);
        }

        [Fact, Trait(Traits.Feature, Traits.Features.Completion)]
        public async void Parameter2()
        {
            var markup = @"
using System.Threading;
public class C
{
    void Goo(int x, CancellationToken c$$
}
";
            await VerifyItemExistsAsync(markup, "cancellationToken", glyph: (int)Glyph.Parameter);
        }


        [Fact, Trait(Traits.Feature, Traits.Features.Completion)]
        public async void Parameter3()
        {
            var markup = @"
using System.Threading;
public class C
{
    void Goo(CancellationToken c$$) {}
}
";
            await VerifyItemExistsAsync(markup, "cancellationToken", glyph: (int)Glyph.Parameter);
        }

        [WorkItem(19260, "https://github.com/dotnet/roslyn/issues/19260")]
        [Fact, Trait(Traits.Feature, Traits.Features.Completion)]
        public async void EscapeKeywords1()
        {
            var markup = @"
using System.Text;
public class C
{
    void Goo(StringBuilder $$) {}
}
";
            await VerifyItemExistsAsync(markup, "stringBuilder", glyph: (int)Glyph.Parameter);
            await VerifyItemExistsAsync(markup, "@string", glyph: (int)Glyph.Parameter);
            await VerifyItemExistsAsync(markup, "builder", glyph: (int)Glyph.Parameter);
        }

        [WorkItem(19260, "https://github.com/dotnet/roslyn/issues/19260")]
        [Fact, Trait(Traits.Feature, Traits.Features.Completion)]
        public async void EscapeKeywords2()
        {
            var markup = @"
class For { }
public class C
{
    void Goo(For $$) {}
}
";
            await VerifyItemExistsAsync(markup, "@for", glyph: (int)Glyph.Parameter);
        }

        [WorkItem(19260, "https://github.com/dotnet/roslyn/issues/19260")]
        [Fact, Trait(Traits.Feature, Traits.Features.Completion)]
        public async void EscapeKeywords3()
        {
            var markup = @"
class For { }
public class C
{
    void goo()
    {
        For $$
    }
}
";
            await VerifyItemExistsAsync(markup, "@for");
        }

        [WorkItem(19260, "https://github.com/dotnet/roslyn/issues/19260")]
        [Fact, Trait(Traits.Feature, Traits.Features.Completion)]
        public async void EscapeKeywords4()
        {
            var markup = @"
using System.Text;
public class C
{
    void goo()
    {
        StringBuilder $$
    }
}
";
            await VerifyItemExistsAsync(markup, "stringBuilder");
            await VerifyItemExistsAsync(markup, "@string");
            await VerifyItemExistsAsync(markup, "builder");
        }

        [Fact, Trait(Traits.Feature, Traits.Features.Completion)]
        public async void NoSuggestionsForInt()
        {
            var markup = @"
using System.Threading;
public class C
{
    int $$
}
";
            await VerifyNoItemsExistAsync(markup);
        }

        [Fact, Trait(Traits.Feature, Traits.Features.Completion)]
        public async void NoSuggestionsForLong()
        {
            var markup = @"
using System.Threading;
public class C
{
    long $$
}
";
            await VerifyNoItemsExistAsync(markup);
        }

        [Fact, Trait(Traits.Feature, Traits.Features.Completion)]
        public async void NoSuggestionsForDouble()
        {
            var markup = @"
using System.Threading;
public class C
{
    double $$
}
";
            await VerifyNoItemsExistAsync(markup);
        }

        [Fact, Trait(Traits.Feature, Traits.Features.Completion)]
        public async void NoSuggestionsForFloat()
        {
            var markup = @"
using System.Threading;
public class C
{
    float $$
}
";
            await VerifyNoItemsExistAsync(markup);
        }

        [Fact, Trait(Traits.Feature, Traits.Features.Completion)]
        public async void NoSuggestionsForSbyte()
        {
            var markup = @"
using System.Threading;
public class C
{
    sbyte $$
}
";
            await VerifyNoItemsExistAsync(markup);
        }

        [Fact, Trait(Traits.Feature, Traits.Features.Completion)]
        public async void NoSuggestionsForShort()
        {
            var markup = @"
using System.Threading;
public class C
{
    short $$
}
";
            await VerifyNoItemsExistAsync(markup);
        }

        [Fact, Trait(Traits.Feature, Traits.Features.Completion)]
        public async void NoSuggestionsForUint()
        {
            var markup = @"
using System.Threading;
public class C
{
    uint $$
}
";
            await VerifyNoItemsExistAsync(markup);
        }

        [Fact, Trait(Traits.Feature, Traits.Features.Completion)]
        public async void NoSuggestionsForUlong()
        {
            var markup = @"
using System.Threading;
public class C
{
    ulong $$
}
";
            await VerifyNoItemsExistAsync(markup);
        }

        [Fact, Trait(Traits.Feature, Traits.Features.Completion)]
        public async void SuggestionsForUShort()
        {
            var markup = @"
using System.Threading;
public class C
{
    ushort $$
}
";
            await VerifyNoItemsExistAsync(markup);
        }

        [Fact, Trait(Traits.Feature, Traits.Features.Completion)]
        public async void NoSuggestionsForBool()
        {
            var markup = @"
using System.Threading;
public class C
{
    bool $$
}
";
            await VerifyNoItemsExistAsync(markup);
        }

        [Fact, Trait(Traits.Feature, Traits.Features.Completion)]
        public async void NoSuggestionsForByte()
        {
            var markup = @"
using System.Threading;
public class C
{
    byte $$
}
";
            await VerifyNoItemsExistAsync(markup);
        }

        [Fact, Trait(Traits.Feature, Traits.Features.Completion)]
        public async void NoSuggestionsForChar()
        {
            var markup = @"
using System.Threading;
public class C
{
    char $$
}
";
            await VerifyNoItemsExistAsync(markup);
        }

        [Fact, Trait(Traits.Feature, Traits.Features.Completion)]
        public async void NoSuggestionsForString()
        {
            var markup = @"
public class C
{
    string $$
}
";
            await VerifyNoItemsExistAsync(markup);
        }

        [Fact, Trait(Traits.Feature, Traits.Features.Completion)]
        public async void NoSingleLetterClassNameSuggested()
        {
            var markup = @"
public class C
{
    C $$
}
";
            await VerifyItemIsAbsentAsync(markup, "C");
            await VerifyItemIsAbsentAsync(markup, "c");
        }

        [Fact, Trait(Traits.Feature, Traits.Features.Completion)]
        public async void ArrayElementTypeSuggested()
        {
            var markup = @"
using System.Threading;
public class MyClass
{
    MyClass[] $$
}
";
            await VerifyItemExistsAsync(markup, "MyClasses");
            await VerifyItemIsAbsentAsync(markup, "Array");
        }

        [Fact, Trait(Traits.Feature, Traits.Features.Completion)]
        public async void NotTriggeredByVar()
        {
            var markup = @"
public class C
{
    var $$
}
";
            await VerifyNoItemsExistAsync(markup);
        }

        [Fact, Trait(Traits.Feature, Traits.Features.Completion)]
        public async void NotAfterVoid()
        {
            var markup = @"
public class C
{
    void $$
}
";
            await VerifyNoItemsExistAsync(markup);
        }

        [Fact, Trait(Traits.Feature, Traits.Features.Completion)]
        public async void AfterGeneric()
        {
            var markup = @"
public class C
{
    System.Collections.Generic.IEnumerable<C> $$
}
";
            await VerifyItemExistsAsync(markup, "GetCs");
        }

        [Fact, Trait(Traits.Feature, Traits.Features.Completion)]
        public async void NothingAfterVar()
        {
            var markup = @"
public class C
{
    void goo()
    {
        var $$
    }
}
";
            await VerifyNoItemsExistAsync(markup);
        }

        [Fact, Trait(Traits.Feature, Traits.Features.Completion)]
        public async void TestDescription()
        {
            var markup = @"
public class MyClass
{
    MyClass $$
}
";
            await VerifyItemExistsAsync(markup, "MyClass", glyph: (int)Glyph.MethodPublic, expectedDescriptionOrNull: CSharpFeaturesResources.Suggested_name);
        }

        [WorkItem(20273, "https://github.com/dotnet/roslyn/issues/20273")]
        [Fact, Trait(Traits.Feature, Traits.Features.Completion)]
        public async void Alias1()
        {
            var markup = @"
using MyType = System.String;
public class C
{
    MyType $$
}
";
            await VerifyItemExistsAsync(markup, "my");
            await VerifyItemExistsAsync(markup, "type");
            await VerifyItemExistsAsync(markup, "myType");
        }
        [WorkItem(20273, "https://github.com/dotnet/roslyn/issues/20273")]
        [Fact, Trait(Traits.Feature, Traits.Features.Completion)]
        public async void AliasWithInterfacePattern()
        {
            var markup = @"
using IMyType = System.String;
public class C
{
    MyType $$
}
";
            await VerifyItemExistsAsync(markup, "my");
            await VerifyItemExistsAsync(markup, "type");
            await VerifyItemExistsAsync(markup, "myType");
        }

        [WorkItem(20016, "https://github.com/dotnet/roslyn/issues/20016")]
        [Fact, Trait(Traits.Feature, Traits.Features.Completion)]
        public async void NotAfterExistingName1()
        {
            var markup = @"
using IMyType = System.String;
public class C
{
    MyType myType $$
}
";
            await VerifyNoItemsExistAsync(markup);
        }

        [WorkItem(20016, "https://github.com/dotnet/roslyn/issues/20016")]
        [Fact, Trait(Traits.Feature, Traits.Features.Completion)]
        public async void NotAfterExistingName2()
        {
            var markup = @"
using IMyType = System.String;
public class C
{
    MyType myType, MyType $$
}
";
            await VerifyNoItemsExistAsync(markup);
        }

        [WorkItem(19409, "https://github.com/dotnet/roslyn/issues/19409")]
        [Fact, Trait(Traits.Feature, Traits.Features.Completion)]
        public async void OutVarArgument()
        {
            var markup = @"
class Test
{
    void Do(out Test goo)
    {
        Do(out var $$
    }
}
";
            await VerifyItemExistsAsync(markup, "test");
        }

        [WorkItem(19409, "https://github.com/dotnet/roslyn/issues/19409")]
        [Fact, Trait(Traits.Feature, Traits.Features.Completion)]
        public async void OutArgument()
        {
            var markup = @"
class Test
{
    void Do(out Test goo)
    {
        Do(out Test $$
    }
}
";
            await VerifyItemExistsAsync(markup, "test");
        }

        [WorkItem(19409, "https://github.com/dotnet/roslyn/issues/19409")]
        [Fact, Trait(Traits.Feature, Traits.Features.Completion)]
        public async void OutGenericArgument()
        {
            var markup = @"
class Test
{
    void Do<T>(out T goo)
    {
        Do(out Test $$
    }
}
";
            await VerifyItemExistsAsync(markup, "test");
        }

        [WorkItem(17987, "https://github.com/dotnet/roslyn/issues/17987")]
        [Fact, Trait(Traits.Feature, Traits.Features.Completion)]
        public async void Pluralize1()
        {
            var markup = @"
using System.Collections.Generic;
class Index
{
    IEnumerable<Index> $$
}
";
            await VerifyItemExistsAsync(markup, "Indices");
        }

        [WorkItem(17987, "https://github.com/dotnet/roslyn/issues/17987")]
        [Fact, Trait(Traits.Feature, Traits.Features.Completion)]
        public async void Pluralize2()
        {
            var markup = @"
using System.Collections.Generic;
class Test
{
    IEnumerable<IEnumerable<Test>> $$
}
";
            await VerifyItemExistsAsync(markup, "tests");
        }

        [WorkItem(17987, "https://github.com/dotnet/roslyn/issues/17987")]
        [Fact, Trait(Traits.Feature, Traits.Features.Completion)]
        public async void Pluralize3()
        {
            var markup = @"
using System.Collections.Generic;
using System.Threading;
class Test
{
    IEnumerable<CancellationToken> $$
}
";
            await VerifyItemExistsAsync(markup, "cancellationTokens");
            await VerifyItemExistsAsync(markup, "cancellations");
            await VerifyItemExistsAsync(markup, "tokens");
        }

        [WorkItem(17987, "https://github.com/dotnet/roslyn/issues/17987")]
        [Fact, Trait(Traits.Feature, Traits.Features.Completion)]
        public async void PluralizeList()
        {
            var markup = @"
using System.Collections.Generic;
using System.Threading;
class Test
{
    List<CancellationToken> $$
}
";
            await VerifyItemExistsAsync(markup, "cancellationTokens");
            await VerifyItemExistsAsync(markup, "cancellations");
            await VerifyItemExistsAsync(markup, "tokens");
        }

        [WorkItem(17987, "https://github.com/dotnet/roslyn/issues/17987")]
        [Fact, Trait(Traits.Feature, Traits.Features.Completion)]
        public async void PluralizeArray()
        {
            var markup = @"
using System.Collections.Generic;
using System.Threading;
class Test
{
    CancellationToken[] $$
}
";
            await VerifyItemExistsAsync(markup, "cancellationTokens");
            await VerifyItemExistsAsync(markup, "cancellations");
            await VerifyItemExistsAsync(markup, "tokens");
        }

        [Fact, Trait(Traits.Feature, Traits.Features.Completion)]
        public async void DisabledByOption()
        {
            var workspace = WorkspaceFixture.GetWorkspace();
            var originalOptions = WorkspaceFixture.GetWorkspace().Options;
            try
            {
                workspace.Options = originalOptions.
                    WithChangedOption(CompletionOptions.ShowNameSuggestions, LanguageNames.CSharp, false);

                var markup = @"
class Test
{
    Test $$
}
";
                await VerifyNoItemsExistAsync(markup);
            }
            finally
            {
                workspace.Options = originalOptions;
            }
<<<<<<< HEAD
=======
        }

        [WorkItem(23590, "https://github.com/dotnet/roslyn/issues/23590")]
        [Fact, Trait(Traits.Feature, Traits.Features.Completion)]
        public async void TypeImplementsIEnumerableOfType()
        {
            var markup = @"
using System.Collections.Generic;

public class Class1
{
  public void Method()
  {
    Container $$
  }
}

public class Container : ContainerBase { }
public class ContainerBase : IEnumerable<ContainerBase> { }
";
            await VerifyItemExistsAsync(markup, "container");
        }

        [WorkItem(23590, "https://github.com/dotnet/roslyn/issues/23590")]
        [Fact, Trait(Traits.Feature, Traits.Features.Completion)]
        public async void TypeImplementsIEnumerableOfType2()
        {
            var markup = @"
using System.Collections.Generic;

public class Class1
{
  public void Method()
  {
     Container $$
  }
}

public class ContainerBase : IEnumerable<Container> { }
public class Container : ContainerBase { }
";
            await VerifyItemExistsAsync(markup, "container");
        }

        [WorkItem(23590, "https://github.com/dotnet/roslyn/issues/23590")]
        [Fact, Trait(Traits.Feature, Traits.Features.Completion)]
        public async void TypeImplementsIEnumerableOfType3()
        {
            var markup = @"
using System.Collections.Generic;

public class Class1
{
  public void Method()
  {
     Container $$
  }
}

public class Container : IEnumerable<Container> { }
";
            await VerifyItemExistsAsync(markup, "container");
        }

        [WorkItem(23590, "https://github.com/dotnet/roslyn/issues/23590")]
        [Fact, Trait(Traits.Feature, Traits.Features.Completion)]
        public async void TypeImplementsIEnumerableOfType4()
        {
            var markup = @"
using System.Collections.Generic;
using System.Threading.Tasks;

public class Class1
{
  public void Method()
  {
     TaskType $$
  }
}

public class ContainerBase : IEnumerable<Container> { }
public class Container : ContainerBase { }
public class TaskType : Task<Container> { }
";
            await VerifyItemExistsAsync(markup, "taskType");
        }

        [WorkItem(23590, "https://github.com/dotnet/roslyn/issues/23590")]
        [Fact, Trait(Traits.Feature, Traits.Features.Completion)]
        public async void TypeImplementsTaskOfType()
        {
            var markup = @"
using System.Threading.Tasks;

public class Class1
{
  public void Method()
  {
    Container $$
  }
}

public class Container : ContainerBase { }
public class ContainerBase : Task<ContainerBase> { }
";
            await VerifyItemExistsAsync(markup, "container");
        }

        [WorkItem(23590, "https://github.com/dotnet/roslyn/issues/23590")]
        [Fact, Trait(Traits.Feature, Traits.Features.Completion)]
        public async void TypeImplementsTaskOfType2()
        {
            var markup = @"
using System.Threading.Tasks;

public class Class1
{
  public void Method()
  {
     Container $$
  }
}

public class Container : Task<ContainerBase> { }
public class ContainerBase : Container { }
";
            await VerifyItemExistsAsync(markup, "container");
        }

        [WorkItem(23590, "https://github.com/dotnet/roslyn/issues/23590")]
        [Fact, Trait(Traits.Feature, Traits.Features.Completion)]
        public async void TypeImplementsTaskOfType3()
        {
            var markup = @"
using System.Collections.Generic;
using System.Threading.Tasks;

public class Class1
{
  public void Method()
  {
    EnumerableType $$
  }
}

public class TaskType : TaskTypeBase { }
public class TaskTypeBase : Task<TaskTypeBase> { }
public class EnumerableType : IEnumerable<TaskType> { }
";
            await VerifyItemExistsAsync(markup, "taskTypes");
        }

        [WorkItem(23590, "https://github.com/dotnet/roslyn/issues/23590")]
        [Fact, Trait(Traits.Feature, Traits.Features.Completion)]
        public async void TypeIsNullableOfNullable()
        {
            var markup = @"
using System.Collections.Generic;

public class Class1
{
  public void Method()
  {
      // This code isn't legal, but we want to ensure we don't crash in this broken code scenario
      IEnumerable<Nullable<int?>> $$
  }
}
";
            await VerifyItemExistsAsync(markup, "nullables");
>>>>>>> 4939752b
        }
    }
}<|MERGE_RESOLUTION|>--- conflicted
+++ resolved
@@ -728,8 +728,6 @@
             {
                 workspace.Options = originalOptions;
             }
-<<<<<<< HEAD
-=======
         }
 
         [WorkItem(23590, "https://github.com/dotnet/roslyn/issues/23590")]
@@ -899,7 +897,6 @@
 }
 ";
             await VerifyItemExistsAsync(markup, "nullables");
->>>>>>> 4939752b
         }
     }
 }