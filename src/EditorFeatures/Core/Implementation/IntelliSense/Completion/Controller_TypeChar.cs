--- conflicted
+++ resolved
@@ -178,10 +178,7 @@
                     sessionOpt.FilterModel(
                         CompletionFilterReason.TypeChar,
                         recheckCaretPosition: false,
-<<<<<<< HEAD
-=======
                         dismissIfEmptyAllowed: true,
->>>>>>> f0ba7b73
                         filterState: null);
                 }
                 else
@@ -210,10 +207,7 @@
                         // filter the session.
                         sessionOpt.FilterModel(CompletionFilterReason.TypeChar,
                             recheckCaretPosition: false,
-<<<<<<< HEAD
-=======
                             dismissIfEmptyAllowed: true,
->>>>>>> f0ba7b73
                             filterState: null);
                         return;
                     }
