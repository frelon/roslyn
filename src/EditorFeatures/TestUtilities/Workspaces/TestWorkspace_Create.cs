--- conflicted
+++ resolved
@@ -95,11 +95,7 @@
             string content,
             ExportProvider exportProvider)
         {
-<<<<<<< HEAD
-            return CreateAsync(language, compilationOptions, parseOptions, new[] { content }, exportProvider: exportProvider, workspaceKind: workspaceKind);
-=======
             return Create(language, compilationOptions, parseOptions, new[] { content }, exportProvider: exportProvider, workspaceKind: workspaceKind);
->>>>>>> ef7e35e7
         }
 
         /// <param name="files">Can pass in multiple file contents: files will be named test1.cs, test2.cs, etc.</param>
@@ -159,11 +155,7 @@
             var workspaceElement = CreateWorkspaceElement(
                 CreateProjectElement(compilationOptions?.ModuleName ?? "Test", language, commonReferences, parseOptions, compilationOptions, documentElements));
 
-<<<<<<< HEAD
-            return await CreateAsync(workspaceElement, openDocuments: openDocuments, exportProvider: exportProvider, workspaceKind: workspaceKind);
-=======
-            return Create(workspaceElement, exportProvider: exportProvider, workspaceKind: workspaceKind);
->>>>>>> ef7e35e7
+            return Create(workspaceElement, openDocuments: openDocuments, exportProvider: exportProvider, workspaceKind: workspaceKind);
         }
 
         internal static TestWorkspace Create(
@@ -217,11 +209,7 @@
             string[] metadataReferences = null,
             bool openDocuments = true)
         {
-<<<<<<< HEAD
-            return CreateCSharpAsync(new[] { file }, parseOptions, compilationOptions, exportProvider, metadataReferences, openDocuments);
-=======
-            return CreateCSharp(new[] { file }, parseOptions, compilationOptions, exportProvider, metadataReferences);
->>>>>>> ef7e35e7
+            return CreateCSharp(new[] { file }, parseOptions, compilationOptions, exportProvider, metadataReferences, openDocuments);
         }
 
         public static TestWorkspace CreateCSharp(
@@ -232,11 +220,7 @@
             string[] metadataReferences = null,
             bool openDocuments = true)
         {
-<<<<<<< HEAD
-            return CreateAsync(LanguageNames.CSharp, compilationOptions, parseOptions, files, exportProvider, metadataReferences, openDocuments: openDocuments);
-=======
-            return Create(LanguageNames.CSharp, compilationOptions, parseOptions, files, exportProvider, metadataReferences);
->>>>>>> ef7e35e7
+            return Create(LanguageNames.CSharp, compilationOptions, parseOptions, files, exportProvider, metadataReferences, openDocuments: openDocuments);
         }
 
         public static TestWorkspace CreateCSharp(
@@ -260,11 +244,7 @@
             string[] metadataReferences = null,
             bool openDocuments = true)
         {
-<<<<<<< HEAD
-            return CreateVisualBasicAsync(new[] { file }, parseOptions, compilationOptions, exportProvider, metadataReferences, openDocuments);
-=======
-            return CreateVisualBasic(new[] { file }, parseOptions, compilationOptions, exportProvider, metadataReferences);
->>>>>>> ef7e35e7
+            return CreateVisualBasic(new[] { file }, parseOptions, compilationOptions, exportProvider, metadataReferences, openDocuments);
         }
 
         public static TestWorkspace CreateVisualBasic(
@@ -275,11 +255,7 @@
             string[] metadataReferences = null,
             bool openDocuments = true)
         {
-<<<<<<< HEAD
-            return CreateAsync(LanguageNames.VisualBasic, compilationOptions, parseOptions, files, exportProvider, metadataReferences, openDocuments: openDocuments);
-=======
-            return Create(LanguageNames.VisualBasic, compilationOptions, parseOptions, files, exportProvider, metadataReferences);
->>>>>>> ef7e35e7
+            return Create(LanguageNames.VisualBasic, compilationOptions, parseOptions, files, exportProvider, metadataReferences, openDocuments: openDocuments);
         }
 
         /// <param name="files">Can pass in multiple file contents with individual source kind: files will be named test1.vb, test2.vbx, etc.</param>
