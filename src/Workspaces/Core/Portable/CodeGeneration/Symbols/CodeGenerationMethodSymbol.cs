﻿// Copyright (c) Microsoft.  All Rights Reserved.  Licensed under the Apache License, Version 2.0.  See License.txt in the project root for license information.

using System;
using System.Collections.Generic;
using System.Collections.Immutable;
using System.Linq;
using Microsoft.CodeAnalysis.Editing;

namespace Microsoft.CodeAnalysis.CodeGeneration
{
    internal partial class CodeGenerationMethodSymbol : CodeGenerationAbstractMethodSymbol
    {
<<<<<<< HEAD
        private readonly ITypeSymbol _returnType;
        private readonly RefKind _refKind;
        private readonly ImmutableArray<ITypeParameterSymbol> _typeParameters;
        private readonly ImmutableArray<IParameterSymbol> _parameters;
        private readonly ImmutableArray<IMethodSymbol> _explicitInterfaceImplementations;
        private readonly MethodKind _methodKind;
=======
        public override ITypeSymbol ReturnType { get; }
        public override ImmutableArray<ITypeParameterSymbol> TypeParameters { get; }
        public override ImmutableArray<IParameterSymbol> Parameters { get; }
        public override ImmutableArray<IMethodSymbol> ExplicitInterfaceImplementations { get; }
        public override bool ReturnsByRef { get; }
        public override MethodKind MethodKind { get; }
>>>>>>> 7e01c6fa

        public CodeGenerationMethodSymbol(
            INamedTypeSymbol containingType,
            ImmutableArray<AttributeData> attributes,
            Accessibility declaredAccessibility,
            DeclarationModifiers modifiers,
            ITypeSymbol returnType,
            bool returnsByRef,
            IMethodSymbol explicitInterfaceSymbolOpt,
            string name,
            ImmutableArray<ITypeParameterSymbol> typeParameters,
            ImmutableArray<IParameterSymbol> parameters,
            ImmutableArray<AttributeData> returnTypeAttributes,
            MethodKind methodKind = MethodKind.Ordinary)
            : base(containingType, attributes, declaredAccessibility, modifiers, name, returnTypeAttributes)
        {
<<<<<<< HEAD
            _returnType = returnType;
            // PROTOTYPE(readonlyRefs): NYI 
            _refKind = returnsByRef ? RefKind.Ref: RefKind.None;
            _typeParameters = typeParameters.AsImmutableOrEmpty();
            _parameters = parameters.AsImmutableOrEmpty();
            _explicitInterfaceImplementations = explicitInterfaceSymbolOpt == null
=======
            this.ReturnType = returnType;
            this.ReturnsByRef = returnsByRef;
            this.TypeParameters = typeParameters.NullToEmpty();
            this.Parameters = parameters.NullToEmpty();
            this.MethodKind = methodKind;

            this.ExplicitInterfaceImplementations = explicitInterfaceSymbolOpt == null
>>>>>>> 7e01c6fa
                ? ImmutableArray.Create<IMethodSymbol>()
                : ImmutableArray.Create(explicitInterfaceSymbolOpt);

            this.OriginalDefinition = this;
        }

        protected override CodeGenerationSymbol Clone()
        {
            var result = new CodeGenerationMethodSymbol(this.ContainingType,
                this.GetAttributes(), this.DeclaredAccessibility, this.Modifiers,
                this.ReturnType, this.ReturnsByRef, this.ExplicitInterfaceImplementations.FirstOrDefault(),
                this.Name, this.TypeParameters, this.Parameters, this.GetReturnTypeAttributes());

            CodeGenerationMethodInfo.Attach(result,
                CodeGenerationMethodInfo.GetIsNew(this),
                CodeGenerationMethodInfo.GetIsUnsafe(this),
                CodeGenerationMethodInfo.GetIsPartial(this),
                CodeGenerationMethodInfo.GetIsAsync(this),
                CodeGenerationMethodInfo.GetStatements(this),
                CodeGenerationMethodInfo.GetHandlesExpressions(this));

            return result;
        }

        public override int Arity => this.TypeParameters.Length;

        public override bool ReturnsVoid
        {
            get
            {
                return this.ReturnType == null || this.ReturnType.SpecialType == SpecialType.System_Void;
            }
        }

<<<<<<< HEAD
        public override bool ReturnsByRef
        {
            get
            {
                return _refKind == RefKind.Ref;
            }
        }

        public override bool ReturnsByRefReadonly
        {
            get
            {
                return _refKind == RefKind.RefReadOnly;
            }
        }

=======
>>>>>>> 7e01c6fa
        public override ImmutableArray<ITypeSymbol> TypeArguments
            => this.TypeParameters.As<ITypeSymbol>();

        public override IMethodSymbol ConstructedFrom => this;

        public override IMethodSymbol OverriddenMethod => null;

        public override IMethodSymbol ReducedFrom => null;

        public override ITypeSymbol GetTypeInferredDuringReduction(ITypeParameterSymbol reducedFromTypeParameter)
        {
            throw new InvalidOperationException();
        }

        public override IMethodSymbol ReduceExtensionMethod(ITypeSymbol receiverType)
        {
            return null;
        }

        public override IMethodSymbol PartialImplementationPart => null;

        public override IMethodSymbol PartialDefinitionPart => null;
    }
}<|MERGE_RESOLUTION|>--- conflicted
+++ resolved
@@ -10,21 +10,12 @@
 {
     internal partial class CodeGenerationMethodSymbol : CodeGenerationAbstractMethodSymbol
     {
-<<<<<<< HEAD
-        private readonly ITypeSymbol _returnType;
-        private readonly RefKind _refKind;
-        private readonly ImmutableArray<ITypeParameterSymbol> _typeParameters;
-        private readonly ImmutableArray<IParameterSymbol> _parameters;
-        private readonly ImmutableArray<IMethodSymbol> _explicitInterfaceImplementations;
-        private readonly MethodKind _methodKind;
-=======
         public override ITypeSymbol ReturnType { get; }
         public override ImmutableArray<ITypeParameterSymbol> TypeParameters { get; }
         public override ImmutableArray<IParameterSymbol> Parameters { get; }
         public override ImmutableArray<IMethodSymbol> ExplicitInterfaceImplementations { get; }
-        public override bool ReturnsByRef { get; }
+        public override RefKind RefKind { get; }
         public override MethodKind MethodKind { get; }
->>>>>>> 7e01c6fa
 
         public CodeGenerationMethodSymbol(
             INamedTypeSymbol containingType,
@@ -41,22 +32,13 @@
             MethodKind methodKind = MethodKind.Ordinary)
             : base(containingType, attributes, declaredAccessibility, modifiers, name, returnTypeAttributes)
         {
-<<<<<<< HEAD
-            _returnType = returnType;
-            // PROTOTYPE(readonlyRefs): NYI 
-            _refKind = returnsByRef ? RefKind.Ref: RefKind.None;
-            _typeParameters = typeParameters.AsImmutableOrEmpty();
-            _parameters = parameters.AsImmutableOrEmpty();
-            _explicitInterfaceImplementations = explicitInterfaceSymbolOpt == null
-=======
             this.ReturnType = returnType;
-            this.ReturnsByRef = returnsByRef;
+            this.RefKind = returnsByRef ? RefKind.Ref : RefKind.None;
             this.TypeParameters = typeParameters.NullToEmpty();
             this.Parameters = parameters.NullToEmpty();
             this.MethodKind = methodKind;
 
             this.ExplicitInterfaceImplementations = explicitInterfaceSymbolOpt == null
->>>>>>> 7e01c6fa
                 ? ImmutableArray.Create<IMethodSymbol>()
                 : ImmutableArray.Create(explicitInterfaceSymbolOpt);
 
@@ -91,7 +73,6 @@
             }
         }
 
-<<<<<<< HEAD
         public override bool ReturnsByRef
         {
             get
@@ -108,8 +89,6 @@
             }
         }
 
-=======
->>>>>>> 7e01c6fa
         public override ImmutableArray<ITypeSymbol> TypeArguments
             => this.TypeParameters.As<ITypeSymbol>();
 
