﻿// Copyright (c) Microsoft.  All Rights Reserved.  Licensed under the Apache License, Version 2.0.  See License.txt in the project root for license information.

namespace Microsoft.CodeAnalysis.Internal.Log
{
    /// <summary>
    /// Enum to uniquely identify each function location.
    /// </summary>
    internal enum FunctionId
    {
        // a value to use in unit tests that won't interfere with reporting
        // for our other scenarios.
        TestEvent_NotUsed = 1,

        WorkCoordinator_DocumentWorker_Enqueue,
        WorkCoordinator_ProcessProjectAsync,
        WorkCoordinator_ProcessDocumentAsync,
        WorkCoordinator_SemanticChange_Enqueue,
        WorkCoordinator_SemanticChange_EnqueueFromMember,
        WorkCoordinator_SemanticChange_EnqueueFromType,
        WorkCoordinator_SemanticChange_FullProjects,
        WorkCoordinator_Project_Enqueue,
        WorkCoordinator_AsyncWorkItemQueue_LastItem,
        WorkCoordinator_AsyncWorkItemQueue_FirstItem,

        Diagnostics_SyntaxDiagnostic,
        Diagnostics_SemanticDiagnostic,
        Diagnostics_ProjectDiagnostic,
        Diagnostics_DocumentReset,
        Diagnostics_DocumentOpen,
        Diagnostics_RemoveDocument,
        Diagnostics_RemoveProject,
        Diagnostics_DocumentClose,

        // add new values after this
        Run_Environment,
        Run_Environment_Options,

        Tagger_AdornmentManager_OnLayoutChanged,
        Tagger_AdornmentManager_UpdateInvalidSpans,
        Tagger_BatchChangeNotifier_NotifyEditorNow,
        Tagger_BatchChangeNotifier_NotifyEditor,
        Tagger_TagSource_RecomputeTags,
        Tagger_TagSource_ProcessNewTags,
        Tagger_SyntacticClassification_TagComputer_GetTags,
        Tagger_SemanticClassification_TagProducer_ProduceTags,
        Tagger_BraceHighlighting_TagProducer_ProduceTags,
        Tagger_LineSeparator_TagProducer_ProduceTags,
        Tagger_Outlining_TagProducer_ProduceTags,
        Tagger_Highlighter_TagProducer_ProduceTags,
        Tagger_ReferenceHighlighting_TagProducer_ProduceTags,

        CaseCorrection_CaseCorrect,
        CaseCorrection_ReplaceTokens,
        CaseCorrection_AddReplacements,

        CodeCleanup_CleanupAsync,
        CodeCleanup_Cleanup,
        CodeCleanup_IterateAllCodeCleanupProviders,
        CodeCleanup_IterateOneCodeCleanup,

        CommandHandler_GetCommandState,
        CommandHandler_ExecuteHandlers,
        CommandHandler_FormatCommand,

        Workspace_SourceText_GetChangeRanges,
        Workspace_Recoverable_RecoverRootAsync,
        Workspace_Recoverable_RecoverRoot,
        Workspace_Recoverable_RecoverTextAsync,
        Workspace_Recoverable_RecoverText,
        Workspace_SkeletonAssembly_GetMetadataOnlyImage,
        Workspace_SkeletonAssembly_EmitMetadataOnlyImage,
        Workspace_Document_State_FullyParseSyntaxTree,
        Workspace_Document_State_IncrementallyParseSyntaxTree,
        Workspace_Document_GetSemanticModel,
        Workspace_Document_GetSyntaxTree,
        Workspace_Document_GetTextChanges,
        Workspace_Project_GetCompilation,
        Workspace_Project_CompilationTracker_BuildCompilationAsync,
        Workspace_ApplyChanges,
        Workspace_TryGetDocument,
        Workspace_TryGetDocumentFromInProgressSolution,
        Workspace_Solution_LinkedFileDiffMergingSession,
        Workspace_Solution_LinkedFileDiffMergingSession_LinkedFileGroup,

        EndConstruct_DoStatement,
        EndConstruct_XmlCData,
        EndConstruct_XmlComment,
        EndConstruct_XmlElement,
        EndConstruct_XmlEmbeddedExpression,
        EndConstruct_XmlProcessingInstruction,

        FindReference_Rename,
        FindReference_ChangeSignature,
        FindReference,
        FindReference_DetermineAllSymbolsAsync,
        FindReference_CreateProjectMapAsync,
        FindReference_CreateDocumentMapAsync,
        FindReference_ProcessAsync,
        FindReference_ProcessProjectAsync,
        FindReference_ProcessDocumentAsync,

        LineCommit_CommitRegion,

        Formatting_TokenStreamConstruction,
        Formatting_ContextInitialization,
        Formatting_Format,
        Formatting_ApplyResultToBuffer,
        Formatting_IterateNodes,
        Formatting_CollectIndentBlock,
        Formatting_CollectSuppressOperation,
        Formatting_CollectAlignOperation,
        Formatting_CollectAnchorOperation,
        Formatting_CollectTokenOperation,
        Formatting_BuildContext,
        Formatting_ApplySpaceAndLine,
        Formatting_ApplyAnchorOperation,
        Formatting_ApplyAlignOperation,
        Formatting_AggregateCreateTextChanges,
        Formatting_AggregateCreateFormattedRoot,
        Formatting_CreateTextChanges,
        Formatting_CreateFormattedRoot,
        Formatting_Partitions,

        SmartIndentation_Start,
        SmartIndentation_OpenCurly,
        SmartIndentation_CloseCurly,

        Rename_InlineSession,
        Rename_InlineSession_Session,
        Rename_FindLinkedSpans,
        Rename_GetSymbolRenameInfo,
        Rename_OnTextBufferChanged,
        Rename_ApplyReplacementText,
        Rename_CommitCore,
        Rename_CommitCoreWithPreview,
        Rename_GetAsynchronousLocationsSource,
        Rename_AllRenameLocations,
        Rename_StartSearchingForSpansInAllOpenDocuments,
        Rename_StartSearchingForSpansInOpenDocument,
        Rename_CreateOpenTextBufferManagerForAllOpenDocs,
        Rename_CreateOpenTextBufferManagerForAllOpenDocument,
        Rename_ReportSpan,
        Rename_GetNoChangeConflictResolution,
        Rename_Tracking_BufferChanged,

        TPLTask_TaskScheduled,
        TPLTask_TaskStarted,
        TPLTask_TaskCompleted,

        QuickInfo_ModelComputation_ComputeModelInBackground,

        Completion_ModelComputer_DoInBackground,
        Completion_ModelComputation_FilterModelInBackground,
        Completion_ModelComputation_WaitForModel,
        Completion_SymbolCompletionProvider_GetItemsWorker,
        Completion_KeywordCompletionProvider_GetItemsWorker,
        Completion_SnippetCompletionProvider_GetItemsWorker_CSharp,

        SignatureHelp_ModelComputation_ComputeModelInBackground,
        SignatureHelp_ModelComputation_UpdateModelInBackground,

        Refactoring_CodeRefactoringService_GetRefactoringsAsync,
        Refactoring_AddImport,
        Refactoring_FullyQualify,
        Refactoring_GenerateFromMembers_AddConstructorParametersFromMembers,
        Refactoring_GenerateFromMembers_GenerateConstructorFromMembers,
        Refactoring_GenerateFromMembers_GenerateEqualsAndGetHashCode,
        Refactoring_GenerateMember_GenerateConstructor,
        Refactoring_GenerateMember_GenerateDefaultConstructors,
        Refactoring_GenerateMember_GenerateEnumMember,
        Refactoring_GenerateMember_GenerateMethod,
        Refactoring_GenerateMember_GenerateVariable,
        Refactoring_ImplementAbstractClass,
        Refactoring_ImplementInterface,
        Refactoring_IntroduceVariable,
        Refactoring_GenerateType,
        Refactoring_RemoveUnnecessaryImports_CSharp,
        Refactoring_RemoveUnnecessaryImports_VisualBasic,

        Snippet_OnBeforeInsertion,
        Snippet_OnAfterInsertion,

        Misc_NonReentrantLock_BlockingWait,
        Misc_VisualStudioWaitIndicator_Wait,
        Misc_SaveEventsSink_OnBeforeSave,

        TaskList_Refresh,
        TaskList_NavigateTo,

        WinformDesigner_GenerateXML,

        NavigateTo_Search,

        NavigationService_VSDocumentNavigationService_NavigateTo,

        NavigationBar_ComputeModelAsync,
        NavigationBar_ItemService_GetMembersInTypes_CSharp,
        NavigationBar_ItemService_GetTypesInFile_CSharp,
        NavigationBar_UpdateDropDownsSynchronously_WaitForModel,
        NavigationBar_UpdateDropDownsSynchronously_WaitForSelectedItemInfo,

        EventHookup_Determine_If_Event_Hookup,
        EventHookup_Generate_Handler,
        EventHookup_Type_Char,

        Cache_Created,
        Cache_AddOrAccess,
        Cache_Remove,
        Cache_Evict,
        Cache_EvictAll,
        Cache_ItemRank,

        TextStructureNavigator_GetExtentOfWord,
        TextStructureNavigator_GetSpanOfEnclosing,
        TextStructureNavigator_GetSpanOfFirstChild,
        TextStructureNavigator_GetSpanOfNextSibling,
        TextStructureNavigator_GetSpanOfPreviousSibling,

        Debugging_LanguageDebugInfoService_GetDataTipSpanAndText,
        Debugging_VsLanguageDebugInfo_ValidateBreakpointLocation,
        Debugging_VsLanguageDebugInfo_GetProximityExpressions,
        Debugging_VsLanguageDebugInfo_ResolveName,
        Debugging_VsLanguageDebugInfo_GetNameOfLocation,
        Debugging_VsLanguageDebugInfo_GetDataTipText,
        Debugging_EncSession,
        Debugging_EncSession_EditSession,
        Debugging_EncSession_EditSession_EmitDeltaErrorId,
        Debugging_EncSession_EditSession_RudeEdit,

        Simplifier_ReduceAsync,
        Simplifier_ExpandNode,
        Simplifier_ExpandToken,

        ForegroundNotificationService_Processed,
        ForegroundNotificationService_NotifyOnForeground,

        BackgroundCompiler_BuildCompilationsAsync,

        PersistenceService_ReadAsync,
        PersistenceService_WriteAsync,
        PersistenceService_ReadAsyncFailed,
        PersistenceService_WriteAsyncFailed,
        PersistenceService_Initialization,

        TemporaryStorageServiceFactory_ReadText,
        TemporaryStorageServiceFactory_WriteText,
        TemporaryStorageServiceFactory_ReadStream,
        TemporaryStorageServiceFactory_WriteStream,

        // currently no-one uses these
        SmartTags_RefreshSession,
        SmartTags_SmartTagInitializeFixes,
        SmartTags_ApplyQuickFix,

        EditorTestApp_RefreshTask,
        EditorTestApp_UpdateDiagnostics,

        IncrementalAnalyzerProcessor_Analyzers,
        IncrementalAnalyzerProcessor_Analyzer,
        IncrementalAnalyzerProcessor_ActiveFileAnalyzers,
        IncrementalAnalyzerProcessor_ActiveFileAnalyzer,
        IncrementalAnalyzerProcessor_Shutdown,

        WorkCoordinatorRegistrationService_Register,
        WorkCoordinatorRegistrationService_Unregister,
        WorkCoordinatorRegistrationService_Reanalyze,

        WorkCoordinator_SolutionCrawlerOption,
        WorkCoordinator_PersistentStorageAdded,
        WorkCoordinator_PersistentStorageRemoved,
        WorkCoordinator_Shutdown,

        DiagnosticAnalyzerService_Analyzers,
        DiagnosticAnalyzerDriver_AnalyzerCrash,
        DiagnosticAnalyzerDriver_AnalyzerTypeCount,
        PersistedSemanticVersion_Info,
        Esent_Exceptions,
        WorkCoordinator_ShutdownTimeout,
        Diagnostics_HyperLink,

        CodeFixes_FixAllOccurrencesSession,
        CodeFixes_FixAllOccurrencesContext,
        CodeFixes_FixAllOccurrencesComputation,
        CodeFixes_FixAllOccurrencesComputation_Diagnostics,
        CodeFixes_FixAllOccurrencesComputation_Fixes,
        CodeFixes_FixAllOccurrencesComputation_Merge,
        CodeFixes_FixAllOccurrencesPreviewChanges,

        SolutionExplorer_AnalyzerItemSource_GetItems,
        SolutionExplorer_DiagnosticItemSource_GetItems,
        WorkCoordinator_ActiveFileEnqueue,
        SymbolFinder_FindDeclarationsAsync,
        SymbolFinder_Project_AddDeclarationsAsync,
        SymbolFinder_Assembly_AddDeclarationsAsync,
        SymbolFinder_Solution_Name_FindSourceDeclarationsAsync,
        SymbolFinder_Project_Name_FindSourceDeclarationsAsync,
        SymbolFinder_Solution_Predicate_FindSourceDeclarationsAsync,
        SymbolFinder_Project_Predicate_FindSourceDeclarationsAsync,
        Tagger_Diagnostics_RecomputeTags,
        Tagger_Diagnostics_Updated,
        SuggestedActions_HasSuggestedActionsAsync,
        SuggestedActions_GetSuggestedActions,
        AnalyzerDependencyCheckingService_LogConflict,
        AnalyzerDependencyCheckingService_LogMissingDependency,
        VirtualMemory_MemoryLow,
        Extension_Exception,

        WorkCoordinator_WaitForHigherPriorityOperationsAsync,

        CSharp_Interactive_Window,
        VisualBasic_Interactive_Window,

        NonFatalWatson,
        GlobalOperationRegistration,
        CommandHandler_FindAllReference,

        CodefixInfobar_Enable,
        CodefixInfobar_EnableAndIgnoreFutureErrors,
        CodefixInfobar_LeaveDisabled,
        CodefixInfobar_ErrorIgnored,

        Refactoring_NamingStyle,

        // Caches
        SymbolTreeInfo_ExceptionInCacheRead,
        SpellChecker_ExceptionInCacheRead,
        BKTree_ExceptionInCacheRead,
        IntellisenseBuild_Failed,

        // Generic performance measurement action IDs
        MeasurePerformance_StartAction,
        MeasurePerformance_StopAction,

        RemoteHostClientService_AddGlobalAssetsAsync,
        RemoteHostClientService_RemoveGlobalAssets,
        RemoteHostClientService_Enabled,
        ServiceHubRemoteHostClient_CreateAsync,
        SolutionSynchronizationServiceFactory_CreatePinnedRemotableDataScopeAsync,
        PinnedRemotableDataScope_GetRemotableData,
        Serializer_CreateChecksum,
        Serializer_Serialize,
        Serializer_Deserialize,
        CodeAnalysisService_CalculateDiagnosticsAsync,
        CodeAnalysisService_SerializeDiagnosticResultAsync,
        AssetStorage_CleanAssets,
        AssetService_GetAssetAsync,
        SnapshotService_RequestAssetAsync,
        CompilationService_GetCompilationAsync,
        RemoteHostService_Synchronize,
        AssetStorage_TryGetAsset,
        AssetService_SynchronizeAssetsAsync,
        AssetService_SynchronizeSolutionAssetsAsync,
        CodeAnalysisService_GetReferenceCountAsync,
        CodeAnalysisService_FindReferenceLocationsAsync,
        CodeAnalysisService_FindReferenceMethodsAsync,
        CodeAnalysisService_GetFullyQualifiedName,
        SolutionChecksumUpdater_SynchronizePrimaryWorkspace,
        SolutionState_ComputeChecksumsAsync,
        ProjectState_ComputeChecksumsAsync,
        DocumentState_ComputeChecksumsAsync,
        JsonRpcSession_RequestAssetAsync,
        SolutionSynchronizationService_GetRemotableData,
        AssetService_SynchronizeProjectAssetsAsync,
        FileTextLoader_FileLengthThresholdExceeded,
<<<<<<< HEAD
        RemoteHostClientService_Restarted,
=======
        RemoteHost_Connect,
        RemoteHost_Disconnect,
>>>>>>> 7a2d7002
    }
}<|MERGE_RESOLUTION|>--- conflicted
+++ resolved
@@ -362,11 +362,8 @@
         SolutionSynchronizationService_GetRemotableData,
         AssetService_SynchronizeProjectAssetsAsync,
         FileTextLoader_FileLengthThresholdExceeded,
-<<<<<<< HEAD
-        RemoteHostClientService_Restarted,
-=======
         RemoteHost_Connect,
         RemoteHost_Disconnect,
->>>>>>> 7a2d7002
+        RemoteHostClientService_Restarted,
     }
 }