--- conflicted
+++ resolved
@@ -391,12 +391,8 @@
 
         CompilationService_GetCompilationAsync,
         SolutionCreator_AssetDifferences,
-<<<<<<< HEAD
-
-        Extension_InfoBar
-=======
+
         Extension_InfoBar,
         Experiment_ABTesting,
->>>>>>> 5912c62d
     }
 }