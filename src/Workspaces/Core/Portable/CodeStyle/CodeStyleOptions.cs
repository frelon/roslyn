﻿// Copyright (c) Microsoft.  All Rights Reserved.  Licensed under the Apache License, Version 2.0.  See License.txt in the project root for license information.

using System;
using Microsoft.CodeAnalysis.Options;
using static Microsoft.CodeAnalysis.CodeStyle.CodeStyleHelpers;

namespace Microsoft.CodeAnalysis.CodeStyle
{
    public class CodeStyleOptions
    {
        /// <remarks>
        /// When user preferences are not yet set for a style, we fall back to the default value.
        /// One such default(s), is that the feature is turned on, so that codegen consumes it,
        /// but with none enforcement, so that the user is not prompted about their usage.
        /// </remarks>
        internal static readonly CodeStyleOption<bool> TrueWithNoneEnforcement = new CodeStyleOption<bool>(value: true, notification: NotificationOption.None);
        internal static readonly CodeStyleOption<bool> FalseWithNoneEnforcement = new CodeStyleOption<bool>(value: false, notification: NotificationOption.None);
        internal static readonly CodeStyleOption<bool> TrueWithSuggestionEnforcement = new CodeStyleOption<bool>(value: true, notification: NotificationOption.Suggestion);
        internal static readonly CodeStyleOption<bool> FalseWithSuggestionEnforcement = new CodeStyleOption<bool>(value: false, notification: NotificationOption.Suggestion);

        /// <summary>
        /// This option says if we should simplify away the <see langword="this"/>. or <see langword="Me"/>. in field access expressions.
        /// </summary>
        public static readonly PerLanguageOption<CodeStyleOption<bool>> QualifyFieldAccess = new PerLanguageOption<CodeStyleOption<bool>>(nameof(CodeStyleOptions), nameof(QualifyFieldAccess), defaultValue: CodeStyleOption<bool>.Default,
            storageLocations: new OptionStorageLocation[]{
                EditorConfigStorageLocation.ForBoolCodeStyleOption("dotnet_style_qualification_for_field"),
                new RoamingProfileStorageLocation("TextEditor.%LANGUAGE%.Specific.QualifyFieldAccess")});

        /// <summary>
        /// This option says if we should simplify away the <see langword="this"/>. or <see langword="Me"/>. in property access expressions.
        /// </summary>
        public static readonly PerLanguageOption<CodeStyleOption<bool>> QualifyPropertyAccess = new PerLanguageOption<CodeStyleOption<bool>>(nameof(CodeStyleOptions), nameof(QualifyPropertyAccess), defaultValue: CodeStyleOption<bool>.Default,
            storageLocations: new OptionStorageLocation[]{
                EditorConfigStorageLocation.ForBoolCodeStyleOption("dotnet_style_qualification_for_property"),
                new RoamingProfileStorageLocation("TextEditor.%LANGUAGE%.Specific.QualifyPropertyAccess")});

        /// <summary>
        /// This option says if we should simplify away the <see langword="this"/>. or <see langword="Me"/>. in method access expressions.
        /// </summary>
        public static readonly PerLanguageOption<CodeStyleOption<bool>> QualifyMethodAccess = new PerLanguageOption<CodeStyleOption<bool>>(nameof(CodeStyleOptions), nameof(QualifyMethodAccess), defaultValue: CodeStyleOption<bool>.Default,
            storageLocations: new OptionStorageLocation[]{
                EditorConfigStorageLocation.ForBoolCodeStyleOption("dotnet_style_qualification_for_method"),
                new RoamingProfileStorageLocation("TextEditor.%LANGUAGE%.Specific.QualifyMethodAccess")});

        /// <summary>
        /// This option says if we should simplify away the <see langword="this"/>. or <see langword="Me"/>. in event access expressions.
        /// </summary>
        public static readonly PerLanguageOption<CodeStyleOption<bool>> QualifyEventAccess = new PerLanguageOption<CodeStyleOption<bool>>(nameof(CodeStyleOptions), nameof(QualifyEventAccess), defaultValue: CodeStyleOption<bool>.Default,
            storageLocations: new OptionStorageLocation[]{
                EditorConfigStorageLocation.ForBoolCodeStyleOption("dotnet_style_qualification_for_event"),
                new RoamingProfileStorageLocation("TextEditor.%LANGUAGE%.Specific.QualifyEventAccess")});

        /// <summary>
        /// This option says if we should prefer keyword for Intrinsic Predefined Types in Declarations
        /// </summary>
        public static readonly PerLanguageOption<CodeStyleOption<bool>> PreferIntrinsicPredefinedTypeKeywordInDeclaration = new PerLanguageOption<CodeStyleOption<bool>>(nameof(CodeStyleOptions), nameof(PreferIntrinsicPredefinedTypeKeywordInDeclaration), defaultValue: TrueWithNoneEnforcement,
            storageLocations: new OptionStorageLocation[]{
                EditorConfigStorageLocation.ForBoolCodeStyleOption("dotnet_style_predefined_type_for_locals_parameters_members"),
                new RoamingProfileStorageLocation("TextEditor.%LANGUAGE%.Specific.PreferIntrinsicPredefinedTypeKeywordInDeclaration.CodeStyle")});

        /// <summary>
        /// This option says if we should prefer keyword for Intrinsic Predefined Types in Member Access Expression
        /// </summary>
        public static readonly PerLanguageOption<CodeStyleOption<bool>> PreferIntrinsicPredefinedTypeKeywordInMemberAccess = new PerLanguageOption<CodeStyleOption<bool>>(nameof(CodeStyleOptions), nameof(PreferIntrinsicPredefinedTypeKeywordInMemberAccess), defaultValue: TrueWithNoneEnforcement,
            storageLocations: new OptionStorageLocation[]{
                EditorConfigStorageLocation.ForBoolCodeStyleOption("dotnet_style_predefined_type_for_member_access"),
                new RoamingProfileStorageLocation("TextEditor.%LANGUAGE%.Specific.PreferIntrinsicPredefinedTypeKeywordInMemberAccess.CodeStyle")});

        internal static readonly PerLanguageOption<CodeStyleOption<bool>> PreferThrowExpression = new PerLanguageOption<CodeStyleOption<bool>>(
            nameof(CodeStyleOptions),
            nameof(PreferThrowExpression),
            defaultValue: TrueWithSuggestionEnforcement,
            storageLocations: new OptionStorageLocation[]{
                EditorConfigStorageLocation.ForBoolCodeStyleOption("csharp_style_throw_expression"),
                new RoamingProfileStorageLocation("TextEditor.%LANGUAGE%.Specific.PreferThrowExpression")});

        internal static readonly PerLanguageOption<CodeStyleOption<bool>> PreferObjectInitializer = new PerLanguageOption<CodeStyleOption<bool>>(
            nameof(CodeStyleOptions),
            nameof(PreferObjectInitializer),
            defaultValue: TrueWithSuggestionEnforcement,
            storageLocations: new OptionStorageLocation[]{
                EditorConfigStorageLocation.ForBoolCodeStyleOption("dotnet_style_object_initializer"),
                new RoamingProfileStorageLocation("TextEditor.%LANGUAGE%.Specific.PreferObjectInitializer")});

        internal static readonly PerLanguageOption<CodeStyleOption<bool>> PreferCollectionInitializer = new PerLanguageOption<CodeStyleOption<bool>>(
            nameof(CodeStyleOptions),
            nameof(PreferCollectionInitializer),
            defaultValue: TrueWithSuggestionEnforcement,
            storageLocations: new OptionStorageLocation[]{
                EditorConfigStorageLocation.ForBoolCodeStyleOption("dotnet_style_collection_initializer"),
                new RoamingProfileStorageLocation("TextEditor.%LANGUAGE%.Specific.PreferCollectionInitializer")});

        internal static readonly PerLanguageOption<bool> PreferObjectInitializer_FadeOutCode = new PerLanguageOption<bool>(
            nameof(CodeStyleOptions),
            nameof(PreferObjectInitializer_FadeOutCode),
            defaultValue: false,
            storageLocations: new RoamingProfileStorageLocation("TextEditor.%LANGUAGE%.Specific.PreferObjectInitializer_FadeOutCode"));

        internal static readonly PerLanguageOption<bool> PreferCollectionInitializer_FadeOutCode = new PerLanguageOption<bool>(
            nameof(CodeStyleOptions),
            nameof(PreferCollectionInitializer_FadeOutCode),
            defaultValue: false,
            storageLocations: new RoamingProfileStorageLocation("TextEditor.%LANGUAGE%.Specific.PreferCollectionInitializer_FadeOutCode"));

        internal static readonly PerLanguageOption<CodeStyleOption<bool>> PreferCoalesceExpression = new PerLanguageOption<CodeStyleOption<bool>>(
            nameof(CodeStyleOptions),
            nameof(PreferCoalesceExpression),
            defaultValue: TrueWithSuggestionEnforcement,
            storageLocations: new OptionStorageLocation[]{
                EditorConfigStorageLocation.ForBoolCodeStyleOption("dotnet_style_coalesce_expression"),
                new RoamingProfileStorageLocation("TextEditor.%LANGUAGE%.Specific.PreferCoalesceExpression") });

        internal static readonly PerLanguageOption<CodeStyleOption<bool>> PreferNullPropagation = new PerLanguageOption<CodeStyleOption<bool>>(
            nameof(CodeStyleOptions),
            nameof(PreferNullPropagation),
            defaultValue: TrueWithSuggestionEnforcement,
            storageLocations: new OptionStorageLocation[]{
                EditorConfigStorageLocation.ForBoolCodeStyleOption("dotnet_style_null_propagation"),
                new RoamingProfileStorageLocation("TextEditor.%LANGUAGE%.Specific.PreferNullPropagation") });

        internal static readonly PerLanguageOption<CodeStyleOption<bool>> PreferInlinedVariableDeclaration = new PerLanguageOption<CodeStyleOption<bool>>(
            nameof(CodeStyleOptions),
            nameof(PreferInlinedVariableDeclaration),
            defaultValue: TrueWithSuggestionEnforcement,
            storageLocations: new OptionStorageLocation[]{
                EditorConfigStorageLocation.ForBoolCodeStyleOption("csharp_style_inlined_variable_declaration"),
                new RoamingProfileStorageLocation("TextEditor.%LANGUAGE%.Specific.PreferInlinedVariableDeclaration") });

        internal static readonly PerLanguageOption<CodeStyleOption<bool>> PreferDeconstructedVariableDeclaration = new PerLanguageOption<CodeStyleOption<bool>>(
            nameof(CodeStyleOptions),
            nameof(PreferDeconstructedVariableDeclaration),
            defaultValue: TrueWithSuggestionEnforcement,
            storageLocations: new OptionStorageLocation[] {
                EditorConfigStorageLocation.ForBoolCodeStyleOption("csharp_style_deconstructed_variable_declaration"),
                new RoamingProfileStorageLocation($"TextEditor.%LANGUAGE%.Specific.{nameof(PreferDeconstructedVariableDeclaration)}")});

        internal static readonly PerLanguageOption<CodeStyleOption<bool>> PreferExplicitTupleNames = new PerLanguageOption<CodeStyleOption<bool>>(
            nameof(CodeStyleOptions),
            nameof(PreferExplicitTupleNames),
            defaultValue: TrueWithSuggestionEnforcement,
            storageLocations: new OptionStorageLocation[] {
                EditorConfigStorageLocation.ForBoolCodeStyleOption("dotnet_style_explicit_tuple_names"),
                new RoamingProfileStorageLocation("TextEditor.%LANGUAGE%.Specific.PreferExplicitTupleNames") });

<<<<<<< HEAD
        internal static readonly PerLanguageOption<CodeStyleOption<bool>> PreferAutoProperties = new PerLanguageOption<CodeStyleOption<bool>>(
            nameof(CodeStyleOptions),
            nameof(PreferAutoProperties),
            defaultValue: TrueWithNoneEnforcement,
            storageLocations: new OptionStorageLocation[] {
                new EditorConfigStorageLocation("dotnet_style_prefer_auto_properties"),
                new RoamingProfileStorageLocation("TextEditor.%LANGUAGE%.Specific.PreferAutoProperties") });
=======
        internal static readonly PerLanguageOption<CodeStyleOption<bool>> PreferIsNullCheckOverReferenceEqualityMethod = new PerLanguageOption<CodeStyleOption<bool>>(
            nameof(CodeStyleOptions),
            nameof(PreferIsNullCheckOverReferenceEqualityMethod),
            defaultValue: TrueWithSuggestionEnforcement,
            storageLocations: new OptionStorageLocation[]{
                EditorConfigStorageLocation.ForBoolCodeStyleOption("dotnet_style_prefer_is_null_check_over_reference_equality_method"),
                new RoamingProfileStorageLocation($"TextEditor.%LANGUAGE%.Specific.{nameof(PreferIsNullCheckOverReferenceEqualityMethod)}") });

        private static readonly CodeStyleOption<AccessibilityModifiersRequired> s_requireAccessibilityModifiersDefault =
            new CodeStyleOption<AccessibilityModifiersRequired>(AccessibilityModifiersRequired.ForNonInterfaceMembers, NotificationOption.None);

        internal static readonly PerLanguageOption<CodeStyleOption<AccessibilityModifiersRequired>> RequireAccessibilityModifiers = 
            new PerLanguageOption<CodeStyleOption<AccessibilityModifiersRequired>>(
                nameof(CodeStyleOptions), nameof(RequireAccessibilityModifiers), defaultValue: s_requireAccessibilityModifiersDefault,
                storageLocations: new OptionStorageLocation[]{
                    new EditorConfigStorageLocation<CodeStyleOption<AccessibilityModifiersRequired>>("dotnet_style_require_accessibility_modifiers", s => ParseAccessibilityModifiersRequired(s)),
                    new RoamingProfileStorageLocation("TextEditor.%LANGUAGE%.Specific.RequireAccessibilityModifiers")});

        private static CodeStyleOption<AccessibilityModifiersRequired> ParseAccessibilityModifiersRequired(string optionString)
        {
            if (TryGetCodeStyleValueAndOptionalNotification(optionString,
                    out var value, out var notificationOpt))
            {
                if (value == "never")
                {
                    // If they provide 'never', they don't need a notification level.
                    notificationOpt = notificationOpt ?? NotificationOption.None;
                }

                if (notificationOpt != null)
                {
                    switch (value)
                    {
                        case "never":
                            return new CodeStyleOption<AccessibilityModifiersRequired>(AccessibilityModifiersRequired.Never, notificationOpt);
                        case "always":
                            return new CodeStyleOption<AccessibilityModifiersRequired>(AccessibilityModifiersRequired.Always, notificationOpt);
                        case "for_non_interface_members":
                            return new CodeStyleOption<AccessibilityModifiersRequired>(AccessibilityModifiersRequired.ForNonInterfaceMembers, notificationOpt);
                    }
                }
            }

            return s_requireAccessibilityModifiersDefault;
        }
>>>>>>> a604cefe
    }
}<|MERGE_RESOLUTION|>--- conflicted
+++ resolved
@@ -142,15 +142,14 @@
                 EditorConfigStorageLocation.ForBoolCodeStyleOption("dotnet_style_explicit_tuple_names"),
                 new RoamingProfileStorageLocation("TextEditor.%LANGUAGE%.Specific.PreferExplicitTupleNames") });
 
-<<<<<<< HEAD
         internal static readonly PerLanguageOption<CodeStyleOption<bool>> PreferAutoProperties = new PerLanguageOption<CodeStyleOption<bool>>(
             nameof(CodeStyleOptions),
             nameof(PreferAutoProperties),
             defaultValue: TrueWithNoneEnforcement,
             storageLocations: new OptionStorageLocation[] {
-                new EditorConfigStorageLocation("dotnet_style_prefer_auto_properties"),
+                EditorConfigStorageLocation.ForBoolCodeStyleOption("dotnet_style_prefer_auto_properties"),
                 new RoamingProfileStorageLocation("TextEditor.%LANGUAGE%.Specific.PreferAutoProperties") });
-=======
+
         internal static readonly PerLanguageOption<CodeStyleOption<bool>> PreferIsNullCheckOverReferenceEqualityMethod = new PerLanguageOption<CodeStyleOption<bool>>(
             nameof(CodeStyleOptions),
             nameof(PreferIsNullCheckOverReferenceEqualityMethod),
@@ -196,6 +195,5 @@
 
             return s_requireAccessibilityModifiersDefault;
         }
->>>>>>> a604cefe
     }
 }