﻿using System;
using System.Collections.Generic;
using System.Collections.Immutable;
using System.Diagnostics;
using System.Linq;
using System.Text;
using System.Threading;
using Microsoft.CodeAnalysis.Shared.Utilities;
using Microsoft.CodeAnalysis.Text;
using Roslyn.Utilities;

namespace Microsoft.CodeAnalysis
{
    internal partial struct SymbolKey
    {
        private abstract class Reader<TStringResult> : IDisposable
        {
            protected const char OpenParenChar = '(';
            protected const char CloseParenChar = ')';
            protected const char SpaceChar = ' ';
            protected const char DoubleQuoteChar = '"';

            private readonly Func<TStringResult> _readString;
            private readonly Func<bool> _readBoolean;
            private readonly Func<int> _readInteger;
            private readonly Func<RefKind> _readRefKind;

            protected string Data { get; private set; }
            public CancellationToken CancellationToken { get; private set; }

            public int Position;

            public Reader()
            {
                _readString = ReadString;
                _readBoolean = ReadBoolean;
                _readInteger = ReadInteger;
                _readRefKind = () => (RefKind)ReadInteger();
            }

            protected virtual void Initialize(string data, CancellationToken cancellationToken)
            {
                Data = data;
                CancellationToken = cancellationToken;
                Position = 0;
            }

            public virtual void Dispose()
            {
                Data = null;
                CancellationToken = default(CancellationToken);
            }

            protected char Eat(SymbolKeyType type)
            {
                return Eat((char)type);
            }

            protected char Eat(char c)
            {
                Debug.Assert(Data[Position] == c);
                Position++;
                return c;
            }

            protected void EatCloseParen()
            {
                Eat(CloseParenChar);
            }

            protected void EatOpenParen()
            {
                Eat(OpenParenChar);
            }

            public int ReadInteger()
            {
                EatSpace();
                Debug.Assert(char.IsNumber(Data[Position]));

                int value = 0;

                var start = Position;
                while (char.IsNumber(Data[Position]))
                {
                    var digit = Data[Position] - '0';

                    value *= 10;
                    value += digit;

                    Position++;
                }

                Debug.Assert(start != Position);
                return value;
            }

            protected char EatSpace()
            {
                return Eat(SpaceChar);
            }

            public bool ReadBoolean()
            {
                var val = ReadInteger();
                Debug.Assert(val == 0 || val == 1);
                return val == 1;
            }

            public TStringResult ReadString()
            {
                EatSpace();
                return ReadStringNoSpace();
            }

            protected TStringResult ReadStringNoSpace()
            {
                if ((SymbolKeyType)Data[Position] == SymbolKeyType.Null)
                {
                    Eat(SymbolKeyType.Null);
                    return CreateNullForString();
                }

                EatDoubleQuote();

                var start = Position;

                var hasEmbeddedQuote = false;
                while (true)
                {
                    if (Data[Position] != DoubleQuoteChar)
                    {
                        Position++;
                        continue;
                    }

                    // We have a quote.  See if it's the final quote, or if it's an escaped
                    // embedded quote.
                    if (Data[Position + 1] == DoubleQuoteChar)
                    {
                        hasEmbeddedQuote = true;
                        Position += 2;
                        continue;
                    }

                    break;
                }

                var end = Position;
                EatDoubleQuote();

                var result = CreateResultForString(start, end, hasEmbeddedQuote);

                return result;
            }

            protected abstract TStringResult CreateResultForString(int start, int end, bool hasEmbeddedQuote);
            protected abstract TStringResult CreateNullForString();

            private void EatDoubleQuote()
            {
                Eat(DoubleQuoteChar);
            }

            public ImmutableArray<TStringResult> ReadStringArray()
            {
                return ReadArray(_readString);
            }

            public ImmutableArray<bool> ReadBooleanArray()
            {
                return ReadArray(_readBoolean);
            }

            public ImmutableArray<RefKind> ReadRefKindArray()
            {
                return ReadArray(_readRefKind);
            }

            public ImmutableArray<T> ReadArray<T>(Func<T> readFunction)
            {
                EatSpace();

                if ((SymbolKeyType)Data[Position] == SymbolKeyType.Null)
                {
                    Eat(SymbolKeyType.Null);
                    return default(ImmutableArray<T>);
                }

                EatOpenParen();
                Eat(SymbolKeyType.Array);

                var length = ReadInteger();
                var builder = ImmutableArray.CreateBuilder<T>(length);

                for (var i = 0; i < length; i++)
                {
                    CancellationToken.ThrowIfCancellationRequested();
                    builder.Add(readFunction());
                }

                EatCloseParen();

                return builder.MoveToImmutable();
            }
        }

        private abstract class Reader<TSymbolResult, TStringResult, TLocationResult> : Reader<TStringResult>
        {
            private readonly Dictionary<int, TSymbolResult> _idToResult = new Dictionary<int, TSymbolResult>();
            private readonly Func<TSymbolResult> _readSymbolKey;
            private readonly Func<TLocationResult> _readLocation;

            public Reader()
            {
                _readSymbolKey = ReadSymbolKey;
                _readLocation = ReadLocation;
            }

            protected override void Initialize(string data, CancellationToken cancellationToken)
            {
                base.Initialize(data, cancellationToken);
            }

            public override void Dispose()
            {
                base.Dispose();
                _idToResult.Clear();
            }

            public TSymbolResult ReadFirstSymbolKey()
            {
                return ReadSymbolKeyWorker(first: true);
            }

            public TSymbolResult ReadSymbolKey()
            {
                return ReadSymbolKeyWorker(first: false);
            }

            private TSymbolResult ReadSymbolKeyWorker(bool first)
            {
                CancellationToken.ThrowIfCancellationRequested();
                if (!first)
                {
                    EatSpace();
                }

                var type = (SymbolKeyType)Data[Position];
                if (type == SymbolKeyType.Null)
                {
                    Eat(type);
                    return default(TSymbolResult);
                }

                EatOpenParen();
                TSymbolResult result;

                type = (SymbolKeyType)Data[Position];
                Eat(type);

                if (type == SymbolKeyType.Reference)
                {
                    var id = ReadInteger();
                    result = _idToResult[id];
                }
                else
                {
                    result = ReadWorker(type);
                    var id = ReadInteger();
                    _idToResult[id] = result;
                }

                EatCloseParen();

                return result;
            }

            protected abstract TSymbolResult ReadWorker(SymbolKeyType type);

            public ImmutableArray<TSymbolResult> ReadSymbolKeyArray()
            {
                return ReadArray(_readSymbolKey);
            }

            public TLocationResult ReadLocation()
            {
                EatSpace();
                if ((SymbolKeyType)Data[Position] == SymbolKeyType.Null)
                {
                    Eat(SymbolKeyType.Null);
                    return default(TLocationResult);
                }

                var kind = (LocationKind)ReadInteger();
                if (kind == LocationKind.None)
                {
                    return CreateNoneLocation();
                }
                else if (kind == LocationKind.SourceFile)
                {
                    var filePath = ReadString();
                    var start = ReadInteger();
                    var length = ReadInteger();
                    return CreateSourceLocation(filePath, start, length);
                }
                else
                {
                    Debug.Assert(kind == LocationKind.MetadataFile);
                    var assembly = ReadSymbolKey();
                    var moduleName = ReadString();
                    return CreateModuleLocation(assembly, moduleName);
                }
            }

            public ImmutableArray<TLocationResult> ReadLocationArray()
            {
                return ReadArray(_readLocation);
            }

            protected abstract TLocationResult CreateNoneLocation();
            protected abstract TLocationResult CreateModuleLocation(TSymbolResult assembly, TStringResult moduleName);
            protected abstract TLocationResult CreateSourceLocation(TStringResult filePath, int start, int length);
        }

<<<<<<< HEAD
        private class GetHashCodeReader : Reader<int, int, int>
        {
            private static readonly ObjectPool<GetHashCodeReader> s_pool =
                new ObjectPool<GetHashCodeReader>(() => new GetHashCodeReader());

            private GetHashCodeReader()
            {
            }

            public static GetHashCodeReader GetReader(string data)
            {
                var reader = s_pool.Allocate();
                reader.Initialize(data);
                return reader;
            }

            public override void Dispose()
            {
                base.Dispose();

                s_pool.Free(this);
            }

            private void Initialize(string data)
            {
                base.Initialize(data, CancellationToken.None);
            }

            protected override int CreateResultForString(int start, int end, bool hasEmbeddedQuote)
            {
                var result = 1;

                // Note: we hash all strings to lowercase. It will mean more collisions, but
                // it provides a uniform hashing strategy for all keys.
                for (var i = start; i < end; i++)
                {
                    result = Hash.Combine((int)char.ToLower(Data[i]), result);
                }
                return result;
            }

            protected override int CreateNullForString()
            {
                return 0;
            }

            protected override int CreateNoneLocation()
            {
                return 1;
            }

            protected override int CreateSourceLocation(int filePath, int start, int length)
            {
                return Hash.Combine(filePath, Hash.Combine(start, length));
            }

            protected override int CreateModuleLocation(int assembly, int moduleName)
            {
                return Hash.Combine(assembly, moduleName);
            }

            public int ReadSymbolKeyArrayHashCode()
            {
                return HashArray(ReadSymbolKeyArray());
            }

            public int ReadRefKindArrayHashCode()
            {
                var array = ReadRefKindArray();
                var value = 1;
                if (!array.IsDefault)
                {
                    foreach (var v in array)
                    {
                        value = Hash.Combine((int)v, value);
                    }
                }
                return value;
            }

            private static int HashArray(ImmutableArray<int> array)
            {
                var value = 1;
                if (!array.IsDefault)
                {
                    foreach (var v in array)
                    {
                        value = Hash.Combine(value, v);
                    }
                }
                return value;
            }

            protected override int ReadWorker(SymbolKeyType type)
            {
                switch (type)
                {
                    case SymbolKeyType.Alias: return AliasSymbolKey.GetHashCode(this);
                    case SymbolKeyType.BodyLevel: return BodyLevelSymbolKey.GetHashCode(this);
                    case SymbolKeyType.ConstructedMethod: return ConstructedMethodSymbolKey.GetHashCode(this);
                    case SymbolKeyType.NamedType: return NamedTypeSymbolKey.GetHashCode(this);
                    case SymbolKeyType.ErrorType: return ErrorTypeSymbolKey.GetHashCode(this);
                    case SymbolKeyType.Field: return FieldSymbolKey.GetHashCode(this);
                    case SymbolKeyType.DynamicType: return DynamicTypeSymbolKey.GetHashCode(this);
                    case SymbolKeyType.Method: return MethodSymbolKey.GetHashCode(this);
                    case SymbolKeyType.Namespace: return NamespaceSymbolKey.GetHashCode(this);
                    case SymbolKeyType.PointerType: return PointerTypeSymbolKey.GetHashCode(this);
                    case SymbolKeyType.Parameter: return ParameterSymbolKey.GetHashCode(this);
                    case SymbolKeyType.Property: return PropertySymbolKey.GetHashCode(this);
                    case SymbolKeyType.ArrayType: return ArrayTypeSymbolKey.GetHashCode(this);
                    case SymbolKeyType.Assembly: return AssemblySymbolKey.GetHashCode(this);
                    case SymbolKeyType.TupleType: return TupleTypeSymbolKey.GetHashCode(this);
                    case SymbolKeyType.Module: return ModuleSymbolKey.GetHashCode(this);
                    case SymbolKeyType.Event: return EventSymbolKey.GetHashCode(this);
                    case SymbolKeyType.ReducedExtensionMethod: return ReducedExtensionMethodSymbolKey.GetHashCode(this);
                    case SymbolKeyType.TypeParameter: return TypeParameterSymbolKey.GetHashCode(this);
                    case SymbolKeyType.AnonymousType: return AnonymousTypeSymbolKey.GetHashCode(this);
                    case SymbolKeyType.TypeParameterOrdinal: return TypeParameterOrdinalSymbolKey.GetHashCode(this);
                }

                throw new NotImplementedException();
            }
        }

=======
>>>>>>> 5d8472fa
        private class RemoveAssemblySymbolKeysReader : Reader<object>
        {
            private readonly StringBuilder _builder = new StringBuilder();

            private bool _skipString = false;

            public RemoveAssemblySymbolKeysReader()
            {
            }

            public void Initialize(string data)
            {
                base.Initialize(data, CancellationToken.None);
            }

            public string RemoveAssemblySymbolKeys()
            {
                while (Position < Data.Length)
                {
                    var ch = Data[Position];
                    if (ch == OpenParenChar)
                    {
                        _builder.Append(Eat(OpenParenChar));

                        var type = (SymbolKeyType)Data[Position];
                        _builder.Append(Eat(type));
                        if (type == SymbolKeyType.Assembly)
                        {
                            Debug.Assert(_skipString == false);
                            _skipString = true;
                            ReadString();

                            Debug.Assert(_skipString == true);
                            _skipString = false;
                        }
                    }
                    else if (Data[Position] == DoubleQuoteChar)
                    {
                        ReadStringNoSpace();
                    }
                    else
                    {
                        // All ther characters we pass along directly to the string builder.
                        _builder.Append(Eat(ch));
                    }
                }

                return _builder.ToString();
            }

            protected override object CreateResultForString(int start, int end, bool hasEmbeddedQuote)
            {
                // 'start' is right after the open quote, and 'end' is right before the close quote.
                // However, we want to include both quotes in teh result.
                _builder.Append(DoubleQuoteChar);
                if (!_skipString)
                {
                    for (var i = start; i < end; i++)
                    {
                        _builder.Append(Data[i]);
                    }
                }
                _builder.Append(DoubleQuoteChar);
                return null;
            }

            protected override object CreateNullForString()
            {
                return null;
            }
        }

        private class SymbolKeyReader : Reader<SymbolKeyResolution, string, Location>
        {
            private static readonly ObjectPool<SymbolKeyReader> s_readerPool =
                new ObjectPool<SymbolKeyReader>(() => new SymbolKeyReader());

            public Compilation Compilation { get; private set; }
            public bool IgnoreAssemblyKey { get; private set; }
            public SymbolEquivalenceComparer Comparer { get; private set; }

            public IMethodSymbol CurrentMethod;

            private SymbolKeyReader()
            {
            }

            public static SymbolKeyReader GetReader(
                string data, Compilation compilation,
                bool ignoreAssemblyKey, CancellationToken cancellationToken)
            {
                var reader = s_readerPool.Allocate();
                reader.Initialize(data, compilation, ignoreAssemblyKey, cancellationToken);
                return reader;
            }

            public override void Dispose()
            {
                base.Dispose();
                Compilation = null;
                IgnoreAssemblyKey = false;
                Comparer = null;
                CurrentMethod = null;

                // Place us back in the pool for future use.
                s_readerPool.Free(this);
            }

            private void Initialize(
                string data,
                Compilation compilation,
                bool ignoreAssemblyKey,
                CancellationToken cancellationToken)
            {
                base.Initialize(data, cancellationToken);
                Compilation = compilation;
                IgnoreAssemblyKey = ignoreAssemblyKey;
                Comparer = ignoreAssemblyKey
                    ? SymbolEquivalenceComparer.IgnoreAssembliesInstance
                    : SymbolEquivalenceComparer.Instance;
            }

            protected override string CreateResultForString(int start, int end, bool hasEmbeddedQuote)
            {
                var substring = Data.Substring(start, end - start);
                var result = hasEmbeddedQuote
                    ? substring.Replace("\"\"", "\"")
                    : substring;
                return result;
            }

            protected override string CreateNullForString()
            {
                return null;
            }

            protected override Location CreateNoneLocation()
            {
                return Location.None;
            }

            protected override Location CreateSourceLocation(string filePath, int start, int length)
            {
                var syntaxTree = Compilation.SyntaxTrees.FirstOrDefault(t => t.FilePath == filePath);
                Debug.Assert(syntaxTree != null);
                return Location.Create(syntaxTree, new TextSpan(start, length));
            }

            protected override Location CreateModuleLocation(
                SymbolKeyResolution assembly, string moduleName)
            {
                var symbol = assembly.GetAnySymbol() as IAssemblySymbol;
                Debug.Assert(symbol != null);
                var module = symbol.Modules.FirstOrDefault(m => m.MetadataName == moduleName);
                return module.Locations.FirstOrDefault();
            }

            protected override SymbolKeyResolution ReadWorker(SymbolKeyType type)
            {
                switch (type)
                {
                    case SymbolKeyType.Alias: return AliasSymbolKey.Resolve(this);
                    case SymbolKeyType.BodyLevel: return BodyLevelSymbolKey.Resolve(this);
                    case SymbolKeyType.ConstructedMethod: return ConstructedMethodSymbolKey.Resolve(this);
                    case SymbolKeyType.NamedType: return NamedTypeSymbolKey.Resolve(this);
                    case SymbolKeyType.ErrorType: return ErrorTypeSymbolKey.Resolve(this);
                    case SymbolKeyType.Field: return FieldSymbolKey.Resolve(this);
                    case SymbolKeyType.DynamicType: return DynamicTypeSymbolKey.Resolve(this);
                    case SymbolKeyType.Method: return MethodSymbolKey.Resolve(this);
                    case SymbolKeyType.Namespace: return NamespaceSymbolKey.Resolve(this);
                    case SymbolKeyType.PointerType: return PointerTypeSymbolKey.Resolve(this);
                    case SymbolKeyType.Parameter: return ParameterSymbolKey.Resolve(this);
                    case SymbolKeyType.Property: return PropertySymbolKey.Resolve(this);
                    case SymbolKeyType.ArrayType: return ArrayTypeSymbolKey.Resolve(this);
                    case SymbolKeyType.Assembly: return AssemblySymbolKey.Resolve(this);
                    case SymbolKeyType.TupleType: return TupleTypeSymbolKey.Resolve(this);
                    case SymbolKeyType.Module: return ModuleSymbolKey.Resolve(this);
                    case SymbolKeyType.Event: return EventSymbolKey.Resolve(this);
                    case SymbolKeyType.ReducedExtensionMethod: return ReducedExtensionMethodSymbolKey.Resolve(this);
                    case SymbolKeyType.TypeParameter: return TypeParameterSymbolKey.Resolve(this);
                    case SymbolKeyType.AnonymousType: return AnonymousTypeSymbolKey.Resolve(this);
                    case SymbolKeyType.TypeParameterOrdinal: return TypeParameterOrdinalSymbolKey.Resolve(this);
                }

                throw new NotImplementedException();
            }

            internal bool ParameterTypesMatch(
                ImmutableArray<IParameterSymbol> parameters,
                ITypeSymbol[] originalParameterTypes)
            {
                if (parameters.Length != originalParameterTypes.Length)
                {
                    return false;
                }

                // We are checking parameters for equality, if they refer to method type parameters,
                // then we don't want to recurse through the method (which would then recurse right
                // back into the parameters).  So we use a signature type comparer as it will properly
                // compare method type parameters by ordinal.
                var signatureComparer = Comparer.SignatureTypeEquivalenceComparer;

                for (int i = 0; i < originalParameterTypes.Length; i++)
                {
                    if (!signatureComparer.Equals(originalParameterTypes[i], parameters[i].Type))
                    {
                        return false;
                    }
                }

                return true;
            }
        }
    }
}<|MERGE_RESOLUTION|>--- conflicted
+++ resolved
@@ -323,133 +323,6 @@
             protected abstract TLocationResult CreateSourceLocation(TStringResult filePath, int start, int length);
         }
 
-<<<<<<< HEAD
-        private class GetHashCodeReader : Reader<int, int, int>
-        {
-            private static readonly ObjectPool<GetHashCodeReader> s_pool =
-                new ObjectPool<GetHashCodeReader>(() => new GetHashCodeReader());
-
-            private GetHashCodeReader()
-            {
-            }
-
-            public static GetHashCodeReader GetReader(string data)
-            {
-                var reader = s_pool.Allocate();
-                reader.Initialize(data);
-                return reader;
-            }
-
-            public override void Dispose()
-            {
-                base.Dispose();
-
-                s_pool.Free(this);
-            }
-
-            private void Initialize(string data)
-            {
-                base.Initialize(data, CancellationToken.None);
-            }
-
-            protected override int CreateResultForString(int start, int end, bool hasEmbeddedQuote)
-            {
-                var result = 1;
-
-                // Note: we hash all strings to lowercase. It will mean more collisions, but
-                // it provides a uniform hashing strategy for all keys.
-                for (var i = start; i < end; i++)
-                {
-                    result = Hash.Combine((int)char.ToLower(Data[i]), result);
-                }
-                return result;
-            }
-
-            protected override int CreateNullForString()
-            {
-                return 0;
-            }
-
-            protected override int CreateNoneLocation()
-            {
-                return 1;
-            }
-
-            protected override int CreateSourceLocation(int filePath, int start, int length)
-            {
-                return Hash.Combine(filePath, Hash.Combine(start, length));
-            }
-
-            protected override int CreateModuleLocation(int assembly, int moduleName)
-            {
-                return Hash.Combine(assembly, moduleName);
-            }
-
-            public int ReadSymbolKeyArrayHashCode()
-            {
-                return HashArray(ReadSymbolKeyArray());
-            }
-
-            public int ReadRefKindArrayHashCode()
-            {
-                var array = ReadRefKindArray();
-                var value = 1;
-                if (!array.IsDefault)
-                {
-                    foreach (var v in array)
-                    {
-                        value = Hash.Combine((int)v, value);
-                    }
-                }
-                return value;
-            }
-
-            private static int HashArray(ImmutableArray<int> array)
-            {
-                var value = 1;
-                if (!array.IsDefault)
-                {
-                    foreach (var v in array)
-                    {
-                        value = Hash.Combine(value, v);
-                    }
-                }
-                return value;
-            }
-
-            protected override int ReadWorker(SymbolKeyType type)
-            {
-                switch (type)
-                {
-                    case SymbolKeyType.Alias: return AliasSymbolKey.GetHashCode(this);
-                    case SymbolKeyType.BodyLevel: return BodyLevelSymbolKey.GetHashCode(this);
-                    case SymbolKeyType.ConstructedMethod: return ConstructedMethodSymbolKey.GetHashCode(this);
-                    case SymbolKeyType.NamedType: return NamedTypeSymbolKey.GetHashCode(this);
-                    case SymbolKeyType.ErrorType: return ErrorTypeSymbolKey.GetHashCode(this);
-                    case SymbolKeyType.Field: return FieldSymbolKey.GetHashCode(this);
-                    case SymbolKeyType.DynamicType: return DynamicTypeSymbolKey.GetHashCode(this);
-                    case SymbolKeyType.Method: return MethodSymbolKey.GetHashCode(this);
-                    case SymbolKeyType.Namespace: return NamespaceSymbolKey.GetHashCode(this);
-                    case SymbolKeyType.PointerType: return PointerTypeSymbolKey.GetHashCode(this);
-                    case SymbolKeyType.Parameter: return ParameterSymbolKey.GetHashCode(this);
-                    case SymbolKeyType.Property: return PropertySymbolKey.GetHashCode(this);
-                    case SymbolKeyType.ArrayType: return ArrayTypeSymbolKey.GetHashCode(this);
-                    case SymbolKeyType.Assembly: return AssemblySymbolKey.GetHashCode(this);
-                    case SymbolKeyType.TupleType: return TupleTypeSymbolKey.GetHashCode(this);
-                    case SymbolKeyType.Module: return ModuleSymbolKey.GetHashCode(this);
-                    case SymbolKeyType.Event: return EventSymbolKey.GetHashCode(this);
-                    case SymbolKeyType.ReducedExtensionMethod: return ReducedExtensionMethodSymbolKey.GetHashCode(this);
-                    case SymbolKeyType.TypeParameter: return TypeParameterSymbolKey.GetHashCode(this);
-                    case SymbolKeyType.AnonymousType: return AnonymousTypeSymbolKey.GetHashCode(this);
-                    case SymbolKeyType.TypeParameterOrdinal: return TypeParameterOrdinalSymbolKey.GetHashCode(this);
-                }
-
-                throw new NotImplementedException();
-            }
-        }
-
-=======
->>>>>>> 5d8472fa
         private class RemoveAssemblySymbolKeysReader : Reader<object>
         {
             private readonly StringBuilder _builder = new StringBuilder();
