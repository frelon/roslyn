﻿// Copyright (c) Microsoft.  All Rights Reserved.  Licensed under the Apache License, Version 2.0.  See License.txt in the project root for license information.

using System;
using System.Threading;
using System.Threading.Tasks;
using Microsoft.CodeAnalysis.Diagnostics;
using Microsoft.CodeAnalysis.Serialization;
using Roslyn.Utilities;

namespace Microsoft.CodeAnalysis.Execution
{
    /// <summary>
    /// Asset that is not part of solution, but want to participate in ISolutionSynchronizationService
    /// </summary>
    internal abstract class CustomAsset : RemotableData
    {
<<<<<<< HEAD
        public CustomAsset(Checksum checksum, WellKnownSynchronizationKinds kind) : base(checksum, kind)
=======
        public CustomAsset(Checksum checksum, WellKnownSynchronizationKind kind) : base(checksum, kind)
>>>>>>> 8262112e
        {
        }
    }

    /// <summary>
    /// helper type for custom asset
    /// </summary>
    internal sealed class SimpleCustomAsset : CustomAsset
    {
        private readonly Action<ObjectWriter, CancellationToken> _writer;

<<<<<<< HEAD
        public SimpleCustomAsset(WellKnownSynchronizationKinds kind, Action<ObjectWriter, CancellationToken> writer) :
=======
        public SimpleCustomAsset(WellKnownSynchronizationKind kind, Action<ObjectWriter, CancellationToken> writer) :
>>>>>>> 8262112e
            base(CreateChecksumFromStreamWriter(kind, writer), kind)
        {
            // unlike SolutionAsset which gets checksum from solution states, this one build one by itself.
            _writer = writer;
        }

        public override Task WriteObjectToAsync(ObjectWriter writer, CancellationToken cancellationToken)
        {
            _writer(writer, cancellationToken);
            return SpecializedTasks.EmptyTask;
        }

<<<<<<< HEAD
        private static Checksum CreateChecksumFromStreamWriter(WellKnownSynchronizationKinds kind, Action<ObjectWriter, CancellationToken> writer)
=======
        private static Checksum CreateChecksumFromStreamWriter(WellKnownSynchronizationKind kind, Action<ObjectWriter, CancellationToken> writer)
>>>>>>> 8262112e
        {
            using (var stream = SerializableBytes.CreateWritableStream())
            using (var objectWriter = new ObjectWriter(stream))
            {
                objectWriter.WriteInt32((int)kind);
                writer(objectWriter, CancellationToken.None);
                return Checksum.Create(stream);
            }
        }
    }

    /// <summary>
    /// workspace analyzer specific asset.
    /// 
    /// we need this to prevent dlls from other languages such as typescript, f#, xaml and etc
    /// from loading at OOP start up.
    /// 
    /// unlike project analyzer, analyzer that got installed from vsix doesn't do shadow copying
    /// so we don't need to load assembly to find out actual filepath.
    /// </summary>
    internal sealed class WorkspaceAnalyzerReferenceAsset : CustomAsset
    {
        private readonly AnalyzerReference _reference;
        private readonly Serializer _serializer;

        public WorkspaceAnalyzerReferenceAsset(AnalyzerReference reference, Serializer serializer) :
            base(
                serializer.CreateChecksum(reference, CancellationToken.None),
                WellKnownSynchronizationKind.AnalyzerReference)
        {
            _reference = reference;
            _serializer = serializer;
        }

        public override Task WriteObjectToAsync(ObjectWriter writer, CancellationToken cancellationToken)
        {
            // host analyzer is not shadow copied, no need to load assembly to get real path
            // this also prevent us from loading assemblies for all vsix analyzers preemptively
            const bool usePathFromAssembly = false;

            _serializer.SerializeAnalyzerReference(_reference, writer, usePathFromAssembly, cancellationToken);
            return SpecializedTasks.EmptyTask;
        }
    }
}<|MERGE_RESOLUTION|>--- conflicted
+++ resolved
@@ -14,11 +14,7 @@
     /// </summary>
     internal abstract class CustomAsset : RemotableData
     {
-<<<<<<< HEAD
-        public CustomAsset(Checksum checksum, WellKnownSynchronizationKinds kind) : base(checksum, kind)
-=======
         public CustomAsset(Checksum checksum, WellKnownSynchronizationKind kind) : base(checksum, kind)
->>>>>>> 8262112e
         {
         }
     }
@@ -30,11 +26,7 @@
     {
         private readonly Action<ObjectWriter, CancellationToken> _writer;
 
-<<<<<<< HEAD
-        public SimpleCustomAsset(WellKnownSynchronizationKinds kind, Action<ObjectWriter, CancellationToken> writer) :
-=======
         public SimpleCustomAsset(WellKnownSynchronizationKind kind, Action<ObjectWriter, CancellationToken> writer) :
->>>>>>> 8262112e
             base(CreateChecksumFromStreamWriter(kind, writer), kind)
         {
             // unlike SolutionAsset which gets checksum from solution states, this one build one by itself.
@@ -47,11 +39,7 @@
             return SpecializedTasks.EmptyTask;
         }
 
-<<<<<<< HEAD
-        private static Checksum CreateChecksumFromStreamWriter(WellKnownSynchronizationKinds kind, Action<ObjectWriter, CancellationToken> writer)
-=======
         private static Checksum CreateChecksumFromStreamWriter(WellKnownSynchronizationKind kind, Action<ObjectWriter, CancellationToken> writer)
->>>>>>> 8262112e
         {
             using (var stream = SerializableBytes.CreateWritableStream())
             using (var objectWriter = new ObjectWriter(stream))
