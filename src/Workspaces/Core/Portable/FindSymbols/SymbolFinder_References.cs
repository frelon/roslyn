﻿// Copyright (c) Microsoft.  All Rights Reserved.  Licensed under the Apache License, Version 2.0.  See License.txt in the project root for license information.

using System;
using System.Collections.Generic;
using System.Collections.Immutable;
using System.Linq;
using System.Threading;
using System.Threading.Tasks;
using Microsoft.CodeAnalysis.FindSymbols.Finders;
using Microsoft.CodeAnalysis.Internal.Log;

namespace Microsoft.CodeAnalysis.FindSymbols
{
    public static partial class SymbolFinder
    {
        /// <summary>
        /// Finds all references to a symbol throughout a solution
        /// </summary>
        /// <param name="symbol">The symbol to find references to.</param>
        /// <param name="solution">The solution to find references within.</param>
        /// <param name="cancellationToken">A cancellation token.</param>
        public static async Task<IEnumerable<ReferencedSymbol>> FindReferencesAsync(
            ISymbol symbol,
            Solution solution,
            CancellationToken cancellationToken = default(CancellationToken))
        {
            var progressCollector = new StreamingProgressCollector(StreamingFindReferencesProgress.Instance);
            await FindReferencesAsync(
                SymbolAndProjectId.Create(symbol, projectId: null),
                solution, progress: progressCollector,
                documents: null, cancellationToken: cancellationToken).ConfigureAwait(false);
            return progressCollector.GetReferencedSymbols();
        }

        /// <summary>
        /// Finds all references to a symbol throughout a solution
        /// </summary>
        /// <param name="symbol">The symbol to find references to.</param>
        /// <param name="solution">The solution to find references within.</param>
        /// <param name="documents">A set of documents to be searched. If documents is null, then that means "all documents".</param>
        /// <param name="cancellationToken">A cancellation token.</param>
        public static Task<IEnumerable<ReferencedSymbol>> FindReferencesAsync(
            ISymbol symbol,
            Solution solution,
            IImmutableSet<Document> documents,
            CancellationToken cancellationToken = default(CancellationToken))
        {
            return FindReferencesAsync(symbol, solution, progress: null, documents: documents, cancellationToken: cancellationToken);
        }

        /// <summary>
        /// Finds all references to a symbol throughout a solution
        /// </summary>
        /// <param name="symbol">The symbol to find references to.</param>
        /// <param name="solution">The solution to find references within.</param>
        /// <param name="progress">An optional progress object that will receive progress
        /// information as the search is undertaken.</param>
        /// <param name="documents">An optional set of documents to be searched. If documents is null, then that means "all documents".</param>
        /// <param name="cancellationToken">An optional cancellation token.</param>
        public static async Task<IEnumerable<ReferencedSymbol>> FindReferencesAsync(
            ISymbol symbol,
            Solution solution,
            IFindReferencesProgress progress,
            IImmutableSet<Document> documents,
            CancellationToken cancellationToken = default(CancellationToken))
        {
            progress = progress ?? FindReferencesProgress.Instance;
            var streamingProgress = new StreamingProgressCollector(
                new StreamingFindReferencesProgressAdapter(progress));
            await FindReferencesAsync(
                SymbolAndProjectId.Create(symbol, projectId: null),
                solution, streamingProgress, documents, cancellationToken).ConfigureAwait(false);
            return streamingProgress.GetReferencedSymbols();
        }

<<<<<<< HEAD
        internal static Task FindReferencesAsync(
=======
        internal static async Task FindReferencesAsync(
>>>>>>> 08ee79bd
            SymbolAndProjectId symbolAndProjectId,
            Solution solution,
            IStreamingFindReferencesProgress progress,
            IImmutableSet<Document> documents,
            CancellationToken cancellationToken = default(CancellationToken))
        {
<<<<<<< HEAD
            var engineService = solution.Workspace.Services.GetService<ISymbolFinderEngineService>();
            return engineService.FindReferencesAsync(symbolAndProjectId, solution, progress, documents, cancellationToken);
=======
            using (Logger.LogBlock(FunctionId.FindReference, cancellationToken))
            {
                var finders = ReferenceFinders.DefaultReferenceFinders;
                progress = progress ?? StreamingFindReferencesProgress.Instance;
                var engine = new FindReferencesSearchEngine(
                    solution, documents, finders, progress, cancellationToken);
                await engine.FindReferencesAsync(symbolAndProjectId).ConfigureAwait(false);
            }
>>>>>>> 08ee79bd
        }

        internal static async Task<IEnumerable<ReferencedSymbol>> FindRenamableReferencesAsync(
            SymbolAndProjectId symbolAndProjectId,
            Solution solution,
            CancellationToken cancellationToken)
        {
            using (Logger.LogBlock(FunctionId.FindReference_Rename, cancellationToken))
            {
                IImmutableSet<Document> documents = null;
                var engine = new FindReferencesSearchEngine(
                    solution,
                    documents,
                    ReferenceFinders.DefaultRenameReferenceFinders,
                    StreamingFindReferencesProgress.Instance,
                    cancellationToken);

                return await engine.FindReferencesAsync(symbolAndProjectId).ConfigureAwait(false);
            }
        }

<<<<<<< HEAD
=======
        /// <summary>
        /// Collects all the <see cref="ISymbol"/> definitions and <see cref="ReferenceLocation"/> 
        /// references that are reported independently and packages them up into the final list
        /// of <see cref="ReferencedSymbol" />.  This is used by the old non-streaming Find-References
        /// APIs to return all the results at the end of the operation, as opposed to broadcasting
        /// the results as they are found.
        /// </summary>
>>>>>>> 08ee79bd
        private class StreamingProgressCollector : IStreamingFindReferencesProgress
        {
            private readonly object _gate = new object();
            private readonly IStreamingFindReferencesProgress _underlyingProgress;

            private readonly Dictionary<SymbolAndProjectId, List<ReferenceLocation>> _symbolToLocations =
                new Dictionary<SymbolAndProjectId, List<ReferenceLocation>>();

            public StreamingProgressCollector(
                IStreamingFindReferencesProgress underlyingProgress)
            {
                _underlyingProgress = underlyingProgress;
            }

            public IEnumerable<ReferencedSymbol> GetReferencedSymbols()
            {
                lock (_gate)
                {
                    var result = new List<ReferencedSymbol>();
                    foreach (var kvp in _symbolToLocations)
                    {
                        result.Add(new ReferencedSymbol(kvp.Key, kvp.Value.ToList()));
                    }

                    return result;
                }
            }

            public Task OnStartedAsync() => _underlyingProgress.OnStartedAsync();
            public Task OnCompletedAsync() => _underlyingProgress.OnCompletedAsync();
            public Task ReportProgressAsync(int current, int maximum) => _underlyingProgress.ReportProgressAsync(current, maximum);

            public Task OnFindInDocumentCompletedAsync(Document document) => _underlyingProgress.OnFindInDocumentCompletedAsync(document);
            public Task OnFindInDocumentStartedAsync(Document document) => _underlyingProgress.OnFindInDocumentStartedAsync(document);

            public Task OnDefinitionFoundAsync(SymbolAndProjectId definition)
            {
                lock (_gate)
                {
                    _symbolToLocations[definition] = new List<ReferenceLocation>();
                }

                return _underlyingProgress.OnDefinitionFoundAsync(definition);
            }

            public Task OnReferenceFoundAsync(SymbolAndProjectId definition, ReferenceLocation location)
            {
                lock (_gate)
                {
                    _symbolToLocations[definition].Add(location);
                }

                return _underlyingProgress.OnReferenceFoundAsync(definition, location);
            }
        }
    }
}<|MERGE_RESOLUTION|>--- conflicted
+++ resolved
@@ -73,30 +73,15 @@
             return streamingProgress.GetReferencedSymbols();
         }
 
-<<<<<<< HEAD
         internal static Task FindReferencesAsync(
-=======
-        internal static async Task FindReferencesAsync(
->>>>>>> 08ee79bd
             SymbolAndProjectId symbolAndProjectId,
             Solution solution,
             IStreamingFindReferencesProgress progress,
             IImmutableSet<Document> documents,
             CancellationToken cancellationToken = default(CancellationToken))
         {
-<<<<<<< HEAD
             var engineService = solution.Workspace.Services.GetService<ISymbolFinderEngineService>();
             return engineService.FindReferencesAsync(symbolAndProjectId, solution, progress, documents, cancellationToken);
-=======
-            using (Logger.LogBlock(FunctionId.FindReference, cancellationToken))
-            {
-                var finders = ReferenceFinders.DefaultReferenceFinders;
-                progress = progress ?? StreamingFindReferencesProgress.Instance;
-                var engine = new FindReferencesSearchEngine(
-                    solution, documents, finders, progress, cancellationToken);
-                await engine.FindReferencesAsync(symbolAndProjectId).ConfigureAwait(false);
-            }
->>>>>>> 08ee79bd
         }
 
         internal static async Task<IEnumerable<ReferencedSymbol>> FindRenamableReferencesAsync(
@@ -118,8 +103,6 @@
             }
         }
 
-<<<<<<< HEAD
-=======
         /// <summary>
         /// Collects all the <see cref="ISymbol"/> definitions and <see cref="ReferenceLocation"/> 
         /// references that are reported independently and packages them up into the final list
@@ -127,7 +110,6 @@
         /// APIs to return all the results at the end of the operation, as opposed to broadcasting
         /// the results as they are found.
         /// </summary>
->>>>>>> 08ee79bd
         private class StreamingProgressCollector : IStreamingFindReferencesProgress
         {
             private readonly object _gate = new object();
