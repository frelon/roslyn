--- conflicted
+++ resolved
@@ -7,11 +7,7 @@
 using Microsoft.VisualStudio.Text.Classification;
 using Microsoft.VisualStudio.Utilities;
 
-<<<<<<< HEAD
-#pragma warning disable CS0618 // Type or member is obsolete
-=======
 #pragma warning disable CS0618 // IQuickInfo* is obsolete
->>>>>>> 86921238
 namespace Microsoft.CodeAnalysis.Editor.CSharp.EventHookup
 {
     /// <summary>
@@ -43,8 +39,4 @@
         }
     }
 }
-<<<<<<< HEAD
-#pragma warning restore CS0618 // Type or member is obsolete
-=======
-#pragma warning restore CS0618 // IQuickInfo* is obsolete
->>>>>>> 86921238
+#pragma warning restore CS0618 // IQuickInfo* is obsolete