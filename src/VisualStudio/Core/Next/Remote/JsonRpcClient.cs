﻿// Copyright (c) Microsoft.  All Rights Reserved.  Licensed under the Apache License, Version 2.0.  See License.txt in the project root for license information.

using System;
using System.Collections.Generic;
using System.Diagnostics;
using System.IO;
using System.Threading;
using System.Threading.Tasks;
<<<<<<< HEAD
using Microsoft.CodeAnalysis.ErrorReporting;
=======
using StreamJsonRpc;
using Microsoft.CodeAnalysis.ErrorReporting;
using Microsoft.CodeAnalysis.Extensions;
>>>>>>> ec1cde8b
using Microsoft.CodeAnalysis.Remote;
using Microsoft.VisualStudio.LanguageServices.Implementation;
using Roslyn.Utilities;
using StreamJsonRpc;

namespace Microsoft.VisualStudio.LanguageServices.Remote
{
    /// <summary>
    /// Helper type that abstract out JsonRpc communication with extra capability of
    /// using raw stream to move over big chunk of data
    /// </summary>
    internal abstract class JsonRpcEx : IDisposable
    {
        private readonly JsonRpc _rpc;

        private JsonRpcDisconnectedEventArgs _debuggingLastDisconnectReason;
        private string _debuggingLastDisconnectCallstack;

        public JsonRpcEx(Stream stream, object callbackTarget, bool useThisAsCallback)
        {
            Contract.Requires(stream != null);

            var target = useThisAsCallback ? this : callbackTarget;

            _rpc = new JsonRpc(new JsonRpcMessageHandler(stream, stream), target);
            _rpc.JsonSerializer.Converters.Add(AggregateJsonConverter.Instance);

            _rpc.Disconnected += OnDisconnected;
        }

        protected abstract void Dispose(bool disposing);

        public async Task InvokeAsync(string targetName, IReadOnlyList<object> arguments, CancellationToken cancellationToken)
        {
            cancellationToken.ThrowIfCancellationRequested();

            try
            {

                await _rpc.InvokeWithCancellationAsync(targetName, arguments, cancellationToken).ConfigureAwait(false);
            }
<<<<<<< HEAD
            catch (Exception ex) when (ReportUnlessCanceled(ex, cancellationToken))
            {
                // if any exception is thrown unrelated to cancellation, then we will rethrow the exception
                cancellationToken.ThrowIfCancellationRequested();
                throw;
=======
            catch (Exception ex) when (ReportUnlessCanceled(ex, _cancellationToken))
            {
                // any exception can be thrown from StreamJsonRpc if JsonRpc is disposed in the middle of read/write.
                // until we move to newly added cancellation support in JsonRpc, we will catch exception and translate to
                // cancellation exception here. if any exception is thrown unrelated to cancellation, then we will rethrow
                // the exception
                _cancellationToken.ThrowIfCancellationRequested();

                // this is to make us not crash. we should remove this once we figure out
                // what is causing this
                ThrowOwnCancellationToken();
>>>>>>> ec1cde8b
            }
        }

        public async Task<T> InvokeAsync<T>(string targetName, IReadOnlyList<object> arguments, CancellationToken cancellationToken)
        {
            cancellationToken.ThrowIfCancellationRequested();

            try
            {
                return await _rpc.InvokeWithCancellationAsync<T>(targetName, arguments, cancellationToken).ConfigureAwait(false);
            }
<<<<<<< HEAD
            catch (Exception ex) when (ReportUnlessCanceled(ex, cancellationToken))
            {
                // if any exception is thrown unrelated to cancellation, then we will rethrow the exception
                cancellationToken.ThrowIfCancellationRequested();
                throw;
=======
            catch (Exception ex) when (ReportUnlessCanceled(ex, _cancellationToken))
            {
                // any exception can be thrown from StreamJsonRpc if JsonRpc is disposed in the middle of read/write.
                // until we move to newly added cancellation support in JsonRpc, we will catch exception and translate to
                // cancellation exception here. if any exception is thrown unrelated to cancellation, then we will rethrow
                // the exception
                _cancellationToken.ThrowIfCancellationRequested();

                // this is to make us not crash. we should remove this once we figure out
                // what is causing this
                ThrowOwnCancellationToken();
                return Contract.FailWithReturn<T>("can't reach here");
>>>>>>> ec1cde8b
            }
        }

        public Task InvokeAsync(
            string targetName, IReadOnlyList<object> arguments, Func<Stream, CancellationToken, Task> funcWithDirectStreamAsync, CancellationToken cancellationToken)
        {
            return Extensions.InvokeAsync(_rpc, targetName, arguments, funcWithDirectStreamAsync, cancellationToken);
        }

        public Task<T> InvokeAsync<T>(
            string targetName, IReadOnlyList<object> arguments, Func<Stream, CancellationToken, Task<T>> funcWithDirectStreamAsync, CancellationToken cancellationToken)
        {
            return Extensions.InvokeAsync(_rpc, targetName, arguments, funcWithDirectStreamAsync, cancellationToken);
        }

        private bool ReportUnlessCanceled(Exception ex, CancellationToken cancellationToken)
        {
            if (cancellationToken.IsCancellationRequested)
            {
                return true;
            }

            // save extra info using NFW
            ReportExtraInfoAsNFW(ex);

            // make it to explicitly crash to get better info
            FatalError.Report(ex);

            GC.KeepAlive(_debuggingLastDisconnectReason);
            GC.KeepAlive(_debuggingLastDisconnectCallstack);

            return Contract.FailWithReturn<bool>("shouldn't be able to reach here");
        }

        private void ReportExtraInfoAsNFW(Exception ex)
        {
            WatsonReporter.Report("RemoteHost Failed", ex, u =>
            {
                try
                {
                    // we will record dumps for all service hub processes
                    foreach (var p in Process.GetProcessesByName("ServiceHub.RoslynCodeAnalysisService32"))
                    {
                        // include all remote host processes
                        u.AddProcessDump(p.Id);
                    }

                    // include all service hub logs as well
                    var logPath = Path.Combine(Path.GetTempPath(), "servicehub", "logs");
                    if (Directory.Exists(logPath))
                    {
                        // attach all log files that are modified less than 1 day before.
                        var now = DateTime.UtcNow;
                        var oneDay = TimeSpan.FromDays(1);

                        foreach (var file in Directory.EnumerateFiles(logPath, "*.log"))
                        {
                            var lastWrite = File.GetLastWriteTimeUtc(file);
                            if (now - lastWrite > oneDay)
                            {
                                continue;
                            }

                            u.AddFile(file);
                        }
                    }
                }
                catch
                {
                    // ignore issue
                }

                // 0 means send watson
                return 0;
            });
        }

        protected void Disconnect()
        {
            _rpc.Dispose();
        }

        protected void StartListening()
        {
            // due to this issue - https://github.com/dotnet/roslyn/issues/16900#issuecomment-277378950
            // _rpc need to be explicitly started
            _rpc.StartListening();
        }

        protected virtual void OnDisconnected(object sender, JsonRpcDisconnectedEventArgs e)
        {
            // do nothing
            _debuggingLastDisconnectReason = e;
            _debuggingLastDisconnectCallstack = new StackTrace().ToString();
        }

<<<<<<< HEAD
        public void Dispose()
        {
            Dispose(disposing: true);
            GC.SuppressFinalize(this);
=======
        // these are for debugging purpose. once we find out root cause of the issue
        // we will remove these.
        private static JsonRpcDisconnectedEventArgs s_debuggingLastDisconnectReason;
        private static string s_debuggingLastDisconnectCallstack;

        private JsonRpcDisconnectedEventArgs _debuggingLastDisconnectReason;
        private string _debuggingLastDisconnectCallstack;

        private bool ReportUnlessCanceled(Exception ex, CancellationToken cancellationToken)
        {
            if (cancellationToken.IsCancellationRequested)
            {
                return true;
            }

            s_debuggingLastDisconnectReason = _debuggingLastDisconnectReason;
            s_debuggingLastDisconnectCallstack = _debuggingLastDisconnectCallstack;

            // send NFW to figure out why this is happening
            ReportExtraInfoAsNFW(ex);

            GC.KeepAlive(_debuggingLastDisconnectReason);
            GC.KeepAlive(_debuggingLastDisconnectCallstack);

            return true;
        }

        private static bool s_reported = false;

        /// <summary>
        /// Show info bar and throw its own cancellation exception until 
        /// we figure out this issue.
        /// https://devdiv.visualstudio.com/DevDiv/_workitems/edit/453544
        /// 
        /// the issue is basically we are getting unexpected exception from InvokeAsync
        /// and we don't know exactly why that is happening.
        /// </summary>
        private void ThrowOwnCancellationToken()
        {
            if (CodeAnalysis.PrimaryWorkspace.Workspace != null && !s_reported)
            {
                // do not report it multiple times
                s_reported = true;

                // use info bar to show warning to users
                CodeAnalysis.PrimaryWorkspace.Workspace.Services.GetService<IErrorReportingService>()?.ShowGlobalErrorInfo(
                    ServicesVSResources.Unfortunately_a_process_used_by_Visual_Studio_has_encountered_an_unrecoverable_error_We_recommend_saving_your_work_and_then_closing_and_restarting_Visual_Studio);
            }

            // create its own cancellation token and throw it
            using (var ownCancellationSource = new CancellationTokenSource())
            {
                ownCancellationSource.Cancel();
                ownCancellationSource.Token.ThrowIfCancellationRequested();
            }
        }

        private void ReportExtraInfoAsNFW(Exception ex)
        {
            WatsonReporter.Report("RemoteHost Failed", ex, u =>
            {
                try
                {
                    // we will record dumps for all service hub processes
                    foreach (var p in Process.GetProcessesByName("ServiceHub.RoslynCodeAnalysisService32"))
                    {
                        // include all remote host processes
                        u.AddProcessDump(p.Id);
                    }

                    // include all service hub logs as well
                    var logPath = Path.Combine(Path.GetTempPath(), "servicehub", "logs");
                    if (Directory.Exists(logPath))
                    {
                        // attach all log files that are modified less than 1 day before.
                        var now = DateTime.UtcNow;
                        var oneDay = TimeSpan.FromDays(1);

                        foreach (var file in Directory.EnumerateFiles(logPath, "*.log"))
                        {
                            var lastWrite = File.GetLastWriteTimeUtc(file);
                            if (now - lastWrite > oneDay)
                            {
                                continue;
                            }

                            u.AddFile(file);
                        }
                    }
                }
                catch
                {
                    // ignore issue
                }

                // 0 means send watson
                return 0;
            });
        }

        protected virtual void OnDisconnected(object sender, JsonRpcDisconnectedEventArgs e)
        {
            // do nothing
            _debuggingLastDisconnectReason = e;
            _debuggingLastDisconnectCallstack = new StackTrace().ToString();
>>>>>>> ec1cde8b
        }
    }
}<|MERGE_RESOLUTION|>--- conflicted
+++ resolved
@@ -6,13 +6,8 @@
 using System.IO;
 using System.Threading;
 using System.Threading.Tasks;
-<<<<<<< HEAD
-using Microsoft.CodeAnalysis.ErrorReporting;
-=======
-using StreamJsonRpc;
 using Microsoft.CodeAnalysis.ErrorReporting;
 using Microsoft.CodeAnalysis.Extensions;
->>>>>>> ec1cde8b
 using Microsoft.CodeAnalysis.Remote;
 using Microsoft.VisualStudio.LanguageServices.Implementation;
 using Roslyn.Utilities;
@@ -54,25 +49,17 @@
 
                 await _rpc.InvokeWithCancellationAsync(targetName, arguments, cancellationToken).ConfigureAwait(false);
             }
-<<<<<<< HEAD
             catch (Exception ex) when (ReportUnlessCanceled(ex, cancellationToken))
-            {
-                // if any exception is thrown unrelated to cancellation, then we will rethrow the exception
-                cancellationToken.ThrowIfCancellationRequested();
-                throw;
-=======
-            catch (Exception ex) when (ReportUnlessCanceled(ex, _cancellationToken))
             {
                 // any exception can be thrown from StreamJsonRpc if JsonRpc is disposed in the middle of read/write.
                 // until we move to newly added cancellation support in JsonRpc, we will catch exception and translate to
                 // cancellation exception here. if any exception is thrown unrelated to cancellation, then we will rethrow
                 // the exception
-                _cancellationToken.ThrowIfCancellationRequested();
+                cancellationToken.ThrowIfCancellationRequested();
 
                 // this is to make us not crash. we should remove this once we figure out
                 // what is causing this
                 ThrowOwnCancellationToken();
->>>>>>> ec1cde8b
             }
         }
 
@@ -84,26 +71,18 @@
             {
                 return await _rpc.InvokeWithCancellationAsync<T>(targetName, arguments, cancellationToken).ConfigureAwait(false);
             }
-<<<<<<< HEAD
             catch (Exception ex) when (ReportUnlessCanceled(ex, cancellationToken))
-            {
-                // if any exception is thrown unrelated to cancellation, then we will rethrow the exception
-                cancellationToken.ThrowIfCancellationRequested();
-                throw;
-=======
-            catch (Exception ex) when (ReportUnlessCanceled(ex, _cancellationToken))
             {
                 // any exception can be thrown from StreamJsonRpc if JsonRpc is disposed in the middle of read/write.
                 // until we move to newly added cancellation support in JsonRpc, we will catch exception and translate to
                 // cancellation exception here. if any exception is thrown unrelated to cancellation, then we will rethrow
                 // the exception
-                _cancellationToken.ThrowIfCancellationRequested();
+                cancellationToken.ThrowIfCancellationRequested();
 
                 // this is to make us not crash. we should remove this once we figure out
                 // what is causing this
                 ThrowOwnCancellationToken();
                 return Contract.FailWithReturn<T>("can't reach here");
->>>>>>> ec1cde8b
             }
         }
 
@@ -119,100 +98,10 @@
             return Extensions.InvokeAsync(_rpc, targetName, arguments, funcWithDirectStreamAsync, cancellationToken);
         }
 
-        private bool ReportUnlessCanceled(Exception ex, CancellationToken cancellationToken)
-        {
-            if (cancellationToken.IsCancellationRequested)
-            {
-                return true;
-            }
-
-            // save extra info using NFW
-            ReportExtraInfoAsNFW(ex);
-
-            // make it to explicitly crash to get better info
-            FatalError.Report(ex);
-
-            GC.KeepAlive(_debuggingLastDisconnectReason);
-            GC.KeepAlive(_debuggingLastDisconnectCallstack);
-
-            return Contract.FailWithReturn<bool>("shouldn't be able to reach here");
-        }
-
-        private void ReportExtraInfoAsNFW(Exception ex)
-        {
-            WatsonReporter.Report("RemoteHost Failed", ex, u =>
-            {
-                try
-                {
-                    // we will record dumps for all service hub processes
-                    foreach (var p in Process.GetProcessesByName("ServiceHub.RoslynCodeAnalysisService32"))
-                    {
-                        // include all remote host processes
-                        u.AddProcessDump(p.Id);
-                    }
-
-                    // include all service hub logs as well
-                    var logPath = Path.Combine(Path.GetTempPath(), "servicehub", "logs");
-                    if (Directory.Exists(logPath))
-                    {
-                        // attach all log files that are modified less than 1 day before.
-                        var now = DateTime.UtcNow;
-                        var oneDay = TimeSpan.FromDays(1);
-
-                        foreach (var file in Directory.EnumerateFiles(logPath, "*.log"))
-                        {
-                            var lastWrite = File.GetLastWriteTimeUtc(file);
-                            if (now - lastWrite > oneDay)
-                            {
-                                continue;
-                            }
-
-                            u.AddFile(file);
-                        }
-                    }
-                }
-                catch
-                {
-                    // ignore issue
-                }
-
-                // 0 means send watson
-                return 0;
-            });
-        }
-
-        protected void Disconnect()
-        {
-            _rpc.Dispose();
-        }
-
-        protected void StartListening()
-        {
-            // due to this issue - https://github.com/dotnet/roslyn/issues/16900#issuecomment-277378950
-            // _rpc need to be explicitly started
-            _rpc.StartListening();
-        }
-
-        protected virtual void OnDisconnected(object sender, JsonRpcDisconnectedEventArgs e)
-        {
-            // do nothing
-            _debuggingLastDisconnectReason = e;
-            _debuggingLastDisconnectCallstack = new StackTrace().ToString();
-        }
-
-<<<<<<< HEAD
-        public void Dispose()
-        {
-            Dispose(disposing: true);
-            GC.SuppressFinalize(this);
-=======
         // these are for debugging purpose. once we find out root cause of the issue
         // we will remove these.
         private static JsonRpcDisconnectedEventArgs s_debuggingLastDisconnectReason;
         private static string s_debuggingLastDisconnectCallstack;
-
-        private JsonRpcDisconnectedEventArgs _debuggingLastDisconnectReason;
-        private string _debuggingLastDisconnectCallstack;
 
         private bool ReportUnlessCanceled(Exception ex, CancellationToken cancellationToken)
         {
@@ -306,12 +195,29 @@
             });
         }
 
+        protected void Disconnect()
+        {
+            _rpc.Dispose();
+        }
+
+        protected void StartListening()
+        {
+            // due to this issue - https://github.com/dotnet/roslyn/issues/16900#issuecomment-277378950
+            // _rpc need to be explicitly started
+            _rpc.StartListening();
+        }
+
         protected virtual void OnDisconnected(object sender, JsonRpcDisconnectedEventArgs e)
         {
             // do nothing
             _debuggingLastDisconnectReason = e;
             _debuggingLastDisconnectCallstack = new StackTrace().ToString();
->>>>>>> ec1cde8b
+        }
+
+        public void Dispose()
+        {
+            Dispose(disposing: true);
+            GC.SuppressFinalize(this);
         }
     }
 }